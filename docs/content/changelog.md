---
title: "Documentation"
description: "Rclone Changelog"
---

# Changelog

<<<<<<< HEAD
<<<<<<< .merge_file_a13076
=======
=======
## v1.53.0 - 2020-09-02

[See commits](https://github.com/rclone/rclone/compare/v1.52.0...v1.53.0)

* New Features
    * The [VFS layer](/commands/rclone_mount/#vfs-virtual-file-system) was heavily reworked for this release - see below for more details
    * Interactive mode [-i/--interactive](/docs/#interactive) for destructive operations (fishbullet)
    * Add [--bwlimit-file](/docs/#bwlimit-file-bandwidth-spec) flag to limit speeds of individual file transfers (Nick Craig-Wood)
    * Transfers are sorted by start time in the stats and progress output (Max Sum)
    * Make sure backends expand `~` and environment vars in file names they use (Nick Craig-Wood)
    * Add [--refresh-times](/docs/#refresh-times) flag to set modtimes on hashless backends (Nick Craig-Wood)
    * build
        * Remove vendor directory in favour of Go modules (Nick Craig-Wood)
        * Build with go1.15.x by default (Nick Craig-Wood)
        * Drop macOS 386 build as it is no longer supported by go1.15 (Nick Craig-Wood)
        * Add ARMv7 to the supported builds (Nick Craig-Wood)
        * Enable `rclone cmount` on macOS (Nick Craig-Wood)
        * Make rclone build with gccgo (Nick Craig-Wood)
        * Make rclone build with wasm (Nick Craig-Wood)
        * Change beta numbering to be semver compatible (Nick Craig-Wood)
        * Add file properties and icon to Windows executable (albertony)
        * Add experimental interface for integrating rclone into browsers (Nick Craig-Wood)
    * lib: Add file name compression (Klaus Post)
    * rc
        * Allow installation and use of plugins and test plugins with rclone-webui (Chaitanya Bankanhal)
        * Add reverse proxy pluginsHandler for serving plugins (Chaitanya Bankanhal)
        * Add `mount/listmounts` option for listing current mounts (Chaitanya Bankanhal)
        * Add `operations/uploadfile` to upload a file through rc using encoding multipart/form-data (Chaitanya Bankanhal)
        * Add `core/copmmand` to execute rclone terminal commands. (Chaitanya Bankanhal)
    * `rclone check`
        * Add reporting of filenames for same/missing/changed (Nick Craig-Wood)
        * Make check command obey `--dry-run`/`-i`/`--interactive` (Nick Craig-Wood)
        * Make check do `--checkers` files concurrently (Nick Craig-Wood)
        * Retry downloads if they fail when using the `--download` flag (Nick Craig-Wood)
        * Make it show stats by default (Nick Craig-Wood)
    * `rclone obscure`: Allow obscure command to accept password on STDIN (David Ibarra)
    * `rclone config`
        * Set RCLONE_CONFIG_DIR for use in config files and subprocesses (Nick Craig-Wood)
        * Reject remote names starting with a dash. (jtagcat)
    * `rclone cryptcheck`: Add reporting of filenames for same/missing/changed (Nick Craig-Wood)
    * `rclone dedupe`: Make it obey the `--size-only` flag for duplicate detection (Nick Craig-Wood)
    * `rclone link`: Add `--expire` and `--unlink` flags (Roman Kredentser)
    * `rclone mkdir`: Warn when using mkdir on remotes which can't have empty directories (Nick Craig-Wood)
    * `rclone rc`: Allow JSON parameters to simplify command line usage (Nick Craig-Wood)
    * `rclone serve ftp`
        * Don't compile on < go1.13 after dependency update (Nick Craig-Wood)
        * Add error message if auth proxy fails (Nick Craig-Wood)
        * Use refactored goftp.io/server library for binary shrink (Nick Craig-Wood)
    * `rclone serve restic`: Expose interfaces so that rclone can be used as a library from within restic (Jack)
    * `rclone sync`: Add `--track-renames-strategy leaf` (Nick Craig-Wood)
    * `rclone touch`: Add ability to set nanosecond resolution times (Nick Craig-Wood)
    * `rclone tree`: Remove `-i` shorthand for `--noindent` as it conflicts with `-i`/`--interactive` (Nick Craig-Wood)
* Bug Fixes
    * accounting
        * Fix documentation for `speed`/`speedAvg` (Nick Craig-Wood)
        * Fix elapsed time not show actual time since beginning (Chaitanya Bankanhal)
        * Fix deadlock in stats printing (Nick Craig-Wood)
    * build
        * Fix file handle leak in GitHub release tool (Garrett Squire)
    * `rclone check`: Fix successful retries with `--download` counting errors (Nick Craig-Wood)
    * `rclone dedupe`: Fix logging to be easier to understand (Nick Craig-Wood)
* Mount
    * Warn macOS users that mount implementation is changing (Nick Craig-Wood)
        * to test the new implementation use `rclone cmount` instead of `rclone mount`
        * this is because the library rclone uses has dropped macOS support
    * rc interface
        * Add call for unmount all (Chaitanya Bankanhal)
        * Make `mount/mount` remote control take vfsOpt option (Nick Craig-Wood)
        * Add mountOpt to `mount/mount` (Nick Craig-Wood)
        * Add VFS and Mount options to `mount/listmounts` (Nick Craig-Wood)
    * Catch panics in cgofuse initialization and turn into error messages (Nick Craig-Wood)
    * Always supply stat information in Readdir (Nick Craig-Wood)
    * Add support for reading unknown length files using direct IO (Windows) (Nick Craig-Wood)
    * Fix On Windows don't add `-o uid/gid=-1` if user supplies `-o uid/gid`. (Nick Craig-Wood)
    * Fix macOS losing directory contents in cmount (Nick Craig-Wood)
    * Fix volume name broken in recent refactor (Nick Craig-Wood)
* VFS
    * Implement partial reads for `--vfs-cache-mode full` (Nick Craig-Wood)
    * Add `--vfs-writeback` option to delay writes back to cloud storage (Nick Craig-Wood)
    * Add `--vfs-read-ahead` parameter for use with `--vfs-cache-mode full` (Nick Craig-Wood)
    * Restart pending uploads on restart of the cache (Nick Craig-Wood)
    * Support synchronous cache space recovery upon ENOSPC (Leo Luan)
    * Allow ReadAt and WriteAt to run concurrently with themselves (Nick Craig-Wood)
    * Change modtime of file before upload to current (Rob Calistri)
    * Recommend `--vfs-cache-modes writes` on backends which can't stream (Nick Craig-Wood)
    * Add an optional `fs` parameter to vfs rc methods (Nick Craig-Wood)
    * Fix errors when using > 260 char files in the cache in Windows (Nick Craig-Wood)
    * Fix renaming of items while they are being uploaded (Nick Craig-Wood)
    * Fix very high load caused by slow directory listings (Nick Craig-Wood)
    * Fix renamed files not being uploaded with `--vfs-cache-mode minimal` (Nick Craig-Wood)
    * Fix directory locking caused by slow directory listings (Nick Craig-Wood)
    * Fix saving from chrome without `--vfs-cache-mode writes` (Nick Craig-Wood)
* Local
    * Add `--local-no-updated` to provide a consistent view of changing objects (Nick Craig-Wood)
    * Add `--local-no-set-modtime` option to prevent modtime changes (tyhuber1)
    * Fix race conditions updating and reading Object metadata (Nick Craig-Wood)
* Cache
    * Make any created backends be cached to fix rc problems (Nick Craig-Wood)
    * Fix dedupe on caches wrapping drives (Nick Craig-Wood)
* Crypt
    * Add `--crypt-server-side-across-configs` flag (Nick Craig-Wood)
    * Make any created backends be cached to fix rc problems (Nick Craig-Wood)
* Alias
    * Make any created backends be cached to fix rc problems (Nick Craig-Wood)
* Azure Blob
    * Don't compile on < go1.13 after dependency update (Nick Craig-Wood)
* B2
    * Implement server side copy for files > 5GB (Nick Craig-Wood)
    * Cancel in progress multipart uploads and copies on rclone exit (Nick Craig-Wood)
    * Note that b2's encoding now allows \ but rclone's hasn't changed (Nick Craig-Wood)
    * Fix transfers when using download_url (Nick Craig-Wood)
* Box
    * Implement rclone cleanup (buengese)
    * Cancel in progress multipart uploads and copies on rclone exit (Nick Craig-Wood)
    * Allow authentication with access token (David)
* Chunker
    * Make any created backends be cached to fix rc problems (Nick Craig-Wood)
* Drive
    * Add `rclone backend drives` to list shared drives (teamdrives) (Nick Craig-Wood)
    * Implement `rclone backend untrash` (Nick Craig-Wood)
    * Work around drive bug which didn't set modtime of copied docs (Nick Craig-Wood)
    * Added `--drive-starred-only` to only show starred files (Jay McEntire)
    * Deprecate `--drive-alternate-export` as it is no longer needed (themylogin)
    * Fix duplication of Google docs on server side copy (Nick Craig-Wood)
    * Fix "panic: send on closed channel" when recycling dir entries (Nick Craig-Wood)
* Dropbox
    * Add copyright detector info in limitations section in the docs (Alex Guerrero)
    * Fix `rclone link` by removing expires parameter (Nick Craig-Wood)
* Fichier
    * Detect Flood detected: IP Locked error and sleep for 30s (Nick Craig-Wood)
* FTP
    * Add explicit TLS support (Heiko Bornholdt)
    * Add support for `--dump bodies` and `--dump auth` for debugging (Nick Craig-Wood)
    * Fix interoperation with pure-ftpd (Nick Craig-Wood)
* Google Cloud Storage
    * Add support for anonymous access (Kai Lüke)
* Jottacloud
    * Bring back legacy authentification for use with whitelabel versions (buengese)
    * Switch to new api root - also implement a very ugly workaround for the DirMove failures (buengese)
* Onedrive
    * Rework cancel of multipart uploads on rclone exit (Nick Craig-Wood)
    * Implement rclone cleanup (Nick Craig-Wood)
    * Add `--onedrive-no-versions` flag to remove old versions (Nick Craig-Wood)
* Pcloud
    * Implement `rclone link` for public link creation (buengese)
* Qingstor
    * Cancel in progress multipart uploads on rclone exit (Nick Craig-Wood)
* S3
    * Preserve metadata when doing multipart copy (Nick Craig-Wood)
    * Cancel in progress multipart uploads and copies on rclone exit (Nick Craig-Wood)
    * Add `rclone link` for public link sharing (Roman Kredentser)
    * Add `rclone backend restore` command to restore objects from GLACIER (Nick Craig-Wood)
    * Add `rclone cleanup` and `rclone backend cleanup` to clean unfinished multipart uploads (Nick Craig-Wood)
    * Add `rclone backend list-multipart-uploads` to list unfinished multipart uploads (Nick Craig-Wood)
    * Add `--s3-max-upload-parts` support (Kamil Trzciński)
    * Add `--s3-no-check-bucket` for minimising rclone transactions and perms (Nick Craig-Wood)
    * Add `--s3-profile` and `--s3-shared-credentials-file` options (Nick Craig-Wood)
    * Use regional s3 us-east-1 endpoint (David)
    * Add Scaleway provider (Vincent Feltz)
    * Update IBM COS endpoints (Egor Margineanu)
    * Reduce the default `--s3-copy-cutoff` to < 5GB for Backblaze S3 compatibility (Nick Craig-Wood)
    * Fix detection of bucket existing (Nick Craig-Wood)
* SFTP
    * Use the absolute path instead of the relative path for listing for improved compatibility (Nick Craig-Wood)
    * Add `--sftp-subsystem` and `--sftp-server-command` options (aus)
* Swift
    * Fix dangling large objects breaking the listing (Nick Craig-Wood)
    * Fix purge not deleting directory markers (Nick Craig-Wood)
    * Fix update multipart object removing all of its own parts (Nick Craig-Wood)
    * Fix missing hash from object returned from upload (Nick Craig-Wood)
* Tardigrade
    * Upgrade to uplink v1.2.0 (Kaloyan Raev)
* Union
    * Fix writing with the all policy (Nick Craig-Wood)
* WebDAV
    * Fix directory creation with 4shared (Nick Craig-Wood)

## v1.52.3 - 2020-08-07

[See commits](https://github.com/rclone/rclone/compare/v1.52.2...v1.52.3)

* Bug Fixes
    * docs
        * Disable smart typography (eg en-dash) in MANUAL.* and man page (Nick Craig-Wood)
        * Update install.md to reflect minimum Go version (Evan Harris)
        * Update install from source instructions (Nick Craig-Wood)
        * make_manual: Support SOURCE_DATE_EPOCH (Morten Linderud)
    * log: Fix --use-json-log going to stderr not --log-file on Windows (Nick Craig-Wood)
    * serve dlna: Fix file list on Samsung Series 6+ TVs (Matteo Pietro Dazzi)
    * sync: Fix deadlock with --track-renames-strategy modtime (Nick Craig-Wood)
* Cache
    * Fix moveto/copyto remote:file remote:file2 (Nick Craig-Wood)
* Drive
    * Stop using root_folder_id as a cache (Nick Craig-Wood)
    * Make dangling shortcuts appear in listings (Nick Craig-Wood)
    * Drop "Disabling ListR" messages down to debug (Nick Craig-Wood)
    * Workaround and policy for Google Drive API (Dmitry Ustalov)
* FTP
    * Add note to docs about home vs root directory selection (Nick Craig-Wood)
* Onedrive
    * Fix reverting to Copy when Move would have worked (Nick Craig-Wood)
    * Avoid comma rendered in URL in onedrive.md (Kevin)
* Pcloud
    * Fix oauth on European region "eapi.pcloud.com" (Nick Craig-Wood)
* S3
    * Fix bucket Region auto detection when Region unset in config (Nick Craig-Wood)

>>>>>>> 27b9ae4f
## v1.52.2 - 2020-06-24

[See commits](https://github.com/rclone/rclone/compare/v1.52.1...v1.52.2)

* Bug Fixes
    * build
        * Fix docker release build action (Nick Craig-Wood)
        * Fix custom timezone in Docker image (NoLooseEnds)
    * check: Fix misleading message which printed errors instead of differences (Nick Craig-Wood)
    * errors: Add WSAECONNREFUSED and more to the list of retriable Windows errors (Nick Craig-Wood)
    * rcd: Fix incorrect prometheus metrics (Gary Kim)
    * serve restic: Fix flags so they use environment variables (Nick Craig-Wood)
    * serve webdav: Fix flags so they use environment variables (Nick Craig-Wood)
    * sync: Fix --track-renames-strategy modtime (Nick Craig-Wood)
* Drive
    * Fix not being able to delete a directory with a trashed shortcut (Nick Craig-Wood)
    * Fix creating a directory inside a shortcut (Nick Craig-Wood)
    * Fix --drive-impersonate with cached root_folder_id (Nick Craig-Wood)
* SFTP
    * Fix SSH key PEM loading (Zac Rubin)
* Swift
    * Speed up deletes by not retrying segment container deletes (Nick Craig-Wood)
* Tardigrade
    * Upgrade to uplink v1.1.1 (Caleb Case)
* WebDAV
    * Fix free/used display for rclone about/df for certain backends (Nick Craig-Wood)

<<<<<<< HEAD
>>>>>>> .merge_file_a13140
=======
>>>>>>> 27b9ae4f
## v1.52.1 - 2020-06-10

[See commits](https://github.com/rclone/rclone/compare/v1.52.0...v1.52.1)

* Bug Fixes
    * lib/file: Fix SetSparse on Windows 7 which fixes downloads of files > 250MB (Nick Craig-Wood)
    * build
        * Update go.mod to go1.14 to enable -mod=vendor build (Nick Craig-Wood)
        * Remove quicktest from Dockerfile (Nick Craig-Wood)
        * Build Docker images with GitHub actions (Matteo Pietro Dazzi)
        * Update Docker build workflows (Nick Craig-Wood)
        * Set user_allow_other in /etc/fuse.conf in the Docker image (Nick Craig-Wood)
        * Fix xgo build after go1.14 go.mod update (Nick Craig-Wood)
    * docs
        * Add link to source and modified time to footer of every page (Nick Craig-Wood)
        * Remove manually set dates and use git dates instead (Nick Craig-Wood)
        * Minor tense, punctuation, brevity and positivity changes for the home page (edwardxml)
        * Remove leading slash in page reference in footer when present (Nick Craig-Wood)
        * Note commands which need obscured input in the docs (Nick Craig-Wood)
        * obscure: Write more help as we are referencing it elsewhere (Nick Craig-Wood)
* VFS
    * Fix OS vs Unix path confusion - fixes ChangeNotify on Windows (Nick Craig-Wood)
* Drive
    * Fix missing items when listing using --fast-list / ListR (Nick Craig-Wood)
* Putio
    * Fix panic on Object.Open (Cenk Alti)
* S3
    * Fix upload of single files into buckets without create permission (Nick Craig-Wood)
    * Fix --header-upload (Nick Craig-Wood)
* Tardigrade
    * Fix listing bug by upgrading to v1.0.7
    * Set UserAgent to rclone (Caleb Case)

## v1.52.0 - 2020-05-27

Special thanks to Martin Michlmayr for proof reading and correcting
all the docs and Edward Barker for helping re-write the front page.

[See commits](https://github.com/rclone/rclone/compare/v1.51.0...v1.52.0)

* New backends
    * [Tardigrade](/tardigrade/) backend for use with storj.io (Caleb Case)
    * [Union](/union/) re-write to have multiple writable remotes (Max Sum)
    * [Seafile](/seafile) for Seafile server (Fred @creativeprojects)
* New commands
    * backend: command for backend specific commands (see backends) (Nick Craig-Wood)
    * cachestats: Deprecate in favour of `rclone backend stats cache:` (Nick Craig-Wood)
    * dbhashsum: Deprecate in favour of `rclone hashsum DropboxHash` (Nick Craig-Wood)
* New Features
    * Add `--header-download` and `--header-upload` flags for setting HTTP headers when uploading/downloading (Tim Gallant)
    * Add `--header` flag to add HTTP headers to every HTTP transaction (Nick Craig-Wood)
    * Add `--check-first` to do all checking before starting transfers (Nick Craig-Wood)
    * Add `--track-renames-strategy` for configurable matching criteria for `--track-renames` (Bernd Schoolmann)
    * Add `--cutoff-mode` hard,soft,catious (Shing Kit Chan & Franklyn Tackitt)
    * Filter flags (eg `--files-from -`) can read from stdin (fishbullet)
    * Add `--error-on-no-transfer` option (Jon Fautley)
    * Implement `--order-by xxx,mixed` for copying some small and some big files (Nick Craig-Wood)
    * Allow `--max-backlog` to be negative meaning as large as possible (Nick Craig-Wood)
    * Added `--no-unicode-normalization` flag to allow Unicode filenames to remain unique (Ben Zenker)
    * Allow `--min-age`/`--max-age` to take a date as well as a duration (Nick Craig-Wood)
    * Add rename statistics for file and directory renames (Nick Craig-Wood)
    * Add statistics output to JSON log (reddi)
    * Make stats be printed on non-zero exit code (Nick Craig-Wood)
    * When running `--password-command` allow use of stdin (Sébastien Gross)
    * Stop empty strings being a valid remote path (Nick Craig-Wood)
    * accounting: support WriterTo for less memory copying (Nick Craig-Wood)
    * build
        * Update to use go1.14 for the build (Nick Craig-Wood)
        * Add `-trimpath` to release build for reproduceable builds (Nick Craig-Wood)
        * Remove GOOS and GOARCH from Dockerfile (Brandon Philips)
    * config
        * Fsync the config file after writing to save more reliably (Nick Craig-Wood)
        * Add `--obscure` and `--no-obscure` flags to `config create`/`update` (Nick Craig-Wood)
        * Make `config show` take `remote:` as well as `remote` (Nick Craig-Wood)
    * copyurl: Add `--no-clobber` flag (Denis)
    * delete: Added `--rmdirs` flag to delete directories as well (Kush)
    * filter: Added `--files-from-raw` flag (Ankur Gupta)
    * genautocomplete: Add support for fish shell (Matan Rosenberg)
    * log: Add support for syslog LOCAL facilities (Patryk Jakuszew)
    * lsjson: Add `--hash-type` parameter and use it in lsf to speed up hashing (Nick Craig-Wood)
    * rc
        * Add `-o`/`--opt` and `-a`/`--arg` for more structured input (Nick Craig-Wood)
        * Implement `backend/command` for running backend specific commands remotely (Nick Craig-Wood)
        * Add `mount/mount` command for starting `rclone mount` via the API (Chaitanya)
    * rcd: Add Prometheus metrics support (Gary Kim)
    * serve http
        * Added a `--template` flag for user defined markup (calistri)
        * Add Last-Modified headers to files and directories (Nick Craig-Wood)
    * serve sftp: Add support for multiple host keys by repeating `--key` flag (Maxime Suret)
    * touch: Add `--localtime` flag to make `--timestamp` localtime not UTC (Nick Craig-Wood)
* Bug Fixes
    * accounting
        * Restore "Max number of stats groups reached" log line (Michał Matczuk)
        * Correct exitcode on Transfer Limit Exceeded flag. (Anuar Serdaliyev)
        * Reset bytes read during copy retry (Ankur Gupta)
        * Fix race clearing stats (Nick Craig-Wood)
    * copy: Only create empty directories when they don't exist on the remote (Ishuah Kariuki)
    * dedupe: Stop dedupe deleting files with identical IDs (Nick Craig-Wood)
    * oauth
        * Use custom http client so that `--no-check-certificate` is honored by oauth token fetch (Mark Spieth)
        * Replace deprecated oauth2.NoContext (Lars Lehtonen)
    * operations
        * Fix setting the timestamp on Windows for multithread copy (Nick Craig-Wood)
        * Make rcat obey `--ignore-checksum` (Nick Craig-Wood)
        * Make `--max-transfer` more accurate (Nick Craig-Wood)
    * rc
        * Fix dropped error (Lars Lehtonen)
        * Fix misplaced http server config (Xiaoxing Ye)
        * Disable duplicate log (ElonH)
    * serve dlna
        * Cds: don't specify childCount at all when unknown (Dan Walters)
        * Cds: use modification time as date in dlna metadata (Dan Walters)
    * serve restic: Fix tests after restic project removed vendoring (Nick Craig-Wood)
    * sync
        * Fix incorrect "nothing to transfer" message using `--delete-before` (Nick Craig-Wood)
        * Only create empty directories when they don't exist on the remote (Ishuah Kariuki)
* Mount
    * Add `--async-read` flag to disable asynchronous reads (Nick Craig-Wood)
    * Ignore `--allow-root` flag with a warning as it has been removed upstream (Nick Craig-Wood)
    * Warn if `--allow-non-empty` used on Windows and clarify docs (Nick Craig-Wood)
    * Constrain to go1.13 or above otherwise bazil.org/fuse fails to compile (Nick Craig-Wood)
    * Fix fail because of too long volume name (evileye)
    * Report 1PB free for unknown disk sizes (Nick Craig-Wood)
    * Map more rclone errors into file systems errors (Nick Craig-Wood)
    * Fix disappearing cwd problem (Nick Craig-Wood)
    * Use ReaddirPlus on Windows to improve directory listing performance (Nick Craig-Wood)
    * Send a hint as to whether the filesystem is case insensitive or not (Nick Craig-Wood)
    * Add rc command `mount/types` (Nick Craig-Wood)
    * Change maximum leaf name length to 1024 bytes (Nick Craig-Wood)
* VFS
    * Add `--vfs-read-wait` and `--vfs-write-wait` flags to control time waiting for a sequential read/write (Nick Craig-Wood)
    * Change default `--vfs-read-wait` to 20ms (it was 5ms and not configurable) (Nick Craig-Wood)
    * Make `df` output more consistent on a rclone mount. (Yves G)
    * Report 1PB free for unknown disk sizes (Nick Craig-Wood)
    * Fix race condition caused by unlocked reading of Dir.path (Nick Craig-Wood)
    * Make File lock and Dir lock not overlap to avoid deadlock (Nick Craig-Wood)
    * Implement lock ordering between File and Dir to eliminate deadlocks (Nick Craig-Wood)
    * Factor the vfs cache into its own package (Nick Craig-Wood)
    * Pin the Fs in use in the Fs cache (Nick Craig-Wood)
    * Add SetSys() methods to Node to allow caching stuff on a node (Nick Craig-Wood)
    * Ignore file not found errors from Hash in Read.Release (Nick Craig-Wood)
    * Fix hang in read wait code (Nick Craig-Wood)
* Local
    * Speed up multi thread downloads by using sparse files on Windows (Nick Craig-Wood)
    * Implement `--local-no-sparse` flag for disabling sparse files (Nick Craig-Wood)
    * Implement `rclone backend noop` for testing purposes (Nick Craig-Wood)
    * Fix "file not found" errors on post transfer Hash calculation (Nick Craig-Wood)
* Cache
    * Implement `rclone backend stats` command (Nick Craig-Wood)
    * Fix Server Side Copy with Temp Upload (Brandon McNama)
    * Remove Unused Functions (Lars Lehtonen)
    * Disable race tests until bbolt is fixed (Nick Craig-Wood)
    * Move methods used for testing into test file (greatroar)
    * Add Pin and Unpin and canonicalised lookup (Nick Craig-Wood)
    * Use proper import path go.etcd.io/bbolt (Robert-André Mauchin)
* Crypt
    * Calculate hashes for uploads from local disk (Nick Craig-Wood)
        * This allows crypted Jottacloud uploads without using local disk
        * This means crypted s3/b2 uploads will now have hashes
    * Added `rclone backend decode`/`encode` commands to replicate functionality of `cryptdecode` (Anagh Kumar Baranwal)
    * Get rid of the unused Cipher interface as it obfuscated the code (Nick Craig-Wood)
* Azure Blob
    * Implement streaming of unknown sized files so `rcat` is now supported (Nick Craig-Wood)
    * Implement memory pooling to control memory use (Nick Craig-Wood)
    * Add `--azureblob-disable-checksum` flag (Nick Craig-Wood)
    * Retry `InvalidBlobOrBlock` error as it may indicate block concurrency problems (Nick Craig-Wood)
    * Remove unused `Object.parseTimeString()` (Lars Lehtonen)
    * Fix permission error on SAS URL limited to container (Nick Craig-Wood)
* B2
    * Add support for `--header-upload` and `--header-download` (Tim Gallant)
    * Ignore directory markers at the root also (Nick Craig-Wood)
    * Force the case of the SHA1 to lowercase (Nick Craig-Wood)
    * Remove unused `largeUpload.clearUploadURL()` (Lars Lehtonen)
* Box
    * Add support for `--header-upload` and `--header-download` (Tim Gallant)
    * Implement About to read size used (Nick Craig-Wood)
    * Add token renew function for jwt auth (David Bramwell)
    * Added support for interchangeable root folder for Box backend (Sunil Patra)
    * Remove unnecessary iat from jws claims (David)
* Drive
    * Follow shortcuts by default, skip with `--drive-skip-shortcuts` (Nick Craig-Wood)
    * Implement `rclone backend shortcut` command for creating shortcuts (Nick Craig-Wood)
    * Added `rclone backend` command to change `service_account_file` and `chunk_size` (Anagh Kumar Baranwal)
    * Fix missing files when using `--fast-list` and `--drive-shared-with-me` (Nick Craig-Wood)
    * Fix duplicate items when using `--drive-shared-with-me` (Nick Craig-Wood)
    * Extend `--drive-stop-on-upload-limit` to respond to `teamDriveFileLimitExceeded`. (harry)
    * Don't delete files with multiple parents to avoid data loss (Nick Craig-Wood)
    * Server side copy docs use default description if empty (Nick Craig-Wood)
* Dropbox
    * Make error insufficient space to be fatal (harry)
    * Add info about required redirect url (Elan Ruusamäe)
* Fichier
    * Add support for `--header-upload` and `--header-download` (Tim Gallant)
    * Implement custom pacer to deal with the new rate limiting (buengese)
* FTP
    * Fix lockup when using concurrency limit on failed connections (Nick Craig-Wood)
    * Fix lockup on failed upload when using concurrency limit (Nick Craig-Wood)
    * Fix lockup on Close failures when using concurrency limit (Nick Craig-Wood)
    * Work around pureftp sending spurious 150 messages (Nick Craig-Wood)
* Google Cloud Storage
    * Add support for `--header-upload` and `--header-download` (Nick Craig-Wood)
    * Add `ARCHIVE` storage class to help (Adam Stroud)
    * Ignore directory markers at the root (Nick Craig-Wood)
* Googlephotos
    * Make the start year configurable (Daven)
    * Add support for `--header-upload` and `--header-download` (Tim Gallant)
    * Create feature/favorites directory (Brandon Philips)
    * Fix "concurrent map write" error (Nick Craig-Wood)
    * Don't put an image in error message (Nick Craig-Wood)
* HTTP
    * Improved directory listing with new template from Caddy project (calisro)
* Jottacloud
    * Implement `--jottacloud-trashed-only` (buengese)
    * Add support for `--header-upload` and `--header-download` (Tim Gallant)
    * Use `RawURLEncoding` when decoding base64 encoded login token (buengese)
    * Implement cleanup (buengese)
    * Update docs regarding cleanup, removed remains from old auth, and added warning about special mountpoints. (albertony)
* Mailru
    * Describe 2FA requirements (valery1707)
* Onedrive
    * Implement `--onedrive-server-side-across-configs` (Nick Craig-Wood)
    * Add support for `--header-upload` and `--header-download` (Tim Gallant)
    * Fix occasional 416 errors on multipart uploads (Nick Craig-Wood)
    * Added maximum chunk size limit warning in the docs (Harry)
    * Fix missing drive on config (Nick Craig-Wood)
    * Make error `quotaLimitReached` to be fatal (harry)
* Opendrive
    * Add support for `--header-upload` and `--header-download` (Tim Gallant)
* Pcloud
    * Added support for interchangeable root folder for pCloud backend (Sunil Patra)
    * Add support for `--header-upload` and `--header-download` (Tim Gallant)
    * Fix initial config "Auth state doesn't match" message (Nick Craig-Wood)
* Premiumizeme
    * Add support for `--header-upload` and `--header-download` (Tim Gallant)
    * Prune unused functions (Lars Lehtonen)
* Putio
    * Add support for `--header-upload` and `--header-download` (Nick Craig-Wood)
    * Make downloading files use the rclone http Client (Nick Craig-Wood)
    * Fix parsing of remotes with leading and trailing / (Nick Craig-Wood)
* Qingstor
    * Make `rclone cleanup` remove pending multipart uploads older than 24h (Nick Craig-Wood)
    * Try harder to cancel failed multipart uploads (Nick Craig-Wood)
    * Prune `multiUploader.list()` (Lars Lehtonen)
    * Lint fix (Lars Lehtonen)
* S3
    * Add support for `--header-upload` and `--header-download` (Tim Gallant)
    * Use memory pool for buffer allocations (Maciej Zimnoch)
    * Add SSE-C support for AWS, Ceph, and MinIO (Jack Anderson)
    * Fail fast multipart upload (Michał Matczuk)
    * Report errors on bucket creation (mkdir) correctly (Nick Craig-Wood)
    * Specify that Minio supports URL encoding in listings (Nick Craig-Wood)
    * Added 500 as retryErrorCode (Michał Matczuk)
    * Use `--low-level-retries` as the number of SDK retries (Aleksandar Janković)
    * Fix multipart abort context (Aleksandar Jankovic)
    * Replace deprecated `session.New()` with `session.NewSession()` (Lars Lehtonen)
    * Use the provided size parameter when allocating a new memory pool (Joachim Brandon LeBlanc)
    * Use rclone's low level retries instead of AWS SDK to fix listing retries (Nick Craig-Wood)
    * Ignore directory markers at the root also (Nick Craig-Wood)
    * Use single memory pool (Michał Matczuk)
    * Do not resize buf on put to memBuf (Michał Matczuk)
    * Improve docs for `--s3-disable-checksum` (Nick Craig-Wood)
    * Don't leak memory or tokens in edge cases for multipart upload (Nick Craig-Wood)
* Seafile
    * Implement 2FA (Fred)
* SFTP
    * Added `--sftp-pem-key` to support inline key files (calisro)
    * Fix post transfer copies failing with 0 size when using `set_modtime=false` (Nick Craig-Wood)
* Sharefile
    * Add support for `--header-upload` and `--header-download` (Tim Gallant)
* Sugarsync
    * Add support for `--header-upload` and `--header-download` (Tim Gallant)
* Swift
    * Add support for `--header-upload` and `--header-download` (Nick Craig-Wood)
    * Fix cosmetic issue in error message (Martin Michlmayr)
* Union
    * Implement multiple writable remotes (Max Sum)
    * Fix server-side copy (Max Sum)
    * Implement ListR (Max Sum)
    * Enable ListR when upstreams contain local (Max Sum)
* WebDAV
    * Add support for `--header-upload` and `--header-download` (Tim Gallant)
    * Fix `X-OC-Mtime` header for Transip compatibility (Nick Craig-Wood)
    * Report full and consistent usage with `about` (Yves G)
* Yandex
    * Add support for `--header-upload` and `--header-download` (Tim Gallant)

## v1.51.0 - 2020-02-01

* New backends
    * [Memory](/memory/) (Nick Craig-Wood)
    * [Sugarsync](/sugarsync/) (Nick Craig-Wood)
* New Features
    * Adjust all backends to have `--backend-encoding` parameter (Nick Craig-Wood)
        * this enables the encoding for special characters to be adjusted or disabled
    * Add `--max-duration` flag to control the maximum duration of a transfer session (boosh)
    * Add `--expect-continue-timeout` flag, default 1s (Nick Craig-Wood)
    * Add `--no-check-dest` flag for copying without testing the destination (Nick Craig-Wood)
    * Implement `--order-by` flag to order transfers (Nick Craig-Wood)
    * accounting
        * Don't show entries in both transferring and checking (Nick Craig-Wood)
        * Add option to delete stats (Aleksandar Jankovic)
    * build
        * Compress the test builds with gzip (Nick Craig-Wood)
        * Implement a framework for starting test servers during tests (Nick Craig-Wood)
    * cmd: Always print elapsed time to tenth place seconds in progress (Gary Kim)
    * config
        * Add `--password-command` to allow dynamic config password (Damon Permezel)
        * Give config questions default values (Nick Craig-Wood)
        * Check a remote exists when creating a new one (Nick Craig-Wood)
    * copyurl: Add `--stdout` flag to write to stdout (Nick Craig-Wood)
    * dedupe: Implement keep smallest too (Nick Craig-Wood)
    * hashsum: Add flag `--base64` flag (landall)
    * lsf: Speed up on s3/swift/etc by not reading mimetype by default (Nick Craig-Wood)
    * lsjson: Add `--no-mimetype` flag (Nick Craig-Wood)
    * rc: Add methods to turn on blocking and mutex profiling (Nick Craig-Wood)
    * rcd
        * Adding group parameter to stats (Chaitanya)
        * Move webgui apart; option to disable browser (Xiaoxing Ye)
    * serve sftp: Add support for public key with auth proxy (Paul Tinsley)
    * stats: Show deletes in stats and hide zero stats (anuar45)
* Bug Fixes
    * accounting
        * Fix error counter counting multiple times (Ankur Gupta)
        * Fix error count shown as checks (Cnly)
        * Clear finished transfer in stats-reset (Maciej Zimnoch)
        * Added StatsInfo locking in statsGroups sum function (Michał Matczuk)
    * asyncreader: Fix EOF error (buengese)
    * check: Fix `--one-way` recursing more directories than it needs to (Nick Craig-Wood)
    * chunkedreader: Disable hash calculation for first segment (Nick Craig-Wood)
    * config
        * Do not open browser on headless on drive/gcs/google photos (Xiaoxing Ye)
        * SetValueAndSave ignore error if config section does not exist yet (buengese)
    * cmd: Fix completion with an encrypted config (Danil Semelenov)
    * dbhashsum: Stop it returning UNSUPPORTED on dropbox (Nick Craig-Wood)
    * dedupe: Add missing modes to help string (Nick Craig-Wood)
    * operations
        * Fix dedupe continuing on errors like insufficientFilePermisson (SezalAgrawal)
        * Clear accounting before low level retry (Maciej Zimnoch)
        * Write debug message when hashes could not be checked (Ole Schütt)
        * Move interface assertion to tests to remove pflag dependency (Nick Craig-Wood)
        * Make NewOverrideObjectInfo public and factor uses (Nick Craig-Wood)
    * proxy: Replace use of bcrypt with sha256 (Nick Craig-Wood)
    * vendor
        * Update bazil.org/fuse to fix FreeBSD 12.1 (Nick Craig-Wood)
        * Update github.com/t3rm1n4l/go-mega to fix mega "illegal base64 data at input byte 22" (Nick Craig-Wood)
        * Update termbox-go to fix ncdu command on FreeBSD (Kuang-che Wu)
        * Update t3rm1n4l/go-mega - fixes mega: couldn't login: crypto/aes: invalid key size 0 (Nick Craig-Wood)
* Mount
    * Enable async reads for a 20% speedup (Nick Craig-Wood)
    * Replace use of WriteAt with Write for cache mode >= writes and O_APPEND (Brett Dutro)
    * Make sure we call unmount when exiting (Nick Craig-Wood)
    * Don't build on go1.10 as bazil/fuse no longer supports it (Nick Craig-Wood)
    * When setting dates discard out of range dates (Nick Craig-Wood)
* VFS
    * Add a newly created file straight into the directory (Nick Craig-Wood)
    * Only calculate one hash for reads for a speedup (Nick Craig-Wood)
    * Make ReadAt for non cached files work better with non-sequential reads (Nick Craig-Wood)
    * Fix edge cases when reading ModTime from file (Nick Craig-Wood)
    * Make sure existing files opened for write show correct size (Nick Craig-Wood)
    * Don't cache the path in RW file objects to fix renaming (Nick Craig-Wood)
    * Fix rename of open files when using the VFS cache (Nick Craig-Wood)
    * When renaming files in the cache, rename the cache item in memory too (Nick Craig-Wood)
    * Fix open file renaming on drive when using `--vfs-cache-mode writes` (Nick Craig-Wood)
    * Fix incorrect modtime for mv into mount with `--vfs-cache-modes writes` (Nick Craig-Wood)
    * On rename, rename in cache too if the file exists (Anagh Kumar Baranwal)
* Local
    * Make source file being updated errors be NoLowLevelRetry errors (Nick Craig-Wood)
    * Fix update of hidden files on Windows (Nick Craig-Wood)
* Cache
    * Follow move of upstream library github.com/coreos/bbolt github.com/etcd-io/bbolt (Nick Craig-Wood)
    * Fix `fatal error: concurrent map writes` (Nick Craig-Wood)
* Crypt
    * Reorder the filename encryption options (Thomas Eales)
    * Correctly handle trailing dot (buengese)
* Chunker
    * Reduce length of temporary suffix (Ivan Andreev)
* Drive
    * Add `--drive-stop-on-upload-limit` flag to stop syncs when upload limit reached (Nick Craig-Wood)
    * Add `--drive-use-shared-date` to use date file was shared instead of modified date (Garry McNulty)
    * Make sure invalid auth for teamdrives always reports an error (Nick Craig-Wood)
    * Fix `--fast-list` when using appDataFolder (Nick Craig-Wood)
    * Use multipart resumable uploads for streaming and uploads in mount (Nick Craig-Wood)
    * Log an ERROR if an incomplete search is returned (Nick Craig-Wood)
    * Hide dangerous config from the configurator (Nick Craig-Wood)
* Dropbox
    * Treat `insufficient_space` errors as non retriable errors (Nick Craig-Wood)
* Jottacloud
    * Use new auth method used by official client (buengese)
    * Add URL to generate Login Token to config wizard (Nick Craig-Wood)
    * Add support whitelabel versions (buengese)
* Koofr
    * Use rclone HTTP client. (jaKa)
* Onedrive
    * Add Sites.Read.All permission (Benjamin Richter)
    * Add support "Retry-After" header (Motonori IWAMURO)
* Opendrive
    * Implement `--opendrive-chunk-size` (Nick Craig-Wood)
* S3
    * Re-implement multipart upload to fix memory issues (Nick Craig-Wood)
    * Add `--s3-copy-cutoff` for size to switch to multipart copy (Nick Craig-Wood)
    * Add new region Asia Patific (Hong Kong) (Outvi V)
    * Reduce memory usage streaming files by reducing max stream upload size (Nick Craig-Wood)
    * Add `--s3-list-chunk` option for bucket listing (Thomas Kriechbaumer)
    * Force path style bucket access to off for AWS deprecation (Nick Craig-Wood)
    * Use AWS web identity role provider if available (Tennix)
    * Add StackPath Object Storage Support (Dave Koston)
    * Fix ExpiryWindow value (Aleksandar Jankovic)
    * Fix DisableChecksum condition (Aleksandar Janković)
    * Fix URL decoding of NextMarker (Nick Craig-Wood)
* SFTP
    * Add `--sftp-skip-links` to skip symlinks and non regular files (Nick Craig-Wood)
    * Retry Creation of Connection (Sebastian Brandt)
    * Fix "failed to parse private key file: ssh: not an encrypted key" error (Nick Craig-Wood)
    * Open files for update write only to fix AWS SFTP interop (Nick Craig-Wood)
* Swift
    * Reserve segments of dynamic large object when delete objects in container what was enabled versioning. (Nguyễn Hữu Luân)
    * Fix parsing of X-Object-Manifest (Nick Craig-Wood)
    * Update OVH API endpoint (unbelauscht)
* WebDAV
    * Make nextcloud only upload SHA1 checksums (Nick Craig-Wood)
    * Fix case of "Bearer" in Authorization: header to agree with RFC (Nick Craig-Wood)
    * Add Referer header to fix problems with WAFs (Nick Craig-Wood)

## v1.50.2 - 2019-11-19

* Bug Fixes
    * accounting: Fix memory leak on retries operations (Nick Craig-Wood)
* Drive
    * Fix listing of the root directory with drive.files scope (Nick Craig-Wood)
    * Fix --drive-root-folder-id with team/shared drives (Nick Craig-Wood)

## v1.50.1 - 2019-11-02

* Bug Fixes
    * hash: Fix accidentally changed hash names for `DropboxHash` and `CRC-32` (Nick Craig-Wood)
    * fshttp: Fix error reporting on tpslimit token bucket errors (Nick Craig-Wood)
    * fshttp: Don't print token bucket errors on context cancelled (Nick Craig-Wood)
* Local
    * Fix listings of . on Windows (Nick Craig-Wood)
* Onedrive
    * Fix DirMove/Move after Onedrive change (Xiaoxing Ye)

## v1.50.0 - 2019-10-26

* New backends
    * [Citrix Sharefile](/sharefile/) (Nick Craig-Wood)
    * [Chunker](/chunker/) - an overlay backend to split files into smaller parts (Ivan Andreev)
    * [Mail.ru Cloud](/mailru/) (Ivan Andreev)
* New Features
    * encodings (Fabian Möller & Nick Craig-Wood)
        * All backends now use file name encoding to ensure any file name can be written to any backend.
        * See the [restricted file name docs](/overview/#restricted-filenames) for more info and the [local backend docs](/local/#filenames).
        * Some file names may look different in rclone if you are using any control characters in names or [unicode FULLWIDTH symbols](https://en.wikipedia.org/wiki/Halfwidth_and_Fullwidth_Forms_(Unicode_block)).
    * build
        * Update to use go1.13 for the build (Nick Craig-Wood)
        * Drop support for go1.9 (Nick Craig-Wood)
        * Build rclone with GitHub actions (Nick Craig-Wood)
        * Convert python scripts to python3 (Nick Craig-Wood)
        * Swap Azure/go-ansiterm for mattn/go-colorable (Nick Craig-Wood)
        * Dockerfile fixes (Matei David)
        * Add [plugin support](https://github.com/rclone/rclone/blob/master/CONTRIBUTING.md#writing-a-plugin) for backends and commands (Richard Patel)
    * config
        * Use alternating Red/Green in config to make more obvious (Nick Craig-Wood)
    * contrib
        * Add sample DLNA server Docker Compose manifest. (pataquets)
        * Add sample WebDAV server Docker Compose manifest. (pataquets)
    * copyurl
        * Add `--auto-filename` flag for using file name from URL in destination path (Denis)
    * serve dlna:
        * Many compatibility improvements (Dan Walters)
        * Support for external srt subtitles (Dan Walters)
    * rc
        * Added command core/quit (Saksham Khanna)
* Bug Fixes
    * sync
        * Make `--update`/`-u` not transfer files that haven't changed (Nick Craig-Wood)
        * Free objects after they come out of the transfer pipe to save memory (Nick Craig-Wood)
        * Fix `--files-from without --no-traverse` doing a recursive scan (Nick Craig-Wood)
    * operations
        * Fix accounting for server side copies (Nick Craig-Wood)
        * Display 'All duplicates removed' only if dedupe successful (Sezal Agrawal)
        * Display 'Deleted X extra copies' only if dedupe successful (Sezal Agrawal)
    * accounting
        * Only allow up to 100 completed transfers in the accounting list to save memory (Nick Craig-Wood)
        * Cull the old time ranges when possible to save memory (Nick Craig-Wood)
        * Fix panic due to server-side copy fallback (Ivan Andreev)
        * Fix memory leak noticeable for transfers of large numbers of objects (Nick Craig-Wood)
        * Fix total duration calculation (Nick Craig-Wood)
    * cmd
        * Fix environment variables not setting command line flags (Nick Craig-Wood)
        * Make autocomplete compatible with bash's posix mode for macOS (Danil Semelenov)
        * Make `--progress` work in git bash on Windows (Nick Craig-Wood)
        * Fix 'compopt: command not found' on autocomplete on macOS (Danil Semelenov)
    * config
        * Fix setting of non top level flags from environment variables (Nick Craig-Wood)
        * Check config names more carefully and report errors (Nick Craig-Wood)
        * Remove error: can't use `--size-only` and `--ignore-size` together. (Nick Craig-Wood)
    * filter: Prevent mixing options when `--files-from` is in use (Michele Caci)
    * serve sftp: Fix crash on unsupported operations (eg Readlink) (Nick Craig-Wood)
* Mount
    * Allow files of unknown size to be read properly (Nick Craig-Wood)
    * Skip tests on <= 2 CPUs to avoid lockup (Nick Craig-Wood)
    * Fix panic on File.Open (Nick Craig-Wood)
    * Fix "mount_fusefs: -o timeout=: option not supported" on FreeBSD (Nick Craig-Wood)
    * Don't pass huge filenames (>4k) to FUSE as it can't cope (Nick Craig-Wood)
* VFS
    * Add flag `--vfs-case-insensitive` for windows/macOS mounts (Ivan Andreev)
    * Make objects of unknown size readable through the VFS (Nick Craig-Wood)
    * Move writeback of dirty data out of close() method into its own method (FlushWrites) and remove close() call from Flush() (Brett Dutro)
    * Stop empty dirs disappearing when renamed on bucket based remotes (Nick Craig-Wood)
    * Stop change notify polling clearing so much of the directory cache (Nick Craig-Wood)
* Azure Blob
    * Disable logging to the Windows event log (Nick Craig-Wood)
* B2
    * Remove `unverified:` prefix on sha1 to improve interop (eg with CyberDuck) (Nick Craig-Wood)
* Box
    * Add options to get access token via JWT auth (David)
* Drive
    * Disable HTTP/2 by default to work around INTERNAL_ERROR problems (Nick Craig-Wood)
    * Make sure that drive root ID is always canonical (Nick Craig-Wood)
    * Fix `--drive-shared-with-me` from the root with lsand `--fast-list` (Nick Craig-Wood)
    * Fix ChangeNotify polling for shared drives (Nick Craig-Wood)
    * Fix change notify polling when using appDataFolder (Nick Craig-Wood)
* Dropbox
    * Make disallowed filenames errors not retry (Nick Craig-Wood)
    * Fix nil pointer exception on restricted files (Nick Craig-Wood)
* Fichier
    * Fix accessing files > 2GB on 32 bit systems (Nick Craig-Wood)
* FTP
    * Allow disabling EPSV mode (Jon Fautley)
* HTTP
    * HEAD directory entries in parallel to speedup (Nick Craig-Wood)
    * Add `--http-no-head` to stop rclone doing HEAD in listings (Nick Craig-Wood)
* Putio
    * Add ability to resume uploads (Cenk Alti)
* S3
    * Fix signature v2_auth headers (Anthony Rusdi)
    * Fix encoding for control characters (Nick Craig-Wood)
    * Only ask for URL encoded directory listings if we need them on Ceph (Nick Craig-Wood)
    * Add option for multipart failure behaviour (Aleksandar Jankovic)
    * Support for multipart copy (庄天翼)
    * Fix nil pointer reference if no metadata returned for object (Nick Craig-Wood)
* SFTP
    * Fix `--sftp-ask-password` trying to contact the ssh agent (Nick Craig-Wood)
    * Fix hashes of files with backslashes (Nick Craig-Wood)
    * Include more ciphers with `--sftp-use-insecure-cipher` (Carlos Ferreyra)
* WebDAV
    * Parse and return Sharepoint error response (Henning Surmeier)

## v1.49.5 - 2019-10-05

* Bug Fixes
    * Revert back to go1.12.x for the v1.49.x builds as go1.13.x was causing issues (Nick Craig-Wood)
    * Fix rpm packages by using master builds of nfpm (Nick Craig-Wood)
    * Fix macOS build after brew changes (Nick Craig-Wood)

## v1.49.4 - 2019-09-29

* Bug Fixes
    * cmd/rcd: Address ZipSlip vulnerability (Richard Patel)
    * accounting: Fix file handle leak on errors (Nick Craig-Wood)
    * oauthutil: Fix security problem when running with two users on the same machine (Nick Craig-Wood)
* FTP
    * Fix listing of an empty root returning: error dir not found (Nick Craig-Wood)
* S3
    * Fix SetModTime on GLACIER/ARCHIVE objects and implement set/get tier (Nick Craig-Wood)

## v1.49.3 - 2019-09-15

* Bug Fixes
    * accounting
        * Fix total duration calculation (Aleksandar Jankovic)
        * Fix "file already closed" on transfer retries (Nick Craig-Wood)

## v1.49.2 - 2019-09-08

* New Features
    * build: Add Docker workflow support (Alfonso Montero)
* Bug Fixes
    * accounting: Fix locking in Transfer to avoid deadlock with `--progress` (Nick Craig-Wood)
    * docs: Fix template argument for mktemp in install.sh (Cnly)
    * operations: Fix `-u`/`--update` with google photos / files of unknown size (Nick Craig-Wood)
    * rc: Fix docs for config/create /update /password (Nick Craig-Wood)
* Google Cloud Storage
    * Fix need for elevated permissions on SetModTime (Nick Craig-Wood)

## v1.49.1 - 2019-08-28

* Bug Fixes
    * config: Fix generated passwords being stored as empty password (Nick Craig-Wood)
    * rcd: Added missing parameter for web-gui info logs. (Chaitanya)
* Googlephotos
    * Fix crash on error response (Nick Craig-Wood)
* Onedrive
    * Fix crash on error response (Nick Craig-Wood)

## v1.49.0 - 2019-08-26

* New backends
    * [1fichier](/fichier/) (Laura Hausmann)
    * [Google Photos](/googlephotos/) (Nick Craig-Wood)
    * [Putio](/putio/) (Cenk Alti)
    * [premiumize.me](/premiumizeme/) (Nick Craig-Wood)
* New Features
    * Experimental [web GUI](/gui/) (Chaitanya Bankanhal)
    * Implement `--compare-dest` & `--copy-dest` (yparitcher)
    * Implement `--suffix` without `--backup-dir` for backup to current dir (yparitcher)
    * `config reconnect` to re-login (re-run the oauth login) for the backend. (Nick Craig-Wood)
    * `config userinfo` to discover which user you are logged in as. (Nick Craig-Wood)
    * `config disconnect` to disconnect you (log out) from the backend. (Nick Craig-Wood)
    * Add `--use-json-log` for JSON logging (justinalin)
    * Add context propagation to rclone (Aleksandar Jankovic)
    * Reworking internal statistics interfaces so they work with rc jobs (Aleksandar Jankovic)
    * Add Higher units for ETA (AbelThar)
    * Update rclone logos to new design (Andreas Chlupka)
    * hash: Add CRC-32 support (Cenk Alti)
    * help showbackend: Fixed advanced option category when there are no standard options (buengese)
    * ncdu: Display/Copy to Clipboard Current Path (Gary Kim)
    * operations:
        * Run hashing operations in parallel (Nick Craig-Wood)
        * Don't calculate checksums when using `--ignore-checksum` (Nick Craig-Wood)
        * Check transfer hashes when using `--size-only` mode (Nick Craig-Wood)
        * Disable multi thread copy for local to local copies (Nick Craig-Wood)
        * Debug successful hashes as well as failures (Nick Craig-Wood)
    * rc
        * Add ability to stop async jobs (Aleksandar Jankovic)
        * Return current settings if core/bwlimit called without parameters (Nick Craig-Wood)
        * Rclone-WebUI integration with rclone (Chaitanya Bankanhal)
        * Added command line parameter to control the cross origin resource sharing (CORS) in the rcd. (Security Improvement) (Chaitanya Bankanhal)
        * Add anchor tags to the docs so links are consistent (Nick Craig-Wood)
        * Remove _async key from input parameters after parsing so later operations won't get confused (buengese)
        * Add call to clear stats (Aleksandar Jankovic)
    * rcd
        * Auto-login for web-gui (Chaitanya Bankanhal)
        * Implement `--baseurl` for rcd and web-gui (Chaitanya Bankanhal)
    * serve dlna
        * Only select interfaces which can multicast for SSDP (Nick Craig-Wood)
        * Add more builtin mime types to cover standard audio/video (Nick Craig-Wood)
        * Fix missing mime types on Android causing missing videos (Nick Craig-Wood)
    * serve ftp
        * Refactor to bring into line with other serve commands (Nick Craig-Wood)
        * Implement `--auth-proxy` (Nick Craig-Wood)
    * serve http: Implement `--baseurl` (Nick Craig-Wood)
    * serve restic: Implement `--baseurl` (Nick Craig-Wood)
    * serve sftp
        * Implement auth proxy (Nick Craig-Wood)
        * Fix detection of whether server is authorized (Nick Craig-Wood)
    * serve webdav
        * Implement `--baseurl` (Nick Craig-Wood)
        * Support `--auth-proxy` (Nick Craig-Wood)
* Bug Fixes
    * Make "bad record MAC" a retriable error (Nick Craig-Wood)
    * copyurl: Fix copying files that return HTTP errors (Nick Craig-Wood)
    * march: Fix checking sub-directories when using `--no-traverse` (buengese)
    * rc
        * Fix unmarshalable http.AuthFn in options and put in test for marshalability (Nick Craig-Wood)
        * Move job expire flags to rc to fix initialization problem (Nick Craig-Wood)
        * Fix `--loopback` with rc/list and others (Nick Craig-Wood)
    * rcat: Fix slowdown on systems with multiple hashes (Nick Craig-Wood)
    * rcd: Fix permissions problems on cache directory with web gui download (Nick Craig-Wood)
* Mount
    * Default `--deamon-timout` to 15 minutes on macOS and FreeBSD (Nick Craig-Wood)
    * Update docs to show mounting from root OK for bucket based (Nick Craig-Wood)
    * Remove nonseekable flag from write files (Nick Craig-Wood)
* VFS
    * Make write without cache more efficient (Nick Craig-Wood)
    * Fix `--vfs-cache-mode minimal` and `writes` ignoring cached files (Nick Craig-Wood)
* Local
    * Add `--local-case-sensitive` and `--local-case-insensitive` (Nick Craig-Wood)
    * Avoid polluting page cache when uploading local files to remote backends (Michał Matczuk)
    * Don't calculate any hashes by default (Nick Craig-Wood)
    * Fadvise run syscall on a dedicated go routine (Michał Matczuk)
* Azure Blob
    * Azure Storage Emulator support (Sandeep)
    * Updated config help details to remove connection string references (Sandeep)
    * Make all operations work from the root (Nick Craig-Wood)
* B2
    * Implement link sharing (yparitcher)
    * Enable server side copy to copy between buckets (Nick Craig-Wood)
    * Make all operations work from the root (Nick Craig-Wood)
* Drive
    * Fix server side copy of big files (Nick Craig-Wood)
    * Update API for teamdrive use (Nick Craig-Wood)
    * Add error for purge with `--drive-trashed-only` (ginvine)
* Fichier
    * Make FolderID int and adjust related code (buengese)
* Google Cloud Storage
    * Reduce oauth scope requested as suggested by Google (Nick Craig-Wood)
    * Make all operations work from the root (Nick Craig-Wood)
* HTTP
    * Add `--http-headers` flag for setting arbitrary headers (Nick Craig-Wood)
* Jottacloud
    * Use new api for retrieving internal username (buengese)
    * Refactor configuration and minor cleanup (buengese)
* Koofr
    * Support setting modification times on Koofr backend. (jaKa)
* Opendrive
    * Refactor to use existing lib/rest facilities for uploads (Nick Craig-Wood)
* Qingstor
    * Upgrade to v3 SDK and fix listing loop (Nick Craig-Wood)
    * Make all operations work from the root (Nick Craig-Wood)
* S3
    * Add INTELLIGENT_TIERING storage class (Matti Niemenmaa)
    * Make all operations work from the root (Nick Craig-Wood)
* SFTP
    * Add missing interface check and fix About (Nick Craig-Wood)
    * Completely ignore all modtime checks if SetModTime=false (Jon Fautley)
    * Support md5/sha1 with rsync.net (Nick Craig-Wood)
    * Save the md5/sha1 command in use to the config file for efficiency (Nick Craig-Wood)
    * Opt-in support for diffie-hellman-group-exchange-sha256 diffie-hellman-group-exchange-sha1 (Yi FU)
* Swift
    * Use FixRangeOption to fix 0 length files via the VFS (Nick Craig-Wood)
    * Fix upload when using no_chunk to return the correct size (Nick Craig-Wood)
    * Make all operations work from the root (Nick Craig-Wood)
    * Fix segments leak during failed large file uploads. (nguyenhuuluan434)
* WebDAV
    * Add `--webdav-bearer-token-command` (Nick Craig-Wood)
    * Refresh token when it expires with `--webdav-bearer-token-command` (Nick Craig-Wood)
    * Add docs for using bearer_token_command with oidc-agent (Paul Millar)

## v1.48.0 - 2019-06-15

* New commands
    * serve sftp: Serve an rclone remote over SFTP (Nick Craig-Wood)
* New Features
    * Multi threaded downloads to local storage (Nick Craig-Wood)
        * controlled with `--multi-thread-cutoff` and `--multi-thread-streams`
    * Use rclone.conf from rclone executable directory to enable portable use (albertony)
    * Allow sync of a file and a directory with the same name (forgems)
        * this is common on bucket based remotes, eg s3, gcs
    * Add `--ignore-case-sync` for forced case insensitivity (garry415)
    * Implement `--stats-one-line-date` and `--stats-one-line-date-format` (Peter Berbec)
    * Log an ERROR for all commands which exit with non-zero status (Nick Craig-Wood)
    * Use go-homedir to read the home directory more reliably (Nick Craig-Wood)
    * Enable creating encrypted config through external script invocation (Wojciech Smigielski)
    * build: Drop support for go1.8 (Nick Craig-Wood)
    * config: Make config create/update encrypt passwords where necessary (Nick Craig-Wood)
    * copyurl: Honor `--no-check-certificate` (Stefan Breunig)
    * install: Linux skip man pages if no mandb (didil)
    * lsf: Support showing the Tier of the object (Nick Craig-Wood)
    * lsjson
        * Added EncryptedPath to output (calisro)
        * Support showing the Tier of the object (Nick Craig-Wood)
        * Add IsBucket field for bucket based remote listing of the root (Nick Craig-Wood)
    * rc
        * Add `--loopback` flag to run commands directly without a server (Nick Craig-Wood)
        * Add operations/fsinfo: Return information about the remote (Nick Craig-Wood)
        * Skip auth for OPTIONS request (Nick Craig-Wood)
        * cmd/providers: Add DefaultStr, ValueStr and Type fields (Nick Craig-Wood)
        * jobs: Make job expiry timeouts configurable (Aleksandar Jankovic)
    * serve dlna reworked and improved (Dan Walters)
    * serve ftp: add `--ftp-public-ip` flag to specify public IP (calistri)
    * serve restic: Add support for `--private-repos` in `serve restic` (Florian Apolloner)
    * serve webdav: Combine serve webdav and serve http (Gary Kim)
    * size: Ignore negative sizes when calculating total (Garry McNulty)
* Bug Fixes
    * Make move and copy individual files obey `--backup-dir` (Nick Craig-Wood)
    * If `--ignore-checksum` is in effect, don't calculate checksum (Nick Craig-Wood)
    * moveto: Fix case-insensitive same remote move (Gary Kim)
    * rc: Fix serving bucket based objects with `--rc-serve` (Nick Craig-Wood)
    * serve webdav: Fix serveDir not being updated with changes from webdav (Gary Kim)
* Mount
    * Fix poll interval documentation (Animosity022)
* VFS
    * Make WriteAt for non cached files work with non-sequential writes (Nick Craig-Wood)
* Local
    * Only calculate the required hashes for big speedup (Nick Craig-Wood)
    * Log errors when listing instead of returning an error (Nick Craig-Wood)
    * Fix preallocate warning on Linux with ZFS (Nick Craig-Wood)
* Crypt
    * Make rclone dedupe work through crypt (Nick Craig-Wood)
    * Fix wrapping of ChangeNotify to decrypt directories properly (Nick Craig-Wood)
    * Support PublicLink (rclone link) of underlying backend (Nick Craig-Wood)
    * Implement Optional methods SetTier, GetTier (Nick Craig-Wood)
* B2
    * Implement server side copy (Nick Craig-Wood)
    * Implement SetModTime (Nick Craig-Wood)
* Drive
    * Fix move and copy from TeamDrive to GDrive (Fionera)
    * Add notes that cleanup works in the background on drive (Nick Craig-Wood)
    * Add `--drive-server-side-across-configs` to default back to old server side copy semantics by default (Nick Craig-Wood)
    * Add `--drive-size-as-quota` to show storage quota usage for file size (Garry McNulty)
* FTP
    * Add FTP List timeout (Jeff Quinn)
    * Add FTP over TLS support (Gary Kim)
    * Add `--ftp-no-check-certificate` option for FTPS (Gary Kim)
* Google Cloud Storage
    * Fix upload errors when uploading pre 1970 files (Nick Craig-Wood)
* Jottacloud
    * Add support for selecting device and mountpoint. (buengese)
* Mega
    * Add cleanup support (Gary Kim)
* Onedrive
    * More accurately check if root is found (Cnly)
* S3
    * Support S3 Accelerated endpoints with `--s3-use-accelerate-endpoint` (Nick Craig-Wood)
    * Add config info for Wasabi's EU Central endpoint (Robert Marko)
    * Make SetModTime work for GLACIER while syncing (Philip Harvey)
* SFTP
    * Add About support (Gary Kim)
    * Fix about parsing of `df` results so it can cope with -ve results (Nick Craig-Wood)
    * Send custom client version and debug server version (Nick Craig-Wood)
* WebDAV
    * Retry on 423 Locked errors (Nick Craig-Wood)

## v1.47.0 - 2019-04-13

* New backends
    * Backend for Koofr cloud storage service. (jaKa)
* New Features
    * Resume downloads if the reader fails in copy (Nick Craig-Wood)
        * this means rclone will restart transfers if the source has an error
        * this is most useful for downloads or cloud to cloud copies
    * Use `--fast-list` for listing operations where it won't use more memory (Nick Craig-Wood)
        * this should speed up the following operations on remotes which support `ListR`
        * `dedupe`, `serve restic` `lsf`, `ls`, `lsl`, `lsjson`, `lsd`, `md5sum`, `sha1sum`, `hashsum`, `size`, `delete`, `cat`, `settier`
        * use `--disable ListR` to get old behaviour if required
    * Make `--files-from` traverse the destination unless `--no-traverse` is set (Nick Craig-Wood)
        * this fixes `--files-from` with Google drive and excessive API use in general.
    * Make server side copy account bytes and obey `--max-transfer` (Nick Craig-Wood)
    * Add `--create-empty-src-dirs` flag and default to not creating empty dirs (ishuah)
    * Add client side TLS/SSL flags `--ca-cert`/`--client-cert`/`--client-key` (Nick Craig-Wood)
    * Implement `--suffix-keep-extension` for use with `--suffix` (Nick Craig-Wood)
    * build:
        * Switch to semvar compliant version tags to be go modules compliant (Nick Craig-Wood)
        * Update to use go1.12.x for the build (Nick Craig-Wood)
    * serve dlna: Add connection manager service description to improve compatibility (Dan Walters)
    * lsf: Add 'e' format to show encrypted names and 'o' for original IDs (Nick Craig-Wood)
    * lsjson: Added `--files-only` and `--dirs-only` flags (calistri)
    * rc: Implement operations/publiclink the equivalent of `rclone link` (Nick Craig-Wood)
* Bug Fixes
    * accounting: Fix total ETA when `--stats-unit bits` is in effect (Nick Craig-Wood)
    * Bash TAB completion
        * Use private custom func to fix clash between rclone and kubectl (Nick Craig-Wood)
        * Fix for remotes with underscores in their names (Six)
        * Fix completion of remotes (Florian Gamböck)
        * Fix autocompletion of remote paths with spaces (Danil Semelenov)
    * serve dlna: Fix root XML service descriptor (Dan Walters)
    * ncdu: Fix display corruption with Chinese characters (Nick Craig-Wood)
    * Add SIGTERM to signals which run the exit handlers on unix (Nick Craig-Wood)
    * rc: Reload filter when the options are set via the rc (Nick Craig-Wood)
* VFS / Mount
    * Fix FreeBSD: Ignore Truncate if called with no readers and already the correct size (Nick Craig-Wood)
    * Read directory and check for a file before mkdir (Nick Craig-Wood)
    * Shorten the locking window for vfs/refresh (Nick Craig-Wood)
* Azure Blob
    * Enable MD5 checksums when uploading files bigger than the "Cutoff" (Dr.Rx)
    * Fix SAS URL support (Nick Craig-Wood)
* B2
    * Allow manual configuration of backblaze downloadUrl (Vince)
    * Ignore already_hidden error on remove (Nick Craig-Wood)
    * Ignore malformed `src_last_modified_millis` (Nick Craig-Wood)
* Drive
    * Add `--skip-checksum-gphotos` to ignore incorrect checksums on Google Photos (Nick Craig-Wood)
    * Allow server side move/copy between different remotes. (Fionera)
    * Add docs on team drives and `--fast-list` eventual consistency (Nestar47)
    * Fix imports of text files (Nick Craig-Wood)
    * Fix range requests on 0 length files (Nick Craig-Wood)
    * Fix creation of duplicates with server side copy (Nick Craig-Wood)
* Dropbox
    * Retry blank errors to fix long listings (Nick Craig-Wood)
* FTP
    * Add `--ftp-concurrency` to limit maximum number of connections (Nick Craig-Wood)
* Google Cloud Storage
    * Fall back to default application credentials (marcintustin)
    * Allow bucket policy only buckets (Nick Craig-Wood)
* HTTP
    * Add `--http-no-slash` for websites with directories with no slashes (Nick Craig-Wood)
    * Remove duplicates from listings (Nick Craig-Wood)
    * Fix socket leak on 404 errors (Nick Craig-Wood)
* Jottacloud
    * Fix token refresh (Sebastian Bünger)
    * Add device registration (Oliver Heyme)
* Onedrive
    * Implement graceful cancel of multipart uploads if rclone is interrupted (Cnly)
    * Always add trailing colon to path when addressing items, (Cnly)
    * Return errors instead of panic for invalid uploads (Fabian Möller)
* S3
    * Add support for "Glacier Deep Archive" storage class (Manu)
    * Update Dreamhost endpoint (Nick Craig-Wood)
    * Note incompatibility with CEPH Jewel (Nick Craig-Wood)
* SFTP
    * Allow custom ssh client config (Alexandru Bumbacea)
* Swift
    * Obey Retry-After to enable OVH restore from cold storage (Nick Craig-Wood)
    * Work around token expiry on CEPH (Nick Craig-Wood)
* WebDAV
    * Allow IsCollection property to be integer or boolean (Nick Craig-Wood)
    * Fix race when creating directories (Nick Craig-Wood)
    * Fix About/df when reading the available/total returns 0 (Nick Craig-Wood)

## v1.46 - 2019-02-09

* New backends
    * Support Alibaba Cloud (Aliyun) OSS via the s3 backend (Nick Craig-Wood)
* New commands
    * serve dlna: serves a remove via DLNA for the local network (nicolov)
* New Features
    * copy, move: Restore deprecated `--no-traverse` flag (Nick Craig-Wood)
        * This is useful for when transferring a small number of files into a large destination
    * genautocomplete: Add remote path completion for bash completion (Christopher Peterson & Danil Semelenov)
    * Buffer memory handling reworked to return memory to the OS better (Nick Craig-Wood)
        * Buffer recycling library to replace sync.Pool
        * Optionally use memory mapped memory for better memory shrinking
        * Enable with `--use-mmap` if having memory problems - not default yet
    * Parallelise reading of files specified by `--files-from` (Nick Craig-Wood)
    * check: Add stats showing total files matched. (Dario Guzik)
    * Allow rename/delete open files under Windows (Nick Craig-Wood)
    * lsjson: Use exactly the correct number of decimal places in the seconds (Nick Craig-Wood)
    * Add cookie support with cmdline switch `--use-cookies` for all HTTP based remotes (qip)
    * Warn if `--checksum` is set but there are no hashes available (Nick Craig-Wood)
    * Rework rate limiting (pacer) to be more accurate and allow bursting (Nick Craig-Wood)
    * Improve error reporting for too many/few arguments in commands (Nick Craig-Wood)
    * listremotes: Remove `-l` short flag as it conflicts with the new global flag (weetmuts)
    * Make http serving with auth generate INFO messages on auth fail (Nick Craig-Wood)
* Bug Fixes
    * Fix layout of stats (Nick Craig-Wood)
    * Fix `--progress` crash under Windows Jenkins (Nick Craig-Wood)
    * Fix transfer of google/onedrive docs by calling Rcat in Copy when size is -1 (Cnly)
    * copyurl: Fix checking of `--dry-run` (Denis Skovpen)
* Mount
    * Check that mountpoint and local directory to mount don't overlap (Nick Craig-Wood)
    * Fix mount size under 32 bit Windows (Nick Craig-Wood)
* VFS
    * Implement renaming of directories for backends without DirMove (Nick Craig-Wood)
        * now all backends except b2 support renaming directories
    * Implement `--vfs-cache-max-size` to limit the total size of the cache (Nick Craig-Wood)
    * Add `--dir-perms` and `--file-perms` flags to set default permissions (Nick Craig-Wood)
    * Fix deadlock on concurrent operations on a directory (Nick Craig-Wood)
    * Fix deadlock between RWFileHandle.close and File.Remove (Nick Craig-Wood)
    * Fix renaming/deleting open files with cache mode "writes" under Windows (Nick Craig-Wood)
    * Fix panic on rename with `--dry-run` set (Nick Craig-Wood)
    * Fix vfs/refresh with recurse=true needing the `--fast-list` flag
* Local
    * Add support for `-l`/`--links` (symbolic link translation) (yair@unicorn)
        * this works by showing links as `link.rclonelink` - see local backend docs for more info
        * this errors if used with `-L`/`--copy-links`
    * Fix renaming/deleting open files on Windows (Nick Craig-Wood)
* Crypt
    * Check for maximum length before decrypting filename to fix panic (Garry McNulty)
* Azure Blob
    * Allow building azureblob backend on *BSD (themylogin)
    * Use the rclone HTTP client to support `--dump headers`, `--tpslimit` etc (Nick Craig-Wood)
    * Use the s3 pacer for 0 delay in non error conditions (Nick Craig-Wood)
    * Ignore directory markers (Nick Craig-Wood)
    * Stop Mkdir attempting to create existing containers (Nick Craig-Wood)
* B2
    * cleanup: will remove unfinished large files >24hrs old (Garry McNulty)
    * For a bucket limited application key check the bucket name (Nick Craig-Wood)
        * before this, rclone would use the authorised bucket regardless of what you put on the command line
    * Added `--b2-disable-checksum` flag (Wojciech Smigielski)
        * this enables large files to be uploaded without a SHA-1 hash for speed reasons
* Drive
    * Set default pacer to 100ms for 10 tps (Nick Craig-Wood)
        * This fits the Google defaults much better and reduces the 403 errors massively
        * Add `--drive-pacer-min-sleep` and `--drive-pacer-burst` to control the pacer
    * Improve ChangeNotify support for items with multiple parents (Fabian Möller)
    * Fix ListR for items with multiple parents - this fixes oddities with `vfs/refresh` (Fabian Möller)
    * Fix using `--drive-impersonate` and appfolders (Nick Craig-Wood)
    * Fix google docs in rclone mount for some (not all) applications (Nick Craig-Wood)
* Dropbox
    * Retry-After support for Dropbox backend (Mathieu Carbou)
* FTP
    * Wait for 60 seconds for a connection to Close then declare it dead (Nick Craig-Wood)
        * helps with indefinite hangs on some FTP servers
* Google Cloud Storage
    * Update google cloud storage endpoints (weetmuts)
* HTTP
    * Add an example with username and password which is supported but wasn't documented (Nick Craig-Wood)
    * Fix backend with `--files-from` and non-existent files (Nick Craig-Wood)
* Hubic
    * Make error message more informative if authentication fails (Nick Craig-Wood)
* Jottacloud
    * Resume and deduplication support (Oliver Heyme)
    * Use token auth for all API requests Don't store password anymore (Sebastian Bünger)
    * Add support for 2-factor authentication (Sebastian Bünger)
* Mega
    * Implement v2 account login which fixes logins for newer Mega accounts (Nick Craig-Wood)
    * Return error if an unknown length file is attempted to be uploaded (Nick Craig-Wood)
    * Add new error codes for better error reporting (Nick Craig-Wood)
* Onedrive
    * Fix broken support for "shared with me" folders (Alex Chen)
    * Fix root ID not normalised (Cnly)
    * Return err instead of panic on unknown-sized uploads (Cnly)
* Qingstor
    * Fix go routine leak on multipart upload errors (Nick Craig-Wood)
    * Add upload chunk size/concurrency/cutoff control (Nick Craig-Wood)
    * Default `--qingstor-upload-concurrency` to 1 to work around bug (Nick Craig-Wood)
* S3
    * Implement `--s3-upload-cutoff` for single part uploads below this (Nick Craig-Wood)
    * Change `--s3-upload-concurrency` default to 4 to increase performance (Nick Craig-Wood)
    * Add `--s3-bucket-acl` to control bucket ACL (Nick Craig-Wood)
    * Auto detect region for buckets on operation failure (Nick Craig-Wood)
    * Add GLACIER storage class (William Cocker)
    * Add Scaleway to s3 documentation (Rémy Léone)
    * Add AWS endpoint eu-north-1 (weetmuts)
* SFTP
    * Add support for PEM encrypted private keys (Fabian Möller)
    * Add option to force the usage of an ssh-agent (Fabian Möller)
    * Perform environment variable expansion on key-file (Fabian Möller)
    * Fix rmdir on Windows based servers (eg CrushFTP) (Nick Craig-Wood)
    * Fix rmdir deleting directory contents on some SFTP servers (Nick Craig-Wood)
    * Fix error on dangling symlinks (Nick Craig-Wood)
* Swift
    * Add `--swift-no-chunk` to disable segmented uploads in rcat/mount (Nick Craig-Wood)
    * Introduce application credential auth support (kayrus)
    * Fix memory usage by slimming Object (Nick Craig-Wood)
    * Fix extra requests on upload (Nick Craig-Wood)
    * Fix reauth on big files (Nick Craig-Wood)
* Union
    * Fix poll-interval not working (Nick Craig-Wood)
* WebDAV
    * Support About which means rclone mount will show the correct disk size (Nick Craig-Wood)
    * Support MD5 and SHA1 hashes with Owncloud and Nextcloud (Nick Craig-Wood)
    * Fail soft on time parsing errors (Nick Craig-Wood)
    * Fix infinite loop on failed directory creation (Nick Craig-Wood)
    * Fix identification of directories for Bitrix Site Manager (Nick Craig-Wood)
    * Fix upload of 0 length files on some servers (Nick Craig-Wood)
    * Fix if MKCOL fails with 423 Locked assume the directory exists (Nick Craig-Wood)

## v1.45 - 2018-11-24

* New backends
    * The Yandex backend was re-written - see below for details (Sebastian Bünger)
* New commands
    * rcd: New command just to serve the remote control API (Nick Craig-Wood)
* New Features
    * The remote control API (rc) was greatly expanded to allow full control over rclone (Nick Craig-Wood)
        * sensitive operations require authorization or the `--rc-no-auth` flag
        * config/* operations to configure rclone
        * options/* for reading/setting command line flags
        * operations/* for all low level operations, eg copy file, list directory
        * sync/* for sync, copy and move
        * `--rc-files` flag to serve files on the rc http server
          * this is for building web native GUIs for rclone
        * Optionally serving objects on the rc http server
        * Ensure rclone fails to start up if the `--rc` port is in use already
        * See [the rc docs](https://rclone.org/rc/) for more info
    * sync/copy/move
        * Make `--files-from` only read the objects specified and don't scan directories (Nick Craig-Wood)
            * This is a huge speed improvement for destinations with lots of files
    * filter: Add `--ignore-case` flag (Nick Craig-Wood)
    * ncdu: Add remove function ('d' key) (Henning Surmeier)
    * rc command
        * Add `--json` flag for structured JSON input (Nick Craig-Wood)
        * Add `--user` and `--pass` flags and interpret `--rc-user`, `--rc-pass`, `--rc-addr` (Nick Craig-Wood)
    * build
        * Require go1.8 or later for compilation (Nick Craig-Wood)
        * Enable softfloat on MIPS arch (Scott Edlund)
        * Integration test framework revamped with a better report and better retries (Nick Craig-Wood)
* Bug Fixes
    * cmd: Make `--progress` update the stats correctly at the end (Nick Craig-Wood)
    * config: Create config directory on save if it is missing (Nick Craig-Wood)
    * dedupe: Check for existing filename before renaming a dupe file (ssaqua)
    * move: Don't create directories with `--dry-run` (Nick Craig-Wood)
    * operations: Fix Purge and Rmdirs when dir is not the root (Nick Craig-Wood)
    * serve http/webdav/restic: Ensure rclone exits if the port is in use (Nick Craig-Wood)
* Mount
    * Make `--volname` work for Windows and macOS (Nick Craig-Wood)
* Azure Blob
    * Avoid context deadline exceeded error by setting a large TryTimeout value (brused27)
    * Fix erroneous Rmdir error "directory not empty" (Nick Craig-Wood)
    * Wait for up to 60s to create a just deleted container (Nick Craig-Wood)
* Dropbox
    * Add dropbox impersonate support (Jake Coggiano)
* Jottacloud
    * Fix bug in `--fast-list` handing of empty folders (albertony)
* Opendrive
    * Fix transfer of files with `+` and `&` in (Nick Craig-Wood)
    * Fix retries of upload chunks (Nick Craig-Wood)
* S3
    * Set ACL for server side copies to that provided by the user (Nick Craig-Wood)
    * Fix role_arn, credential_source, ... (Erik Swanson)
    * Add config info for Wasabi's US-West endpoint (Henry Ptasinski)
* SFTP
    * Ensure file hash checking is really disabled (Jon Fautley)
* Swift
    * Add pacer for retries to make swift more reliable (Nick Craig-Wood)
* WebDAV
    * Add Content-Type to PUT requests (Nick Craig-Wood)
    * Fix config parsing so `--webdav-user` and `--webdav-pass` flags work (Nick Craig-Wood)
    * Add RFC3339 date format (Ralf Hemberger)
* Yandex
    * The yandex backend was re-written (Sebastian Bünger)
        * This implements low level retries (Sebastian Bünger)
        * Copy, Move, DirMove, PublicLink and About optional interfaces (Sebastian Bünger)
        * Improved general error handling (Sebastian Bünger)
        * Removed ListR for now due to inconsistent behaviour (Sebastian Bünger)

## v1.44 - 2018-10-15

* New commands
    * serve ftp: Add ftp server (Antoine GIRARD)
    * settier: perform storage tier changes on supported remotes (sandeepkru)
* New Features
    * Reworked command line help
        * Make default help less verbose (Nick Craig-Wood)
        * Split flags up into global and backend flags (Nick Craig-Wood)
        * Implement specialised help for flags and backends (Nick Craig-Wood)
        * Show URL of backend help page when starting config (Nick Craig-Wood)
    * stats: Long names now split in center (Joanna Marek)
    * Add `--log-format` flag for more control over log output (dcpu)
    * rc: Add support for OPTIONS and basic CORS (frenos)
    * stats: show FatalErrors and NoRetryErrors in stats (Cédric Connes)
* Bug Fixes
    * Fix -P not ending with a new line (Nick Craig-Wood)
    * config: don't create default config dir when user supplies `--config` (albertony)
    * Don't print non-ASCII characters with `--progress` on windows (Nick Craig-Wood)
    * Correct logs for excluded items (ssaqua)
* Mount
    * Remove EXPERIMENTAL tags (Nick Craig-Wood)
* VFS
    * Fix race condition detected by serve ftp tests (Nick Craig-Wood)
    * Add vfs/poll-interval rc command (Fabian Möller)
    * Enable rename for nearly all remotes using server side Move or Copy (Nick Craig-Wood)
    * Reduce directory cache cleared by poll-interval (Fabian Möller)
    * Remove EXPERIMENTAL tags (Nick Craig-Wood)
* Local
    * Skip bad symlinks in dir listing with -L enabled (Cédric Connes)
    * Preallocate files on Windows to reduce fragmentation (Nick Craig-Wood)
    * Preallocate files on linux with fallocate(2) (Nick Craig-Wood)
* Cache
    * Add cache/fetch rc function (Fabian Möller)
    * Fix worker scale down (Fabian Möller)
    * Improve performance by not sending info requests for cached chunks (dcpu)
    * Fix error return value of cache/fetch rc method (Fabian Möller)
    * Documentation fix for cache-chunk-total-size (Anagh Kumar Baranwal)
    * Preserve leading / in wrapped remote path (Fabian Möller)
    * Add plex_insecure option to skip certificate validation (Fabian Möller)
    * Remove entries that no longer exist in the source (dcpu)
* Crypt
    * Preserve leading / in wrapped remote path (Fabian Möller)
* Alias
    * Fix handling of Windows network paths (Nick Craig-Wood)
* Azure Blob
    * Add `--azureblob-list-chunk` parameter (Santiago Rodríguez)
    * Implemented settier command support on azureblob remote. (sandeepkru)
    * Work around SDK bug which causes errors for chunk-sized files (Nick Craig-Wood)
* Box
    * Implement link sharing. (Sebastian Bünger)
* Drive
    * Add `--drive-import-formats` - google docs can now be imported (Fabian Möller)
        * Rewrite mime type and extension handling (Fabian Möller)
        * Add document links (Fabian Möller)
        * Add support for multipart document extensions (Fabian Möller)
        * Add support for apps-script to json export (Fabian Möller)
        * Fix escaped chars in documents during list (Fabian Möller)
    * Add `--drive-v2-download-min-size` a workaround for slow downloads (Fabian Möller)
    * Improve directory notifications in ChangeNotify (Fabian Möller)
    * When listing team drives in config, continue on failure (Nick Craig-Wood)
* FTP
    * Add a small pause after failed upload before deleting file (Nick Craig-Wood)
* Google Cloud Storage
    * Fix service_account_file being ignored (Fabian Möller)
* Jottacloud
    * Minor improvement in quota info (omit if unlimited) (albertony)
    * Add `--fast-list` support (albertony)
    * Add permanent delete support: `--jottacloud-hard-delete` (albertony)
    * Add link sharing support (albertony)
    * Fix handling of reserved characters. (Sebastian Bünger)
    * Fix socket leak on Object.Remove (Nick Craig-Wood)
* Onedrive
    * Rework to support Microsoft Graph (Cnly)
        * **NB** this will require re-authenticating the remote
    * Removed upload cutoff and always do session uploads (Oliver Heyme)
    * Use single-part upload for empty files (Cnly)
    * Fix new fields not saved when editing old config (Alex Chen)
    * Fix sometimes special chars in filenames not replaced (Alex Chen)
    * Ignore OneNote files by default (Alex Chen)
    * Add link sharing support (jackyzy823)
* S3
    * Use custom pacer, to retry operations when reasonable (Craig Miskell)
    * Use configured server-side-encryption and storage class options when calling CopyObject() (Paul Kohout)
    * Make `--s3-v2-auth` flag (Nick Craig-Wood)
    * Fix v2 auth on files with spaces (Nick Craig-Wood)
* Union
    * Implement union backend which reads from multiple backends (Felix Brucker)
    * Implement optional interfaces (Move, DirMove, Copy etc) (Nick Craig-Wood)
    * Fix ChangeNotify to support multiple remotes (Fabian Möller)
    * Fix `--backup-dir` on union backend (Nick Craig-Wood)
* WebDAV
    * Add another time format (Nick Craig-Wood)
    * Add a small pause after failed upload before deleting file (Nick Craig-Wood)
    * Add workaround for missing mtime (buergi)
    * Sharepoint: Renew cookies after 12hrs (Henning Surmeier)
* Yandex
    * Remove redundant nil checks (teresy)

## v1.43.1 - 2018-09-07

Point release to fix hubic and azureblob backends.

* Bug Fixes
    * ncdu: Return error instead of log.Fatal in Show (Fabian Möller)
    * cmd: Fix crash with `--progress` and `--stats 0` (Nick Craig-Wood)
    * docs: Tidy website display (Anagh Kumar Baranwal)
* Azure Blob:
    * Fix multi-part uploads. (sandeepkru)
* Hubic
    * Fix uploads (Nick Craig-Wood)
    * Retry auth fetching if it fails to make hubic more reliable (Nick Craig-Wood)

## v1.43 - 2018-09-01

* New backends
    * Jottacloud (Sebastian Bünger)
* New commands
    * copyurl: copies a URL to a remote (Denis)
* New Features
    * Reworked config for backends (Nick Craig-Wood)
        * All backend config can now be supplied by command line, env var or config file
        * Advanced section in the config wizard for the optional items
        * A large step towards rclone backends being usable in other go software
        * Allow on the fly remotes with :backend: syntax
    * Stats revamp
        * Add `--progress`/`-P` flag to show interactive progress (Nick Craig-Wood)
        * Show the total progress of the sync in the stats (Nick Craig-Wood)
        * Add `--stats-one-line` flag for single line stats (Nick Craig-Wood)
    * Added weekday schedule into `--bwlimit` (Mateusz)
    * lsjson: Add option to show the original object IDs (Fabian Möller)
    * serve webdav: Make Content-Type without reading the file and add `--etag-hash` (Nick Craig-Wood)
    * build
        * Build macOS with native compiler (Nick Craig-Wood)
        * Update to use go1.11 for the build (Nick Craig-Wood)
    * rc
        * Added core/stats to return the stats (reddi1)
    * `version --check`: Prints the current release and beta versions (Nick Craig-Wood)
* Bug Fixes
    * accounting
        * Fix time to completion estimates (Nick Craig-Wood)
        * Fix moving average speed for file stats (Nick Craig-Wood)
    * config: Fix error reading password from piped input (Nick Craig-Wood)
    * move: Fix `--delete-empty-src-dirs` flag to delete all empty dirs on move (ishuah)
* Mount
    * Implement `--daemon-timeout` flag for OSXFUSE (Nick Craig-Wood)
    * Fix mount `--daemon` not working with encrypted config (Alex Chen)
    * Clip the number of blocks to 2^32-1 on macOS - fixes borg backup (Nick Craig-Wood)
* VFS
    * Enable vfs-read-chunk-size by default (Fabian Möller)
    * Add the vfs/refresh rc command (Fabian Möller)
    * Add non recursive mode to vfs/refresh rc command (Fabian Möller)
    * Try to seek buffer on read only files (Fabian Möller)
* Local
    * Fix crash when deprecated `--local-no-unicode-normalization` is supplied (Nick Craig-Wood)
    * Fix mkdir error when trying to copy files to the root of a drive on windows (Nick Craig-Wood)
* Cache
    * Fix nil pointer deref when using lsjson on cached directory (Nick Craig-Wood)
    * Fix nil pointer deref for occasional crash on playback (Nick Craig-Wood)
* Crypt
    * Fix accounting when checking hashes on upload (Nick Craig-Wood)
* Amazon Cloud Drive
    * Make very clear in the docs that rclone has no ACD keys (Nick Craig-Wood)
* Azure Blob
    * Add connection string and SAS URL auth (Nick Craig-Wood)
    * List the container to see if it exists (Nick Craig-Wood)
    * Port new Azure Blob Storage SDK (sandeepkru)
    * Added blob tier, tier between Hot, Cool and Archive. (sandeepkru)
    * Remove leading / from paths (Nick Craig-Wood)
* B2
    * Support Application Keys (Nick Craig-Wood)
    * Remove leading / from paths (Nick Craig-Wood)
* Box
    * Fix upload of > 2GB files on 32 bit platforms (Nick Craig-Wood)
    * Make `--box-commit-retries` flag defaulting to 100 to fix large uploads (Nick Craig-Wood)
* Drive
    * Add `--drive-keep-revision-forever` flag (lewapm)
    * Handle gdocs when filtering file names in list (Fabian Möller)
    * Support using `--fast-list` for large speedups (Fabian Möller)
* FTP
    * Fix Put mkParentDir failed: 521 for BunnyCDN (Nick Craig-Wood)
* Google Cloud Storage
    * Fix index out of range error with `--fast-list` (Nick Craig-Wood)
* Jottacloud
    * Fix MD5 error check (Oliver Heyme)
    * Handle empty time values (Martin Polden)
    * Calculate missing MD5s (Oliver Heyme)
    * Docs, fixes and tests for MD5 calculation (Nick Craig-Wood)
    * Add optional MimeTyper interface. (Sebastian Bünger)
    * Implement optional About interface (for `df` support). (Sebastian Bünger)
* Mega
    * Wait for events instead of arbitrary sleeping (Nick Craig-Wood)
    * Add `--mega-hard-delete` flag (Nick Craig-Wood)
    * Fix failed logins with upper case chars in email (Nick Craig-Wood)
* Onedrive
    * Shared folder support (Yoni Jah)
    * Implement DirMove (Cnly)
    * Fix rmdir sometimes deleting directories with contents (Nick Craig-Wood)
* Pcloud
    * Delete half uploaded files on upload error (Nick Craig-Wood)
* Qingstor
    * Remove leading / from paths (Nick Craig-Wood)
* S3
    * Fix index out of range error with `--fast-list` (Nick Craig-Wood)
    * Add `--s3-force-path-style` (Nick Craig-Wood)
    * Add support for KMS Key ID (bsteiss)
    * Remove leading / from paths (Nick Craig-Wood)
* Swift
    * Add `storage_policy` (Ruben Vandamme)
    * Make it so just `storage_url` or `auth_token` can be overridden (Nick Craig-Wood)
    * Fix server side copy bug for unusual file names (Nick Craig-Wood)
    * Remove leading / from paths (Nick Craig-Wood)
* WebDAV
    * Ensure we call MKCOL with a URL with a trailing / for QNAP interop (Nick Craig-Wood)
    * If root ends with / then don't check if it is a file (Nick Craig-Wood)
    * Don't accept redirects when reading metadata (Nick Craig-Wood)
    * Add bearer token (Macaroon) support for dCache (Nick Craig-Wood)
    * Document dCache and Macaroons (Onno Zweers)
    * Sharepoint recursion with different depth (Henning)
    * Attempt to remove failed uploads (Nick Craig-Wood)
* Yandex
    * Fix listing/deleting files in the root (Nick Craig-Wood)

## v1.42 - 2018-06-16

* New backends
    * OpenDrive (Oliver Heyme, Jakub Karlicek, ncw)
* New commands
    * deletefile command (Filip Bartodziej)
* New Features
    * copy, move: Copy single files directly, don't use `--files-from` work-around
        * this makes them much more efficient
    * Implement `--max-transfer` flag to quit transferring at a limit
        * make exit code 8 for `--max-transfer` exceeded
    * copy: copy empty source directories to destination (Ishuah Kariuki)
    * check: Add `--one-way` flag (Kasper Byrdal Nielsen)
    * Add siginfo handler for macOS for ctrl-T stats (kubatasiemski)
    * rc
        * add core/gc to run a garbage collection on demand
        * enable go profiling by default on the `--rc` port
        * return error from remote on failure
    * lsf
        * Add `--absolute` flag to add a leading / onto path names
        * Add `--csv` flag for compliant CSV output
        * Add 'm' format specifier to show the MimeType
        * Implement 'i' format for showing object ID
    * lsjson
        * Add MimeType to the output
        * Add ID field to output to show Object ID
    * Add `--retries-sleep` flag (Benjamin Joseph Dag)
    * Oauth tidy up web page and error handling (Henning Surmeier)
* Bug Fixes
    * Password prompt output with `--log-file` fixed for unix (Filip Bartodziej)
    * Calculate ModifyWindow each time on the fly to fix various problems (Stefan Breunig)
* Mount
    * Only print "File.rename error" if there actually is an error (Stefan Breunig)
    * Delay rename if file has open writers instead of failing outright (Stefan Breunig)
    * Ensure atexit gets run on interrupt
    * macOS enhancements
        * Make `--noappledouble` `--noapplexattr`
        * Add `--volname` flag and remove special chars from it
        * Make Get/List/Set/Remove xattr return ENOSYS for efficiency
        * Make `--daemon` work for macOS without CGO
* VFS
    * Add `--vfs-read-chunk-size` and `--vfs-read-chunk-size-limit` (Fabian Möller)
    * Fix ChangeNotify for new or changed folders (Fabian Möller)
* Local
    * Fix symlink/junction point directory handling under Windows
        * **NB** you will need to add `-L` to your command line to copy files with reparse points
* Cache
    * Add non cached dirs on notifications (Remus Bunduc)
    * Allow root to be expired from rc (Remus Bunduc)
    * Clean remaining empty folders from temp upload path (Remus Bunduc)
    * Cache lists using batch writes (Remus Bunduc)
    * Use secure websockets for HTTPS Plex addresses (John Clayton)
    * Reconnect plex websocket on failures (Remus Bunduc)
    * Fix panic when running without plex configs (Remus Bunduc)
    * Fix root folder caching (Remus Bunduc)
* Crypt
    * Check the crypted hash of files when uploading for extra data security
* Dropbox
    * Make Dropbox for business folders accessible using an initial `/` in the path
* Google Cloud Storage
    * Low level retry all operations if necessary
* Google Drive
    * Add `--drive-acknowledge-abuse` to download flagged files
    * Add `--drive-alternate-export` to fix large doc export
    * Don't attempt to choose Team Drives when using rclone config create
    * Fix change list polling with team drives
    * Fix ChangeNotify for folders (Fabian Möller)
    * Fix about (and df on a mount) for team drives
* Onedrive
    * Errorhandler for onedrive for business requests (Henning Surmeier)
* S3
    * Adjust upload concurrency with `--s3-upload-concurrency` (themylogin)
    * Fix `--s3-chunk-size` which was always using the minimum
* SFTP
    * Add `--ssh-path-override` flag (Piotr Oleszczyk)
    * Fix slow downloads for long latency connections
* Webdav
    * Add workarounds for biz.mail.ru
    * Ignore Reason-Phrase in status line to fix 4shared (Rodrigo)
    * Better error message generation

## v1.41 - 2018-04-28

* New backends
    * Mega support added
    * Webdav now supports SharePoint cookie authentication (hensur)
* New commands
    * link: create public link to files and folders (Stefan Breunig)
    * about: gets quota info from a remote (a-roussos, ncw)
    * hashsum: a generic tool for any hash to produce md5sum like output
* New Features
    * lsd: Add -R flag and fix and update docs for all ls commands
    * ncdu: added a "refresh" key - CTRL-L (Keith Goldfarb)
    * serve restic: Add append-only mode (Steve Kriss)
    * serve restic: Disallow overwriting files in append-only mode (Alexander Neumann)
    * serve restic: Print actual listener address (Matt Holt)
    * size: Add --json flag (Matthew Holt)
    * sync: implement --ignore-errors (Mateusz Pabian)
    * dedupe: Add dedupe largest functionality (Richard Yang)
    * fs: Extend SizeSuffix to include TB and PB for rclone about
    * fs: add --dump goroutines and --dump openfiles for debugging
    * rc: implement core/memstats to print internal memory usage info
    * rc: new call rc/pid (Michael P. Dubner)
* Compile
    * Drop support for go1.6
* Release
    * Fix `make tarball` (Chih-Hsuan Yen)
* Bug Fixes
    * filter: fix --min-age and --max-age together check
    * fs: limit MaxIdleConns and MaxIdleConnsPerHost in transport
    * lsd,lsf: make sure all times we output are in local time
    * rc: fix setting bwlimit to unlimited
    * rc: take note of the --rc-addr flag too as per the docs
* Mount
    * Use About to return the correct disk total/used/free (eg in `df`)
    * Set `--attr-timeout default` to `1s` - fixes:
        * rclone using too much memory
        * rclone not serving files to samba
        * excessive time listing directories
    * Fix `df -i` (upstream fix)
* VFS
    * Filter files `.` and `..` from directory listing
    * Only make the VFS cache if --vfs-cache-mode > Off
* Local
    * Add --local-no-check-updated to disable updated file checks
    * Retry remove on Windows sharing violation error
* Cache
    * Flush the memory cache after close
    * Purge file data on notification
    * Always forget parent dir for notifications
    * Integrate with Plex websocket
    * Add rc cache/stats (seuffert)
    * Add info log on notification 
* Box
    * Fix failure reading large directories - parse file/directory size as float
* Dropbox
    * Fix crypt+obfuscate on dropbox
    * Fix repeatedly uploading the same files
* FTP
    * Work around strange response from box FTP server
    * More workarounds for FTP servers to fix mkParentDir error
    * Fix no error on listing non-existent directory
* Google Cloud Storage
    * Add service_account_credentials (Matt Holt)
    * Detect bucket presence by listing it - minimises permissions needed
    * Ignore zero length directory markers
* Google Drive
    * Add service_account_credentials (Matt Holt)
    * Fix directory move leaving a hardlinked directory behind
    * Return proper google errors when Opening files
    * When initialized with a filepath, optional features used incorrect root path (Stefan Breunig)
* HTTP
    * Fix sync for servers which don't return Content-Length in HEAD
* Onedrive
    * Add QuickXorHash support for OneDrive for business
    * Fix socket leak in multipart session upload
* S3
    * Look in S3 named profile files for credentials
    * Add `--s3-disable-checksum` to disable checksum uploading (Chris Redekop)
    * Hierarchical configuration support (Giri Badanahatti)
    * Add in config for all the supported S3 providers
    * Add One Zone Infrequent Access storage class (Craig Rachel)
    * Add --use-server-modtime support (Peter Baumgartner)
    * Add --s3-chunk-size option to control multipart uploads
    * Ignore zero length directory markers
* SFTP
    * Update docs to match code, fix typos and clarify disable_hashcheck prompt (Michael G. Noll)
    * Update docs with Synology quirks
    * Fail soft with a debug on hash failure
* Swift
    * Add --use-server-modtime support (Peter Baumgartner)
* Webdav
    * Support SharePoint cookie authentication (hensur)
    * Strip leading and trailing / off root

## v1.40 - 2018-03-19

* New backends
    * Alias backend to create aliases for existing remote names (Fabian Möller)
* New commands
    * `lsf`: list for parsing purposes (Jakub Tasiemski)
        * by default this is a simple non recursive list of files and directories
        * it can be configured to add more info in an easy to parse way
    * `serve restic`: for serving a remote as a Restic REST endpoint
        * This enables restic to use any backends that rclone can access
        * Thanks Alexander Neumann for help, patches and review
    * `rc`: enable the remote control of a running rclone
        * The running rclone must be started with --rc and related flags.
        * Currently there is support for bwlimit, and flushing for mount and cache.
* New Features
    * `--max-delete` flag to add a delete threshold (Bjørn Erik Pedersen)
    * All backends now support RangeOption for ranged Open
        * `cat`: Use RangeOption for limited fetches to make more efficient
        * `cryptcheck`: make reading of nonce more efficient with RangeOption
    * serve http/webdav/restic
        * support SSL/TLS
        * add `--user` `--pass` and `--htpasswd` for authentication
    * `copy`/`move`: detect file size change during copy/move and abort transfer (ishuah)
    * `cryptdecode`: added option to return encrypted file names. (ishuah)
    * `lsjson`: add `--encrypted` to show encrypted name (Jakub Tasiemski)
    * Add `--stats-file-name-length` to specify the printed file name length for stats (Will Gunn)
* Compile
    * Code base was shuffled and factored
        * backends moved into a backend directory
        * large packages split up
        * See the CONTRIBUTING.md doc for info as to what lives where now
    * Update to using go1.10 as the default go version
    * Implement daily [full integration tests](https://pub.rclone.org/integration-tests/)
* Release
    * Include a source tarball and sign it and the binaries
    * Sign the git tags as part of the release process
    * Add .deb and .rpm packages as part of the build
    * Make a beta release for all branches on the main repo (but not pull requests)
* Bug Fixes
    * config: fixes errors on non existing config by loading config file only on first access
    * config: retry saving the config after failure (Mateusz)
    * sync: when using `--backup-dir` don't delete files if we can't set their modtime
        * this fixes odd behaviour with Dropbox and `--backup-dir`
    * fshttp: fix idle timeouts for HTTP connections
    * `serve http`: fix serving files with : in - fixes
    * Fix `--exclude-if-present` to ignore directories which it doesn't have permission for (Iakov Davydov)
    * Make accounting work properly with crypt and b2
    * remove `--no-traverse` flag because it is obsolete
* Mount
    * Add `--attr-timeout` flag to control attribute caching in kernel
        * this now defaults to 0 which is correct but less efficient
        * see [the mount docs](/commands/rclone_mount/#attribute-caching) for more info
    * Add `--daemon` flag to allow mount to run in the background (ishuah)
    * Fix: Return ENOSYS rather than EIO on attempted link
        * This fixes FileZilla accessing an rclone mount served over sftp.
    * Fix setting modtime twice
    * Mount tests now run on CI for Linux (mount & cmount)/Mac/Windows
    * Many bugs fixed in the VFS layer - see below
* VFS
    * Many fixes for `--vfs-cache-mode` writes and above
        * Update cached copy if we know it has changed (fixes stale data)
        * Clean path names before using them in the cache
        * Disable cache cleaner if `--vfs-cache-poll-interval=0`
        * Fill and clean the cache immediately on startup
    * Fix Windows opening every file when it stats the file
    * Fix applying modtime for an open Write Handle
    * Fix creation of files when truncating
    * Write 0 bytes when flushing unwritten handles to avoid race conditions in FUSE
    * Downgrade "poll-interval is not supported" message to Info
    * Make OpenFile and friends return EINVAL if O_RDONLY and O_TRUNC
* Local
    * Downgrade "invalid cross-device link: trying copy" to debug
    * Make DirMove return fs.ErrorCantDirMove to allow fallback to Copy for cross device
    * Fix race conditions updating the hashes
* Cache
    * Add support for polling - cache will update when remote changes on supported backends
    * Reduce log level for Plex api
    * Fix dir cache issue
    * Implement `--cache-db-wait-time` flag
    * Improve efficiency with RangeOption and RangeSeek
    * Fix dirmove with temp fs enabled
    * Notify vfs when using temp fs
    * Offline uploading
    * Remote control support for path flushing
* Amazon cloud drive
    * Rclone no longer has any working keys - disable integration tests
    * Implement DirChangeNotify to notify cache/vfs/mount of changes
* Azureblob
    * Don't check for bucket/container presence if listing was OK
        * this makes rclone do one less request per invocation
    * Improve accounting for chunked uploads
* Backblaze B2
    * Don't check for bucket/container presence if listing was OK
        * this makes rclone do one less request per invocation
* Box
    * Improve accounting for chunked uploads
* Dropbox
    * Fix custom oauth client parameters
* Google Cloud Storage
    * Don't check for bucket/container presence if listing was OK
        * this makes rclone do one less request per invocation
* Google Drive
    * Migrate to api v3 (Fabian Möller)
    * Add scope configuration and root folder selection
    * Add `--drive-impersonate` for service accounts
        * thanks to everyone who tested, explored and contributed docs
    * Add `--drive-use-created-date` to use created date as modified date (nbuchanan)
    * Request the export formats only when required
        * This makes rclone quicker when there are no google docs
    * Fix finding paths with latin1 chars (a workaround for a drive bug)
    * Fix copying of a single Google doc file
    * Fix `--drive-auth-owner-only` to look in all directories
* HTTP
    * Fix handling of directories with & in
* Onedrive
    * Removed upload cutoff and always do session uploads
        * this stops the creation of multiple versions on business onedrive
    * Overwrite object size value with real size when reading file. (Victor)
        * this fixes oddities when onedrive misreports the size of images
* Pcloud
    * Remove unused chunked upload flag and code
* Qingstor
    * Don't check for bucket/container presence if listing was OK
        * this makes rclone do one less request per invocation
* S3
    * Support hashes for multipart files (Chris Redekop)
    * Initial support for IBM COS (S3) (Giri Badanahatti)
    * Update docs to discourage use of v2 auth with CEPH and others
    * Don't check for bucket/container presence if listing was OK
        * this makes rclone do one less request per invocation
    * Fix server side copy and set modtime on files with + in
* SFTP
    * Add option to disable remote hash check command execution (Jon Fautley)
    * Add `--sftp-ask-password` flag to prompt for password when needed (Leo R. Lundgren)
    * Add `set_modtime` configuration option
    * Fix following of symlinks
    * Fix reading config file outside of Fs setup
    * Fix reading $USER in username fallback not $HOME
    * Fix running under crontab - Use correct OS way of reading username 
* Swift
    * Fix refresh of authentication token
        * in v1.39 a bug was introduced which ignored new tokens - this fixes it
    * Fix extra HEAD transaction when uploading a new file
    * Don't check for bucket/container presence if listing was OK
        * this makes rclone do one less request per invocation
* Webdav
    * Add new time formats to support mydrive.ch and others

## v1.39 - 2017-12-23

* New backends
    * WebDAV
        * tested with nextcloud, owncloud, put.io and others!
    * Pcloud
    * cache - wraps a cache around other backends (Remus Bunduc)
        * useful in combination with mount
        * NB this feature is in beta so use with care
* New commands
    * serve command with subcommands:
        * serve webdav: this implements a webdav server for any rclone remote.
        * serve http: command to serve a remote over HTTP
    * config: add sub commands for full config file management
        * create/delete/dump/edit/file/password/providers/show/update
    * touch: to create or update the timestamp of a file (Jakub Tasiemski)
* New Features
    * curl install for rclone (Filip Bartodziej)
    * --stats now shows percentage, size, rate and ETA in condensed form (Ishuah Kariuki)
    * --exclude-if-present to exclude a directory if a file is present (Iakov Davydov)
    * rmdirs: add --leave-root flag (lewapm)
    * move: add --delete-empty-src-dirs flag to remove dirs after move (Ishuah Kariuki)
    * Add --dump flag, introduce --dump requests, responses and remove --dump-auth, --dump-filters
        * Obscure X-Auth-Token: from headers when dumping too
    * Document and implement exit codes for different failure modes (Ishuah Kariuki)
* Compile
* Bug Fixes
    * Retry lots more different types of errors to make multipart transfers more reliable
    * Save the config before asking for a token, fixes disappearing oauth config
    * Warn the user if --include and --exclude are used together (Ernest Borowski)
    * Fix duplicate files (eg on Google drive) causing spurious copies
    * Allow trailing and leading whitespace for passwords (Jason Rose)
    * ncdu: fix crashes on empty directories
    * rcat: fix goroutine leak
    * moveto/copyto: Fix to allow copying to the same name
* Mount
    * --vfs-cache mode to make writes into mounts more reliable.
        * this requires caching files on the disk (see --cache-dir)
        * As this is a new feature, use with care
    * Use sdnotify to signal systemd the mount is ready (Fabian Möller)
    * Check if directory is not empty before mounting (Ernest Borowski)
* Local
    * Add error message for cross file system moves
    * Fix equality check for times
* Dropbox
    * Rework multipart upload
        * buffer the chunks when uploading large files so they can be retried
        * change default chunk size to 48MB now we are buffering them in memory
        * retry every error after the first chunk is done successfully
    * Fix error when renaming directories
* Swift
    * Fix crash on bad authentication
* Google Drive
    * Add service account support (Tim Cooijmans)
* S3
    * Make it work properly with Digital Ocean Spaces (Andrew Starr-Bochicchio)
    * Fix crash if a bad listing is received
    * Add support for ECS task IAM roles (David Minor)
* Backblaze B2
    * Fix multipart upload retries
    * Fix --hard-delete to make it work 100% of the time
* Swift
    * Allow authentication with storage URL and auth key (Giovanni Pizzi)
    * Add new fields for swift configuration to support IBM Bluemix Swift (Pierre Carlson)
    * Add OS_TENANT_ID and OS_USER_ID to config
    * Allow configs with user id instead of user name
    * Check if swift segments container exists before creating (John Leach)
    * Fix memory leak in swift transfers (upstream fix)
* SFTP
    * Add option to enable the use of aes128-cbc cipher (Jon Fautley)
* Amazon cloud drive
    * Fix download of large files failing with "Only one auth mechanism allowed"
* crypt
    * Option to encrypt directory names or leave them intact
    * Implement DirChangeNotify (Fabian Möller)
* onedrive
    * Add option to choose resourceURL during setup of OneDrive Business account if more than one is available for user

## v1.38 - 2017-09-30

* New backends
    * Azure Blob Storage (thanks Andrei Dragomir)
    * Box
    * Onedrive for Business (thanks Oliver Heyme)
    * QingStor from QingCloud (thanks wuyu)
* New commands
    * `rcat` - read from standard input and stream upload
    * `tree` - shows a nicely formatted recursive listing
    * `cryptdecode` - decode crypted file names (thanks ishuah)
    * `config show` - print the config file
    * `config file` - print the config file location
* New Features
    * Empty directories are deleted on `sync`
    * `dedupe` - implement merging of duplicate directories
    * `check` and `cryptcheck` made more consistent and use less memory
    * `cleanup` for remaining remotes (thanks ishuah)
    * `--immutable` for ensuring that files don't change (thanks Jacob McNamee)
    * `--user-agent` option (thanks Alex McGrath Kraak)
    * `--disable` flag to disable optional features
    * `--bind` flag for choosing the local addr on outgoing connections
    * Support for zsh auto-completion (thanks bpicode)
    * Stop normalizing file names but do a normalized compare in `sync`
* Compile
    * Update to using go1.9 as the default go version
    * Remove snapd build due to maintenance problems
* Bug Fixes
    * Improve retriable error detection which makes multipart uploads better
    * Make `check` obey `--ignore-size`
    * Fix bwlimit toggle in conjunction with schedules (thanks cbruegg)
    * `config` ensures newly written config is on the same mount
* Local
    * Revert to copy when moving file across file system boundaries
    * `--skip-links` to suppress symlink warnings (thanks Zhiming Wang)
* Mount
    * Re-use `rcat` internals to support uploads from all remotes
* Dropbox
    * Fix "entry doesn't belong in directory" error
    * Stop using deprecated API methods
* Swift
    * Fix server side copy to empty container with `--fast-list`
* Google Drive
    * Change the default for `--drive-use-trash` to `true`
* S3
    * Set session token when using STS (thanks Girish Ramakrishnan)
    * Glacier docs and error messages (thanks Jan Varho)
    * Read 1000 (not 1024) items in dir listings to fix Wasabi
* Backblaze B2
    * Fix SHA1 mismatch when downloading files with no SHA1
    * Calculate missing hashes on the fly instead of spooling
    * `--b2-hard-delete` to permanently delete (not hide) files (thanks John Papandriopoulos)
* Hubic
    * Fix creating containers - no longer have to use the `default` container
* Swift
    * Optionally configure from a standard set of OpenStack environment vars
    * Add `endpoint_type` config
* Google Cloud Storage
    * Fix bucket creation to work with limited permission users
* SFTP
    * Implement connection pooling for multiple ssh connections
    * Limit new connections per second
    * Add support for MD5 and SHA1 hashes where available (thanks Christian Brüggemann)
* HTTP
    * Fix URL encoding issues
    * Fix directories with `:` in
    * Fix panic with URL encoded content

## v1.37 - 2017-07-22

* New backends
    * FTP - thanks to Antonio Messina
    * HTTP - thanks to Vasiliy Tolstov
* New commands
    * rclone ncdu - for exploring a remote with a text based user interface.
    * rclone lsjson - for listing with a machine readable output
    * rclone dbhashsum - to show Dropbox style hashes of files (local or Dropbox)
* New Features
    * Implement --fast-list flag
        * This allows remotes to list recursively if they can
        * This uses less transactions (important if you pay for them)
        * This may or may not be quicker
        * This will use more memory as it has to hold the listing in memory
        * --old-sync-method deprecated - the remaining uses are covered by --fast-list
        * This involved a major re-write of all the listing code
    * Add --tpslimit and --tpslimit-burst to limit transactions per second
        * this is useful in conjunction with `rclone mount` to limit external apps
    * Add --stats-log-level so can see --stats without -v
    * Print password prompts to stderr - Hraban Luyat
    * Warn about duplicate files when syncing
    * Oauth improvements
        * allow auth_url and token_url to be set in the config file
        * Print redirection URI if using own credentials.
    * Don't Mkdir at the start of sync to save transactions
* Compile
    * Update build to go1.8.3
    * Require go1.6 for building rclone
    * Compile 386 builds with "GO386=387" for maximum compatibility
* Bug Fixes
    * Fix menu selection when no remotes
    * Config saving reworked to not kill the file if disk gets full
    * Don't delete remote if name does not change while renaming
    * moveto, copyto: report transfers and checks as per move and copy
* Local
    * Add --local-no-unicode-normalization flag - Bob Potter
* Mount
    * Now supported on Windows using cgofuse and WinFsp - thanks to Bill Zissimopoulos for much help
    * Compare checksums on upload/download via FUSE
    * Unmount when program ends with SIGINT (Ctrl+C) or SIGTERM - Jérôme Vizcaino
    * On read only open of file, make open pending until first read
    * Make --read-only reject modify operations
    * Implement ModTime via FUSE for remotes that support it
    * Allow modTime to be changed even before all writers are closed
    * Fix panic on renames
    * Fix hang on errored upload
* Crypt
    * Report the name:root as specified by the user
    * Add an "obfuscate" option for filename encryption - Stephen Harris
* Amazon Drive
    * Fix initialization order for token renewer
    * Remove revoked credentials, allow oauth proxy config and update docs
* B2
    * Reduce minimum chunk size to 5MB
* Drive
    * Add team drive support
    * Reduce bandwidth by adding fields for partial responses - Martin Kristensen
    * Implement --drive-shared-with-me flag to view shared with me files - Danny Tsai
    * Add --drive-trashed-only to read only the files in the trash
    * Remove obsolete --drive-full-list
    * Add missing seek to start on retries of chunked uploads
    * Fix stats accounting for upload
    * Convert / in names to a unicode equivalent (／)
    * Poll for Google Drive changes when mounted
* OneDrive
    * Fix the uploading of files with spaces
    * Fix initialization order for token renewer
    * Display speeds accurately when uploading - Yoni Jah
    * Swap to using http://localhost:53682/ as redirect URL - Michael Ledin
    * Retry on token expired error, reset upload body on retry - Yoni Jah
* Google Cloud Storage
    * Add ability to specify location and storage class via config and command line - thanks gdm85
    * Create container if necessary on server side copy
    * Increase directory listing chunk to 1000 to increase performance
    * Obtain a refresh token for GCS - Steven Lu
* Yandex
    * Fix the name reported in log messages (was empty)
    * Correct error return for listing empty directory
* Dropbox
    * Rewritten to use the v2 API
        * Now supports ModTime
            * Can only set by uploading the file again
            * If you uploaded with an old rclone, rclone may upload everything again
            * Use `--size-only` or `--checksum` to avoid this
        * Now supports the Dropbox content hashing scheme
        * Now supports low level retries
* S3
    * Work around eventual consistency in bucket creation
    * Create container if necessary on server side copy
    * Add us-east-2 (Ohio) and eu-west-2 (London) S3 regions - Zahiar Ahmed
* Swift, Hubic
    * Fix zero length directory markers showing in the subdirectory listing
        * this caused lots of duplicate transfers
    * Fix paged directory listings
        * this caused duplicate directory errors
    * Create container if necessary on server side copy
    * Increase directory listing chunk to 1000 to increase performance
    * Make sensible error if the user forgets the container
* SFTP
    * Add support for using ssh key files
    * Fix under Windows
    * Fix ssh agent on Windows
    * Adapt to latest version of library - Igor Kharin

## v1.36 - 2017-03-18

* New Features
    * SFTP remote (Jack Schmidt)
    * Re-implement sync routine to work a directory at a time reducing memory usage
    * Logging revamped to be more inline with rsync - now much quieter
            * -v only shows transfers
            * -vv is for full debug
            * --syslog to log to syslog on capable platforms
    * Implement --backup-dir and --suffix
    * Implement --track-renames (initial implementation by Bjørn Erik Pedersen)
    * Add time-based bandwidth limits (Lukas Loesche)
    * rclone cryptcheck: checks integrity of crypt remotes
    * Allow all config file variables and options to be set from environment variables
    * Add --buffer-size parameter to control buffer size for copy
    * Make --delete-after the default
    * Add --ignore-checksum flag (fixed by Hisham Zarka)
    * rclone check: Add --download flag to check all the data, not just hashes
    * rclone cat: add --head, --tail, --offset, --count and --discard
    * rclone config: when choosing from a list, allow the value to be entered too
    * rclone config: allow rename and copy of remotes
    * rclone obscure: for generating encrypted passwords for rclone's config (T.C. Ferguson)
    * Comply with XDG Base Directory specification (Dario Giovannetti)
        * this moves the default location of the config file in a backwards compatible way
    * Release changes
        * Ubuntu snap support (Dedsec1)
        * Compile with go 1.8
        * MIPS/Linux big and little endian support
* Bug Fixes
    * Fix copyto copying things to the wrong place if the destination dir didn't exist
    * Fix parsing of remotes in moveto and copyto
    * Fix --delete-before deleting files on copy
    * Fix --files-from with an empty file copying everything
    * Fix sync: don't update mod times if --dry-run set
    * Fix MimeType propagation
    * Fix filters to add ** rules to directory rules
* Local
    * Implement -L, --copy-links flag to allow rclone to follow symlinks
    * Open files in write only mode so rclone can write to an rclone mount
    * Fix unnormalised unicode causing problems reading directories
    * Fix interaction between -x flag and --max-depth
* Mount
    * Implement proper directory handling (mkdir, rmdir, renaming)
    * Make include and exclude filters apply to mount
    * Implement read and write async buffers - control with --buffer-size
    * Fix fsync on for directories
    * Fix retry on network failure when reading off crypt
* Crypt
    * Add --crypt-show-mapping to show encrypted file mapping
    * Fix crypt writer getting stuck in a loop
        * **IMPORTANT** this bug had the potential to cause data corruption when
            * reading data from a network based remote and
            * writing to a crypt on Google Drive
        * Use the cryptcheck command to validate your data if you are concerned
        * If syncing two crypt remotes, sync the unencrypted remote
* Amazon Drive
    * Fix panics on Move (rename)
    * Fix panic on token expiry
* B2
    * Fix inconsistent listings and rclone check
    * Fix uploading empty files with go1.8
    * Constrain memory usage when doing multipart uploads
    * Fix upload url not being refreshed properly
* Drive
    * Fix Rmdir on directories with trashed files
    * Fix "Ignoring unknown object" when downloading
    * Add --drive-list-chunk
    * Add --drive-skip-gdocs (Károly Oláh)
* OneDrive
    * Implement Move
    * Fix Copy
        * Fix overwrite detection in Copy
        * Fix waitForJob to parse errors correctly
    * Use token renewer to stop auth errors on long uploads
    * Fix uploading empty files with go1.8
* Google Cloud Storage
    * Fix depth 1 directory listings
* Yandex
    * Fix single level directory listing
* Dropbox
    * Normalise the case for single level directory listings
    * Fix depth 1 listing
* S3
    * Added ca-central-1 region (Jon Yergatian)

## v1.35 - 2017-01-02

* New Features
    * moveto and copyto commands for choosing a destination name on copy/move
    * rmdirs command to recursively delete empty directories
    * Allow repeated --include/--exclude/--filter options
    * Only show transfer stats on commands which transfer stuff
        * show stats on any command using the `--stats` flag
    * Allow overlapping directories in move when server side dir move is supported
    * Add --stats-unit option - thanks Scott McGillivray
* Bug Fixes
    * Fix the config file being overwritten when two rclone instances are running
    * Make rclone lsd obey the filters properly
    * Fix compilation on mips
    * Fix not transferring files that don't differ in size
    * Fix panic on nil retry/fatal error
* Mount
    * Retry reads on error - should help with reliability a lot
    * Report the modification times for directories from the remote
    * Add bandwidth accounting and limiting (fixes --bwlimit)
    * If --stats provided will show stats and which files are transferring
    * Support R/W files if truncate is set.
    * Implement statfs interface so df works
    * Note that write is now supported on Amazon Drive
    * Report number of blocks in a file - thanks Stefan Breunig
* Crypt
    * Prevent the user pointing crypt at itself
    * Fix failed to authenticate decrypted block errors
        * these will now return the underlying unexpected EOF instead
* Amazon Drive
    * Add support for server side move and directory move - thanks Stefan Breunig
    * Fix nil pointer deref on size attribute
* B2
    * Use new prefix and delimiter parameters in directory listings
        * This makes --max-depth 1 dir listings as used in mount much faster
    * Reauth the account while doing uploads too - should help with token expiry
* Drive
    * Make DirMove more efficient and complain about moving the root
    * Create destination directory on Move()

## v1.34 - 2016-11-06

* New Features
    * Stop single file and `--files-from` operations iterating through the source bucket.
    * Stop removing failed upload to cloud storage remotes
    * Make ContentType be preserved for cloud to cloud copies
    * Add support to toggle bandwidth limits via SIGUSR2 - thanks Marco Paganini
    * `rclone check` shows count of hashes that couldn't be checked
    * `rclone listremotes` command
    * Support linux/arm64 build - thanks Fredrik Fornwall
    * Remove `Authorization:` lines from `--dump-headers` output
* Bug Fixes
    * Ignore files with control characters in the names
    * Fix `rclone move` command
        * Delete src files which already existed in dst
        * Fix deletion of src file when dst file older
    * Fix `rclone check` on crypted file systems
    * Make failed uploads not count as "Transferred"
    * Make sure high level retries show with `-q`
    * Use a vendor directory with godep for repeatable builds
* `rclone mount` - FUSE
    * Implement FUSE mount options
        * `--no-modtime`, `--debug-fuse`, `--read-only`, `--allow-non-empty`, `--allow-root`, `--allow-other`
        * `--default-permissions`, `--write-back-cache`, `--max-read-ahead`, `--umask`, `--uid`, `--gid`
    * Add `--dir-cache-time` to control caching of directory entries
    * Implement seek for files opened for read (useful for video players)
        * with `-no-seek` flag to disable
    * Fix crash on 32 bit ARM (alignment of 64 bit counter)
    * ...and many more internal fixes and improvements!
* Crypt
    * Don't show encrypted password in configurator to stop confusion
* Amazon Drive
    * New wait for upload option `--acd-upload-wait-per-gb`
        * upload timeouts scale by file size and can be disabled
    * Add 502 Bad Gateway to list of errors we retry
    * Fix overwriting a file with a zero length file
    * Fix ACD file size warning limit - thanks Felix Bünemann
* Local
    * Unix: implement `-x`/`--one-file-system` to stay on a single file system
        * thanks Durval Menezes and Luiz Carlos Rumbelsperger Viana
    * Windows: ignore the symlink bit on files
    * Windows: Ignore directory based junction points
* B2
    * Make sure each upload has at least one upload slot - fixes strange upload stats
    * Fix uploads when using crypt
    * Fix download of large files (sha1 mismatch)
    * Return error when we try to create a bucket which someone else owns
    * Update B2 docs with Data usage, and Crypt section - thanks Tomasz Mazur
* S3
    * Command line and config file support for
        * Setting/overriding ACL  - thanks Radek Senfeld
        * Setting storage class - thanks Asko Tamm
* Drive
    * Make exponential backoff work exactly as per Google specification
    * add `.epub`, `.odp` and `.tsv` as export formats.
* Swift
    * Don't read metadata for directory marker objects

## v1.33 - 2016-08-24

* New Features
    * Implement encryption
        * data encrypted in NACL secretbox format
        * with optional file name encryption
    * New commands
        * rclone mount - implements FUSE mounting of remotes (EXPERIMENTAL)
            * works on Linux, FreeBSD and OS X (need testers for the last 2!)
        * rclone cat - outputs remote file or files to the terminal
        * rclone genautocomplete - command to make a bash completion script for rclone
    * Editing a remote using `rclone config` now goes through the wizard
    * Compile with go 1.7 - this fixes rclone on macOS Sierra and on 386 processors
    * Use cobra for sub commands and docs generation
* drive
    * Document how to make your own client_id
* s3
    * User-configurable Amazon S3 ACL (thanks Radek Šenfeld)
* b2
    * Fix stats accounting for upload - no more jumping to 100% done
    * On cleanup delete hide marker if it is the current file
    * New B2 API endpoint (thanks Per Cederberg)
    * Set maximum backoff to 5 Minutes
* onedrive
    * Fix URL escaping in file names - eg uploading files with `+` in them.
* amazon cloud drive
    * Fix token expiry during large uploads
    * Work around 408 REQUEST_TIMEOUT and 504 GATEWAY_TIMEOUT errors
* local
    * Fix filenames with invalid UTF-8 not being uploaded
    * Fix problem with some UTF-8 characters on OS X

## v1.32 - 2016-07-13

* Backblaze B2
    * Fix upload of files large files not in root

## v1.31 - 2016-07-13

* New Features
    * Reduce memory on sync by about 50%
    * Implement --no-traverse flag to stop copy traversing the destination remote.
        * This can be used to reduce memory usage down to the smallest possible.
        * Useful to copy a small number of files into a large destination folder.
    * Implement cleanup command for emptying trash / removing old versions of files
        * Currently B2 only
    * Single file handling improved
        * Now copied with --files-from
        * Automatically sets --no-traverse when copying a single file
    * Info on using installing with ansible - thanks Stefan Weichinger
    * Implement --no-update-modtime flag to stop rclone fixing the remote modified times.
* Bug Fixes
    * Fix move command - stop it running for overlapping Fses - this was causing data loss.
* Local
    * Fix incomplete hashes - this was causing problems for B2.
* Amazon Drive
    * Rename Amazon Cloud Drive to Amazon Drive - no changes to config file needed.
* Swift
    * Add support for non-default project domain - thanks Antonio Messina.
* S3
    * Add instructions on how to use rclone with minio.
    * Add ap-northeast-2 (Seoul) and ap-south-1 (Mumbai) regions.
    * Skip setting the modified time for objects > 5GB as it isn't possible.
* Backblaze B2
    * Add --b2-versions flag so old versions can be listed and retrieved.
    * Treat 403 errors (eg cap exceeded) as fatal.
    * Implement cleanup command for deleting old file versions.
    * Make error handling compliant with B2 integrations notes.
    * Fix handling of token expiry.
    * Implement --b2-test-mode to set `X-Bz-Test-Mode` header.
    * Set cutoff for chunked upload to 200MB as per B2 guidelines.
    * Make upload multi-threaded.
* Dropbox
    * Don't retry 461 errors.

## v1.30 - 2016-06-18

* New Features
    * Directory listing code reworked for more features and better error reporting (thanks to Klaus Post for help).  This enables
        * Directory include filtering for efficiency
        * --max-depth parameter
        * Better error reporting
        * More to come
    * Retry more errors
    * Add --ignore-size flag - for uploading images to onedrive
    * Log -v output to stdout by default
    * Display the transfer stats in more human readable form
    * Make 0 size files specifiable with `--max-size 0b`
    * Add `b` suffix so we can specify bytes in --bwlimit, --min-size etc
    * Use "password:" instead of "password>" prompt - thanks Klaus Post and Leigh Klotz
* Bug Fixes
    * Fix retry doing one too many retries
* Local
    * Fix problems with OS X and UTF-8 characters
* Amazon Drive
    * Check a file exists before uploading to help with 408 Conflict errors
    * Reauth on 401 errors - this has been causing a lot of problems
    * Work around spurious 403 errors
    * Restart directory listings on error
* Google Drive
    * Check a file exists before uploading to help with duplicates
    * Fix retry of multipart uploads
* Backblaze B2
    * Implement large file uploading
* S3
    * Add AES256 server-side encryption for - thanks Justin R. Wilson
* Google Cloud Storage
    * Make sure we don't use conflicting content types on upload
    * Add service account support - thanks Michal Witkowski
* Swift
    * Add auth version parameter
    * Add domain option for openstack (v3 auth) - thanks Fabian Ruff

## v1.29 - 2016-04-18

* New Features
    * Implement `-I, --ignore-times` for unconditional upload
    * Improve `dedupe`command
        * Now removes identical copies without asking
        * Now obeys `--dry-run`
        * Implement `--dedupe-mode` for non interactive running
            * `--dedupe-mode interactive` - interactive the default.
            * `--dedupe-mode skip` - removes identical files then skips anything left.
            * `--dedupe-mode first` - removes identical files then keeps the first one.
            * `--dedupe-mode newest` - removes identical files then keeps the newest one.
            * `--dedupe-mode oldest` - removes identical files then keeps the oldest one.
            * `--dedupe-mode rename` - removes identical files then renames the rest to be different.
* Bug fixes
    * Make rclone check obey the `--size-only` flag.
    * Use "application/octet-stream" if discovered mime type is invalid.
    * Fix missing "quit" option when there are no remotes.
* Google Drive
    * Increase default chunk size to 8 MB - increases upload speed of big files
    * Speed up directory listings and make more reliable
    * Add missing retries for Move and DirMove - increases reliability
    * Preserve mime type on file update
* Backblaze B2
    * Enable mod time syncing
        * This means that B2 will now check modification times
        * It will upload new files to update the modification times
        * (there isn't an API to just set the mod time.)
        * If you want the old behaviour use `--size-only`.
    * Update API to new version
    * Fix parsing of mod time when not in metadata
* Swift/Hubic
    * Don't return an MD5SUM for static large objects
* S3
    * Fix uploading files bigger than 50GB

## v1.28 - 2016-03-01

* New Features
    * Configuration file encryption - thanks Klaus Post
    * Improve `rclone config` adding more help and making it easier to understand
    * Implement `-u`/`--update` so creation times can be used on all remotes
    * Implement `--low-level-retries` flag
    * Optionally disable gzip compression on downloads with `--no-gzip-encoding`
* Bug fixes
    * Don't make directories if `--dry-run` set
    * Fix and document the `move` command
    * Fix redirecting stderr on unix-like OSes when using `--log-file`
    * Fix `delete` command to wait until all finished - fixes missing deletes.
* Backblaze B2
    * Use one upload URL per go routine fixes `more than one upload using auth token`
    * Add pacing, retries and reauthentication - fixes token expiry problems
    * Upload without using a temporary file from local (and remotes which support SHA1)
    * Fix reading metadata for all files when it shouldn't have been
* Drive
    * Fix listing drive documents at root
    * Disable copy and move for Google docs
* Swift
    * Fix uploading of chunked files with non ASCII characters
    * Allow setting of `storage_url` in the config - thanks Xavier Lucas
* S3
    * Allow IAM role and credentials from environment variables - thanks Brian Stengaard
    * Allow low privilege users to use S3 (check if directory exists during Mkdir) - thanks Jakub Gedeon
* Amazon Drive
    * Retry on more things to make directory listings more reliable

## v1.27 - 2016-01-31

* New Features
    * Easier headless configuration with `rclone authorize`
    * Add support for multiple hash types - we now check SHA1 as well as MD5 hashes.
    * `delete` command which does obey the filters (unlike `purge`)
    * `dedupe` command to deduplicate a remote.  Useful with Google Drive.
    * Add `--ignore-existing` flag to skip all files that exist on destination.
    * Add `--delete-before`, `--delete-during`, `--delete-after` flags.
    * Add `--memprofile` flag to debug memory use.
    * Warn the user about files with same name but different case
    * Make `--include` rules add their implicit exclude * at the end of the filter list
    * Deprecate compiling with go1.3
* Amazon Drive
    * Fix download of files > 10 GB
    * Fix directory traversal ("Next token is expired") for large directory listings
    * Remove 409 conflict from error codes we will retry - stops very long pauses
* Backblaze B2
    * SHA1 hashes now checked by rclone core
* Drive
    * Add `--drive-auth-owner-only` to only consider files owned by the user - thanks Björn Harrtell
    * Export Google documents
* Dropbox
    * Make file exclusion error controllable with -q
* Swift
    * Fix upload from unprivileged user.
* S3
    * Fix updating of mod times of files with `+` in.
* Local
    * Add local file system option to disable UNC on Windows.

## v1.26 - 2016-01-02

* New Features
    * Yandex storage backend - thank you Dmitry Burdeev ("dibu")
    * Implement Backblaze B2 storage backend
    * Add --min-age and --max-age flags - thank you Adriano Aurélio Meirelles
    * Make ls/lsl/md5sum/size/check obey includes and excludes
* Fixes
    * Fix crash in http logging
    * Upload releases to github too
* Swift
    * Fix sync for chunked files
* OneDrive
    * Re-enable server side copy
    * Don't mask HTTP error codes with JSON decode error
* S3
    * Fix corrupting Content-Type on mod time update (thanks Joseph Spurrier)

## v1.25 - 2015-11-14

* New features
    * Implement Hubic storage system
* Fixes
    * Fix deletion of some excluded files without --delete-excluded
        * This could have deleted files unexpectedly on sync
        * Always check first with `--dry-run`!
* Swift
    * Stop SetModTime losing metadata (eg X-Object-Manifest)
        * This could have caused data loss for files > 5GB in size
    * Use ContentType from Object to avoid lookups in listings
* OneDrive
    * disable server side copy as it seems to be broken at Microsoft

## v1.24 - 2015-11-07

* New features
    * Add support for Microsoft OneDrive
    * Add `--no-check-certificate` option to disable server certificate verification
    * Add async readahead buffer for faster transfer of big files
* Fixes
    * Allow spaces in remotes and check remote names for validity at creation time
    * Allow '&' and disallow ':' in Windows filenames.
* Swift
    * Ignore directory marker objects where appropriate - allows working with Hubic
    * Don't delete the container if fs wasn't at root
* S3
    * Don't delete the bucket if fs wasn't at root
* Google Cloud Storage
    * Don't delete the bucket if fs wasn't at root

## v1.23 - 2015-10-03

* New features
    * Implement `rclone size` for measuring remotes
* Fixes
    * Fix headless config for drive and gcs
    * Tell the user they should try again if the webserver method failed
    * Improve output of `--dump-headers`
* S3
    * Allow anonymous access to public buckets
* Swift
    * Stop chunked operations logging "Failed to read info: Object Not Found"
    * Use Content-Length on uploads for extra reliability

## v1.22 - 2015-09-28

* Implement rsync like include and exclude flags
* swift
    * Support files > 5GB - thanks Sergey Tolmachev

## v1.21 - 2015-09-22

* New features
    * Display individual transfer progress
    * Make lsl output times in localtime
* Fixes
    * Fix allowing user to override credentials again in Drive, GCS and ACD
* Amazon Drive
    * Implement compliant pacing scheme
* Google Drive
    * Make directory reads concurrent for increased speed.

## v1.20 - 2015-09-15

* New features
    * Amazon Drive support
    * Oauth support redone - fix many bugs and improve usability
        * Use "golang.org/x/oauth2" as oauth library of choice
        * Improve oauth usability for smoother initial signup
        * drive, googlecloudstorage: optionally use auto config for the oauth token
    * Implement --dump-headers and --dump-bodies debug flags
    * Show multiple matched commands if abbreviation too short
    * Implement server side move where possible
* local
    * Always use UNC paths internally on Windows - fixes a lot of bugs
* dropbox
    * force use of our custom transport which makes timeouts work
* Thanks to Klaus Post for lots of help with this release

## v1.19 - 2015-08-28

* New features
    * Server side copies for s3/swift/drive/dropbox/gcs
    * Move command - uses server side copies if it can
    * Implement --retries flag - tries 3 times by default
    * Build for plan9/amd64 and solaris/amd64 too
* Fixes
    * Make a current version download with a fixed URL for scripting
    * Ignore rmdir in limited fs rather than throwing error
* dropbox
    * Increase chunk size to improve upload speeds massively
    * Issue an error message when trying to upload bad file name

## v1.18 - 2015-08-17

* drive
    * Add `--drive-use-trash` flag so rclone trashes instead of deletes
    * Add "Forbidden to download" message for files with no downloadURL
* dropbox
    * Remove datastore
        * This was deprecated and it caused a lot of problems
        * Modification times and MD5SUMs no longer stored
    * Fix uploading files > 2GB
* s3
    * use official AWS SDK from github.com/aws/aws-sdk-go
    * **NB** will most likely require you to delete and recreate remote
    * enable multipart upload which enables files > 5GB
    * tested with Ceph / RadosGW / S3 emulation
    * many thanks to Sam Liston and Brian Haymore at the [Utah Center for High Performance Computing](https://www.chpc.utah.edu/) for a Ceph test account
* misc
    * Show errors when reading the config file
    * Do not print stats in quiet mode - thanks Leonid Shalupov
    * Add FAQ
    * Fix created directories not obeying umask
    * Linux installation instructions - thanks Shimon Doodkin

## v1.17 - 2015-06-14

* dropbox: fix case insensitivity issues - thanks Leonid Shalupov

## v1.16 - 2015-06-09

* Fix uploading big files which was causing timeouts or panics
* Don't check md5sum after download with --size-only

## v1.15 - 2015-06-06

* Add --checksum flag to only discard transfers by MD5SUM - thanks Alex Couper
* Implement --size-only flag to sync on size not checksum & modtime
* Expand docs and remove duplicated information
* Document rclone's limitations with directories
* dropbox: update docs about case insensitivity

## v1.14 - 2015-05-21

* local: fix encoding of non utf-8 file names - fixes a duplicate file problem
* drive: docs about rate limiting
* google cloud storage: Fix compile after API change in "google.golang.org/api/storage/v1"

## v1.13 - 2015-05-10

* Revise documentation (especially sync)
* Implement --timeout and --conntimeout
* s3: ignore etags from multipart uploads which aren't md5sums

## v1.12 - 2015-03-15

* drive: Use chunked upload for files above a certain size
* drive: add --drive-chunk-size and --drive-upload-cutoff parameters
* drive: switch to insert from update when a failed copy deletes the upload
* core: Log duplicate files if they are detected

## v1.11 - 2015-03-04

* swift: add region parameter
* drive: fix crash on failed to update remote mtime
* In remote paths, change native directory separators to /
* Add synchronization to ls/lsl/lsd output to stop corruptions
* Ensure all stats/log messages to go stderr
* Add --log-file flag to log everything (including panics) to file
* Make it possible to disable stats printing with --stats=0
* Implement --bwlimit to limit data transfer bandwidth

## v1.10 - 2015-02-12

* s3: list an unlimited number of items
* Fix getting stuck in the configurator

## v1.09 - 2015-02-07

* windows: Stop drive letters (eg C:) getting mixed up with remotes (eg drive:)
* local: Fix directory separators on Windows
* drive: fix rate limit exceeded errors

## v1.08 - 2015-02-04

* drive: fix subdirectory listing to not list entire drive
* drive: Fix SetModTime
* dropbox: adapt code to recent library changes

## v1.07 - 2014-12-23

* google cloud storage: fix memory leak

## v1.06 - 2014-12-12

* Fix "Couldn't find home directory" on OSX
* swift: Add tenant parameter
* Use new location of Google API packages

## v1.05 - 2014-08-09

* Improved tests and consequently lots of minor fixes
* core: Fix race detected by go race detector
* core: Fixes after running errcheck
* drive: reset root directory on Rmdir and Purge
* fs: Document that Purger returns error on empty directory, test and fix
* google cloud storage: fix ListDir on subdirectory
* google cloud storage: re-read metadata in SetModTime
* s3: make reading metadata more reliable to work around eventual consistency problems
* s3: strip trailing / from ListDir()
* swift: return directories without / in ListDir

## v1.04 - 2014-07-21

* google cloud storage: Fix crash on Update

## v1.03 - 2014-07-20

* swift, s3, dropbox: fix updated files being marked as corrupted
* Make compile with go 1.1 again

## v1.02 - 2014-07-19

* Implement Dropbox remote
* Implement Google Cloud Storage remote
* Verify Md5sums and Sizes after copies
* Remove times from "ls" command - lists sizes only
* Add add "lsl" - lists times and sizes
* Add "md5sum" command

## v1.01 - 2014-07-04

* drive: fix transfer of big files using up lots of memory

## v1.00 - 2014-07-03

* drive: fix whole second dates

## v0.99 - 2014-06-26

* Fix --dry-run not working
* Make compatible with go 1.1

## v0.98 - 2014-05-30

* s3: Treat missing Content-Length as 0 for some ceph installations
* rclonetest: add file with a space in

## v0.97 - 2014-05-05

* Implement copying of single files
* s3 & swift: support paths inside containers/buckets

## v0.96 - 2014-04-24

* drive: Fix multiple files of same name being created
* drive: Use o.Update and fs.Put to optimise transfers
* Add version number, -V and --version

## v0.95 - 2014-03-28

* rclone.org: website, docs and graphics
* drive: fix path parsing

## v0.94 - 2014-03-27

* Change remote format one last time
* GNU style flags

## v0.93 - 2014-03-16

* drive: store token in config file
* cross compile other versions
* set strict permissions on config file

## v0.92 - 2014-03-15

* Config fixes and --config option

## v0.91 - 2014-03-15

* Make config file

## v0.90 - 2013-06-27

* Project named rclone

## v0.00 - 2012-11-18

* Project started
<|MERGE_RESOLUTION|>--- conflicted
+++ resolved
@@ -5,10 +5,6 @@
 
 # Changelog
 
-<<<<<<< HEAD
-<<<<<<< .merge_file_a13076
-=======
-=======
 ## v1.53.0 - 2020-09-02
 
 [See commits](https://github.com/rclone/rclone/compare/v1.52.0...v1.53.0)
@@ -216,7 +212,6 @@
 * S3
     * Fix bucket Region auto detection when Region unset in config (Nick Craig-Wood)
 
->>>>>>> 27b9ae4f
 ## v1.52.2 - 2020-06-24
 
 [See commits](https://github.com/rclone/rclone/compare/v1.52.1...v1.52.2)
@@ -244,10 +239,6 @@
 * WebDAV
     * Fix free/used display for rclone about/df for certain backends (Nick Craig-Wood)
 
-<<<<<<< HEAD
->>>>>>> .merge_file_a13140
-=======
->>>>>>> 27b9ae4f
 ## v1.52.1 - 2020-06-10
 
 [See commits](https://github.com/rclone/rclone/compare/v1.52.0...v1.52.1)
