--- conflicted
+++ resolved
@@ -377,12 +377,8 @@
   * Martin Michlmayr <tbm@cyrius.com>
   * Brandon McNama <bmcnama@pagerduty.com>
   * Daniel Slyman <github@skylayer.eu>
-<<<<<<< HEAD
-  * Alex Guerrero <guerrero@users.noreply.github.com>
-=======
   * Alex Guerrero <guerrero@users.noreply.github.com>
   * Matteo Pietro Dazzi <matteopietro.dazzi@gft.com>
   * edwardxml <56691903+edwardxml@users.noreply.github.com>
   * Roman Kredentser <shareed2k@gmail.com>
-  * Kamil Trzciński <ayufan@ayufan.eu>
->>>>>>> 20d6baac
+  * Kamil Trzciński <ayufan@ayufan.eu>