// Package s3 provides an interface to Amazon S3 oject storage
package s3

import (
	"bytes"
	"context"
	"crypto/md5"
	"encoding/base64"
	"encoding/hex"
	"encoding/xml"
	"fmt"
	"io"
	"net/http"
	"net/url"
	"path"
	"regexp"
	"sort"
	"strconv"
	"strings"
	"sync"
	"time"

	"github.com/aws/aws-sdk-go/aws"
	"github.com/aws/aws-sdk-go/aws/awserr"
	"github.com/aws/aws-sdk-go/aws/corehandlers"
	"github.com/aws/aws-sdk-go/aws/credentials"
	"github.com/aws/aws-sdk-go/aws/credentials/ec2rolecreds"
	"github.com/aws/aws-sdk-go/aws/credentials/stscreds"
	"github.com/aws/aws-sdk-go/aws/defaults"
	"github.com/aws/aws-sdk-go/aws/ec2metadata"
	"github.com/aws/aws-sdk-go/aws/endpoints"
	"github.com/aws/aws-sdk-go/aws/request"
	"github.com/aws/aws-sdk-go/aws/session"
	"github.com/aws/aws-sdk-go/service/s3"
	"github.com/ncw/swift"
	"github.com/pkg/errors"
	"github.com/rclone/rclone/fs"
	"github.com/rclone/rclone/fs/config"
	"github.com/rclone/rclone/fs/config/configmap"
	"github.com/rclone/rclone/fs/config/configstruct"
	"github.com/rclone/rclone/fs/fserrors"
	"github.com/rclone/rclone/fs/fshttp"
	"github.com/rclone/rclone/fs/hash"
	"github.com/rclone/rclone/fs/operations"
	"github.com/rclone/rclone/fs/walk"
	"github.com/rclone/rclone/lib/atexit"
	"github.com/rclone/rclone/lib/bucket"
	"github.com/rclone/rclone/lib/encoder"
	"github.com/rclone/rclone/lib/pacer"
	"github.com/rclone/rclone/lib/pool"
	"github.com/rclone/rclone/lib/readers"
	"github.com/rclone/rclone/lib/rest"
	"github.com/rclone/rclone/lib/structs"
	"golang.org/x/sync/errgroup"
)

// Register with Fs
func init() {
	fs.Register(&fs.RegInfo{
		Name:        "s3",
		Description: "Amazon S3 Compliant Storage Provider (AWS, Alibaba, Ceph, Digital Ocean, Dreamhost, IBM COS, Minio, etc)",
		NewFs:       NewFs,
		CommandHelp: commandHelp,
		Options: []fs.Option{{
			Name: fs.ConfigProvider,
			Help: "Choose your S3 provider.",
			Examples: []fs.OptionExample{{
				Value: "AWS",
				Help:  "Amazon Web Services (AWS) S3",
			}, {
				Value: "Alibaba",
				Help:  "Alibaba Cloud Object Storage System (OSS) formerly Aliyun",
			}, {
				Value: "Ceph",
				Help:  "Ceph Object Storage",
			}, {
				Value: "DigitalOcean",
				Help:  "Digital Ocean Spaces",
			}, {
				Value: "Dreamhost",
				Help:  "Dreamhost DreamObjects",
			}, {
				Value: "IBMCOS",
				Help:  "IBM COS S3",
			}, {
				Value: "Minio",
				Help:  "Minio Object Storage",
			}, {
				Value: "Netease",
				Help:  "Netease Object Storage (NOS)",
			}, {
				Value: "Scaleway",
				Help:  "Scaleway Object Storage",
			}, {
				Value: "StackPath",
				Help:  "StackPath Object Storage",
			}, {
				Value: "Wasabi",
				Help:  "Wasabi Object Storage",
			}, {
				Value: "Other",
				Help:  "Any other S3 compatible provider",
			}},
		}, {
			Name:    "env_auth",
			Help:    "Get AWS credentials from runtime (environment variables or EC2/ECS meta data if no env vars).\nOnly applies if access_key_id and secret_access_key is blank.",
			Default: false,
			Examples: []fs.OptionExample{{
				Value: "false",
				Help:  "Enter AWS credentials in the next step",
			}, {
				Value: "true",
				Help:  "Get AWS credentials from the environment (env vars or IAM)",
			}},
		}, {
			Name: "access_key_id",
			Help: "AWS Access Key ID.\nLeave blank for anonymous access or runtime credentials.",
		}, {
			Name: "secret_access_key",
			Help: "AWS Secret Access Key (password)\nLeave blank for anonymous access or runtime credentials.",
		}, {
			Name:     "region",
			Help:     "Region to connect to.",
			Provider: "AWS",
			Examples: []fs.OptionExample{{
				Value: "us-east-1",
				Help:  "The default endpoint - a good choice if you are unsure.\nUS Region, Northern Virginia or Pacific Northwest.\nLeave location constraint empty.",
			}, {
				Value: "us-east-2",
				Help:  "US East (Ohio) Region\nNeeds location constraint us-east-2.",
			}, {
				Value: "us-west-2",
				Help:  "US West (Oregon) Region\nNeeds location constraint us-west-2.",
			}, {
				Value: "us-west-1",
				Help:  "US West (Northern California) Region\nNeeds location constraint us-west-1.",
			}, {
				Value: "ca-central-1",
				Help:  "Canada (Central) Region\nNeeds location constraint ca-central-1.",
			}, {
				Value: "eu-west-1",
				Help:  "EU (Ireland) Region\nNeeds location constraint EU or eu-west-1.",
			}, {
				Value: "eu-west-2",
				Help:  "EU (London) Region\nNeeds location constraint eu-west-2.",
			}, {
				Value: "eu-north-1",
				Help:  "EU (Stockholm) Region\nNeeds location constraint eu-north-1.",
			}, {
				Value: "eu-central-1",
				Help:  "EU (Frankfurt) Region\nNeeds location constraint eu-central-1.",
			}, {
				Value: "ap-southeast-1",
				Help:  "Asia Pacific (Singapore) Region\nNeeds location constraint ap-southeast-1.",
			}, {
				Value: "ap-southeast-2",
				Help:  "Asia Pacific (Sydney) Region\nNeeds location constraint ap-southeast-2.",
			}, {
				Value: "ap-northeast-1",
				Help:  "Asia Pacific (Tokyo) Region\nNeeds location constraint ap-northeast-1.",
			}, {
				Value: "ap-northeast-2",
				Help:  "Asia Pacific (Seoul)\nNeeds location constraint ap-northeast-2.",
			}, {
				Value: "ap-south-1",
				Help:  "Asia Pacific (Mumbai)\nNeeds location constraint ap-south-1.",
			}, {
				Value: "ap-east-1",
				Help:  "Asia Patific (Hong Kong) Region\nNeeds location constraint ap-east-1.",
			}, {
				Value: "sa-east-1",
				Help:  "South America (Sao Paulo) Region\nNeeds location constraint sa-east-1.",
			}},
		}, {
			Name:     "region",
			Help:     "Region to connect to.",
			Provider: "Scaleway",
			Examples: []fs.OptionExample{{
				Value: "nl-ams",
				Help:  "Amsterdam, The Netherlands",
			}, {
				Value: "fr-par",
				Help:  "Paris, France",
			}},
		}, {
			Name:     "region",
			Help:     "Region to connect to.\nLeave blank if you are using an S3 clone and you don't have a region.",
			Provider: "!AWS,Alibaba,Scaleway",
			Examples: []fs.OptionExample{{
				Value: "",
				Help:  "Use this if unsure. Will use v4 signatures and an empty region.",
			}, {
				Value: "other-v2-signature",
				Help:  "Use this only if v4 signatures don't work, eg pre Jewel/v10 CEPH.",
			}},
		}, {
			Name:     "endpoint",
			Help:     "Endpoint for S3 API.\nLeave blank if using AWS to use the default endpoint for the region.",
			Provider: "AWS",
		}, {
			Name:     "endpoint",
			Help:     "Endpoint for IBM COS S3 API.\nSpecify if using an IBM COS On Premise.",
			Provider: "IBMCOS",
			Examples: []fs.OptionExample{{
				Value: "s3.us.cloud-object-storage.appdomain.cloud",
				Help:  "US Cross Region Endpoint",
			}, {
				Value: "s3.dal.us.cloud-object-storage.appdomain.cloud",
				Help:  "US Cross Region Dallas Endpoint",
			}, {
				Value: "s3.wdc.us.cloud-object-storage.appdomain.cloud",
				Help:  "US Cross Region Washington DC Endpoint",
			}, {
				Value: "s3.sjc.us.cloud-object-storage.appdomain.cloud",
				Help:  "US Cross Region San Jose Endpoint",
			}, {
				Value: "s3.private.us.cloud-object-storage.appdomain.cloud",
				Help:  "US Cross Region Private Endpoint",
			}, {
				Value: "s3.private.dal.us.cloud-object-storage.appdomain.cloud",
				Help:  "US Cross Region Dallas Private Endpoint",
			}, {
				Value: "s3.private.wdc.us.cloud-object-storage.appdomain.cloud",
				Help:  "US Cross Region Washington DC Private Endpoint",
			}, {
				Value: "s3.private.sjc.us.cloud-object-storage.appdomain.cloud",
				Help:  "US Cross Region San Jose Private Endpoint",
			}, {
				Value: "s3.us-east.cloud-object-storage.appdomain.cloud",
				Help:  "US Region East Endpoint",
			}, {
				Value: "s3.private.us-east.cloud-object-storage.appdomain.cloud",
				Help:  "US Region East Private Endpoint",
			}, {
				Value: "s3.us-south.cloud-object-storage.appdomain.cloud",
				Help:  "US Region South Endpoint",
			}, {
				Value: "s3.private.us-south.cloud-object-storage.appdomain.cloud",
				Help:  "US Region South Private Endpoint",
			}, {
				Value: "s3.eu.cloud-object-storage.appdomain.cloud",
				Help:  "EU Cross Region Endpoint",
			}, {
				Value: "s3.fra.eu.cloud-object-storage.appdomain.cloud",
				Help:  "EU Cross Region Frankfurt Endpoint",
			}, {
				Value: "s3.mil.eu.cloud-object-storage.appdomain.cloud",
				Help:  "EU Cross Region Milan Endpoint",
			}, {
				Value: "s3.ams.eu.cloud-object-storage.appdomain.cloud",
				Help:  "EU Cross Region Amsterdam Endpoint",
			}, {
				Value: "s3.private.eu.cloud-object-storage.appdomain.cloud",
				Help:  "EU Cross Region Private Endpoint",
			}, {
				Value: "s3.private.fra.eu.cloud-object-storage.appdomain.cloud",
				Help:  "EU Cross Region Frankfurt Private Endpoint",
			}, {
				Value: "s3.private.mil.eu.cloud-object-storage.appdomain.cloud",
				Help:  "EU Cross Region Milan Private Endpoint",
			}, {
				Value: "s3.private.ams.eu.cloud-object-storage.appdomain.cloud",
				Help:  "EU Cross Region Amsterdam Private Endpoint",
			}, {
				Value: "s3.eu-gb.cloud-object-storage.appdomain.cloud",
				Help:  "Great Britain Endpoint",
			}, {
				Value: "s3.private.eu-gb.cloud-object-storage.appdomain.cloud",
				Help:  "Great Britain Private Endpoint",
			}, {
				Value: "s3.eu-de.cloud-object-storage.appdomain.cloud",
				Help:  "EU Region DE Endpoint",
			}, {
				Value: "s3.private.eu-de.cloud-object-storage.appdomain.cloud",
				Help:  "EU Region DE Private Endpoint",
			}, {
				Value: "s3.ap.cloud-object-storage.appdomain.cloud",
				Help:  "APAC Cross Regional Endpoint",
			}, {
				Value: "s3.tok.ap.cloud-object-storage.appdomain.cloud",
				Help:  "APAC Cross Regional Tokyo Endpoint",
			}, {
				Value: "s3.hkg.ap.cloud-object-storage.appdomain.cloud",
				Help:  "APAC Cross Regional HongKong Endpoint",
			}, {
				Value: "s3.seo.ap.cloud-object-storage.appdomain.cloud",
				Help:  "APAC Cross Regional Seoul Endpoint",
			}, {
				Value: "s3.private.ap.cloud-object-storage.appdomain.cloud",
				Help:  "APAC Cross Regional Private Endpoint",
			}, {
				Value: "s3.private.tok.ap.cloud-object-storage.appdomain.cloud",
				Help:  "APAC Cross Regional Tokyo Private Endpoint",
			}, {
				Value: "s3.private.hkg.ap.cloud-object-storage.appdomain.cloud",
				Help:  "APAC Cross Regional HongKong Private Endpoint",
			}, {
				Value: "s3.private.seo.ap.cloud-object-storage.appdomain.cloud",
				Help:  "APAC Cross Regional Seoul Private Endpoint",
			}, {
				Value: "s3.jp-tok.cloud-object-storage.appdomain.cloud",
				Help:  "APAC Region Japan Endpoint",
			}, {
				Value: "s3.private.jp-tok.cloud-object-storage.appdomain.cloud",
				Help:  "APAC Region Japan Private Endpoint",
			}, {
				Value: "s3.au-syd.cloud-object-storage.appdomain.cloud",
				Help:  "APAC Region Australia Endpoint",
			}, {
				Value: "s3.private.au-syd.cloud-object-storage.appdomain.cloud",
				Help:  "APAC Region Australia Private Endpoint",
			}, {
				Value: "s3.ams03.cloud-object-storage.appdomain.cloud",
				Help:  "Amsterdam Single Site Endpoint",
			}, {
				Value: "s3.private.ams03.cloud-object-storage.appdomain.cloud",
				Help:  "Amsterdam Single Site Private Endpoint",
			}, {
				Value: "s3.che01.cloud-object-storage.appdomain.cloud",
				Help:  "Chennai Single Site Endpoint",
			}, {
				Value: "s3.private.che01.cloud-object-storage.appdomain.cloud",
				Help:  "Chennai Single Site Private Endpoint",
			}, {
				Value: "s3.mel01.cloud-object-storage.appdomain.cloud",
				Help:  "Melbourne Single Site Endpoint",
			}, {
				Value: "s3.private.mel01.cloud-object-storage.appdomain.cloud",
				Help:  "Melbourne Single Site Private Endpoint",
			}, {
				Value: "s3.osl01.cloud-object-storage.appdomain.cloud",
				Help:  "Oslo Single Site Endpoint",
			}, {
				Value: "s3.private.osl01.cloud-object-storage.appdomain.cloud",
				Help:  "Oslo Single Site Private Endpoint",
			}, {
				Value: "s3.tor01.cloud-object-storage.appdomain.cloud",
				Help:  "Toronto Single Site Endpoint",
			}, {
				Value: "s3.private.tor01.cloud-object-storage.appdomain.cloud",
				Help:  "Toronto Single Site Private Endpoint",
			}, {
				Value: "s3.seo01.cloud-object-storage.appdomain.cloud",
				Help:  "Seoul Single Site Endpoint",
			}, {
				Value: "s3.private.seo01.cloud-object-storage.appdomain.cloud",
				Help:  "Seoul Single Site Private Endpoint",
			}, {
				Value: "s3.mon01.cloud-object-storage.appdomain.cloud",
				Help:  "Montreal Single Site Endpoint",
			}, {
				Value: "s3.private.mon01.cloud-object-storage.appdomain.cloud",
				Help:  "Montreal Single Site Private Endpoint",
			}, {
				Value: "s3.mex01.cloud-object-storage.appdomain.cloud",
				Help:  "Mexico Single Site Endpoint",
			}, {
				Value: "s3.private.mex01.cloud-object-storage.appdomain.cloud",
				Help:  "Mexico Single Site Private Endpoint",
			}, {
				Value: "s3.sjc04.cloud-object-storage.appdomain.cloud",
				Help:  "San Jose Single Site Endpoint",
			}, {
				Value: "s3.private.sjc04.cloud-object-storage.appdomain.cloud",
				Help:  "San Jose Single Site Private Endpoint",
			}, {
				Value: "s3.mil01.cloud-object-storage.appdomain.cloud",
				Help:  "Milan Single Site Endpoint",
			}, {
				Value: "s3.private.mil01.cloud-object-storage.appdomain.cloud",
				Help:  "Milan Single Site Private Endpoint",
			}, {
				Value: "s3.hkg02.cloud-object-storage.appdomain.cloud",
				Help:  "Hong Kong Single Site Endpoint",
			}, {
				Value: "s3.private.hkg02.cloud-object-storage.appdomain.cloud",
				Help:  "Hong Kong Single Site Private Endpoint",
			}, {
				Value: "s3.par01.cloud-object-storage.appdomain.cloud",
				Help:  "Paris Single Site Endpoint",
			}, {
				Value: "s3.private.par01.cloud-object-storage.appdomain.cloud",
				Help:  "Paris Single Site Private Endpoint",
			}, {
				Value: "s3.sng01.cloud-object-storage.appdomain.cloud",
				Help:  "Singapore Single Site Endpoint",
			}, {
				Value: "s3.private.sng01.cloud-object-storage.appdomain.cloud",
				Help:  "Singapore Single Site Private Endpoint",
			}},
		}, {
			// oss endpoints: https://help.aliyun.com/document_detail/31837.html
			Name:     "endpoint",
			Help:     "Endpoint for OSS API.",
			Provider: "Alibaba",
			Examples: []fs.OptionExample{{
				Value: "oss-cn-hangzhou.aliyuncs.com",
				Help:  "East China 1 (Hangzhou)",
			}, {
				Value: "oss-cn-shanghai.aliyuncs.com",
				Help:  "East China 2 (Shanghai)",
			}, {
				Value: "oss-cn-qingdao.aliyuncs.com",
				Help:  "North China 1 (Qingdao)",
			}, {
				Value: "oss-cn-beijing.aliyuncs.com",
				Help:  "North China 2 (Beijing)",
			}, {
				Value: "oss-cn-zhangjiakou.aliyuncs.com",
				Help:  "North China 3 (Zhangjiakou)",
			}, {
				Value: "oss-cn-huhehaote.aliyuncs.com",
				Help:  "North China 5 (Huhehaote)",
			}, {
				Value: "oss-cn-shenzhen.aliyuncs.com",
				Help:  "South China 1 (Shenzhen)",
			}, {
				Value: "oss-cn-hongkong.aliyuncs.com",
				Help:  "Hong Kong (Hong Kong)",
			}, {
				Value: "oss-us-west-1.aliyuncs.com",
				Help:  "US West 1 (Silicon Valley)",
			}, {
				Value: "oss-us-east-1.aliyuncs.com",
				Help:  "US East 1 (Virginia)",
			}, {
				Value: "oss-ap-southeast-1.aliyuncs.com",
				Help:  "Southeast Asia Southeast 1 (Singapore)",
			}, {
				Value: "oss-ap-southeast-2.aliyuncs.com",
				Help:  "Asia Pacific Southeast 2 (Sydney)",
			}, {
				Value: "oss-ap-southeast-3.aliyuncs.com",
				Help:  "Southeast Asia Southeast 3 (Kuala Lumpur)",
			}, {
				Value: "oss-ap-southeast-5.aliyuncs.com",
				Help:  "Asia Pacific Southeast 5 (Jakarta)",
			}, {
				Value: "oss-ap-northeast-1.aliyuncs.com",
				Help:  "Asia Pacific Northeast 1 (Japan)",
			}, {
				Value: "oss-ap-south-1.aliyuncs.com",
				Help:  "Asia Pacific South 1 (Mumbai)",
			}, {
				Value: "oss-eu-central-1.aliyuncs.com",
				Help:  "Central Europe 1 (Frankfurt)",
			}, {
				Value: "oss-eu-west-1.aliyuncs.com",
				Help:  "West Europe (London)",
			}, {
				Value: "oss-me-east-1.aliyuncs.com",
				Help:  "Middle East 1 (Dubai)",
			}},
		}, {
			Name:     "endpoint",
			Help:     "Endpoint for Scaleway Object Storage.",
			Provider: "Scaleway",
			Examples: []fs.OptionExample{{
				Value: "s3.nl-ams.scw.cloud",
				Help:  "Amsterdam Endpoint",
			}, {
				Value: "s3.fr-par.scw.cloud",
				Help:  "Paris Endpoint",
			}},
		}, {
			Name:     "endpoint",
			Help:     "Endpoint for StackPath Object Storage.",
			Provider: "StackPath",
			Examples: []fs.OptionExample{{
				Value: "s3.us-east-2.stackpathstorage.com",
				Help:  "US East Endpoint",
			}, {
				Value: "s3.us-west-1.stackpathstorage.com",
				Help:  "US West Endpoint",
			}, {
				Value: "s3.eu-central-1.stackpathstorage.com",
				Help:  "EU Endpoint",
			}},
		}, {
			Name:     "endpoint",
			Help:     "Endpoint for S3 API.\nRequired when using an S3 clone.",
			Provider: "!AWS,IBMCOS,Alibaba,Scaleway,StackPath",
			Examples: []fs.OptionExample{{
				Value:    "objects-us-east-1.dream.io",
				Help:     "Dream Objects endpoint",
				Provider: "Dreamhost",
			}, {
				Value:    "nyc3.digitaloceanspaces.com",
				Help:     "Digital Ocean Spaces New York 3",
				Provider: "DigitalOcean",
			}, {
				Value:    "ams3.digitaloceanspaces.com",
				Help:     "Digital Ocean Spaces Amsterdam 3",
				Provider: "DigitalOcean",
			}, {
				Value:    "sgp1.digitaloceanspaces.com",
				Help:     "Digital Ocean Spaces Singapore 1",
				Provider: "DigitalOcean",
			}, {
				Value:    "s3.wasabisys.com",
				Help:     "Wasabi US East endpoint",
				Provider: "Wasabi",
			}, {
				Value:    "s3.us-west-1.wasabisys.com",
				Help:     "Wasabi US West endpoint",
				Provider: "Wasabi",
			}, {
				Value:    "s3.eu-central-1.wasabisys.com",
				Help:     "Wasabi EU Central endpoint",
				Provider: "Wasabi",
			}},
		}, {
			Name:     "location_constraint",
			Help:     "Location constraint - must be set to match the Region.\nUsed when creating buckets only.",
			Provider: "AWS",
			Examples: []fs.OptionExample{{
				Value: "",
				Help:  "Empty for US Region, Northern Virginia or Pacific Northwest.",
			}, {
				Value: "us-east-2",
				Help:  "US East (Ohio) Region.",
			}, {
				Value: "us-west-2",
				Help:  "US West (Oregon) Region.",
			}, {
				Value: "us-west-1",
				Help:  "US West (Northern California) Region.",
			}, {
				Value: "ca-central-1",
				Help:  "Canada (Central) Region.",
			}, {
				Value: "eu-west-1",
				Help:  "EU (Ireland) Region.",
			}, {
				Value: "eu-west-2",
				Help:  "EU (London) Region.",
			}, {
				Value: "eu-north-1",
				Help:  "EU (Stockholm) Region.",
			}, {
				Value: "EU",
				Help:  "EU Region.",
			}, {
				Value: "ap-southeast-1",
				Help:  "Asia Pacific (Singapore) Region.",
			}, {
				Value: "ap-southeast-2",
				Help:  "Asia Pacific (Sydney) Region.",
			}, {
				Value: "ap-northeast-1",
				Help:  "Asia Pacific (Tokyo) Region.",
			}, {
				Value: "ap-northeast-2",
				Help:  "Asia Pacific (Seoul)",
			}, {
				Value: "ap-south-1",
				Help:  "Asia Pacific (Mumbai)",
			}, {
				Value: "ap-east-1",
				Help:  "Asia Pacific (Hong Kong)",
			}, {
				Value: "sa-east-1",
				Help:  "South America (Sao Paulo) Region.",
			}},
		}, {
			Name:     "location_constraint",
			Help:     "Location constraint - must match endpoint when using IBM Cloud Public.\nFor on-prem COS, do not make a selection from this list, hit enter",
			Provider: "IBMCOS",
			Examples: []fs.OptionExample{{
				Value: "us-standard",
				Help:  "US Cross Region Standard",
			}, {
				Value: "us-vault",
				Help:  "US Cross Region Vault",
			}, {
				Value: "us-cold",
				Help:  "US Cross Region Cold",
			}, {
				Value: "us-flex",
				Help:  "US Cross Region Flex",
			}, {
				Value: "us-east-standard",
				Help:  "US East Region Standard",
			}, {
				Value: "us-east-vault",
				Help:  "US East Region Vault",
			}, {
				Value: "us-east-cold",
				Help:  "US East Region Cold",
			}, {
				Value: "us-east-flex",
				Help:  "US East Region Flex",
			}, {
				Value: "us-south-standard",
				Help:  "US South Region Standard",
			}, {
				Value: "us-south-vault",
				Help:  "US South Region Vault",
			}, {
				Value: "us-south-cold",
				Help:  "US South Region Cold",
			}, {
				Value: "us-south-flex",
				Help:  "US South Region Flex",
			}, {
				Value: "eu-standard",
				Help:  "EU Cross Region Standard",
			}, {
				Value: "eu-vault",
				Help:  "EU Cross Region Vault",
			}, {
				Value: "eu-cold",
				Help:  "EU Cross Region Cold",
			}, {
				Value: "eu-flex",
				Help:  "EU Cross Region Flex",
			}, {
				Value: "eu-gb-standard",
				Help:  "Great Britain Standard",
			}, {
				Value: "eu-gb-vault",
				Help:  "Great Britain Vault",
			}, {
				Value: "eu-gb-cold",
				Help:  "Great Britain Cold",
			}, {
				Value: "eu-gb-flex",
				Help:  "Great Britain Flex",
			}, {
				Value: "ap-standard",
				Help:  "APAC Standard",
			}, {
				Value: "ap-vault",
				Help:  "APAC Vault",
			}, {
				Value: "ap-cold",
				Help:  "APAC Cold",
			}, {
				Value: "ap-flex",
				Help:  "APAC Flex",
			}, {
				Value: "mel01-standard",
				Help:  "Melbourne Standard",
			}, {
				Value: "mel01-vault",
				Help:  "Melbourne Vault",
			}, {
				Value: "mel01-cold",
				Help:  "Melbourne Cold",
			}, {
				Value: "mel01-flex",
				Help:  "Melbourne Flex",
			}, {
				Value: "tor01-standard",
				Help:  "Toronto Standard",
			}, {
				Value: "tor01-vault",
				Help:  "Toronto Vault",
			}, {
				Value: "tor01-cold",
				Help:  "Toronto Cold",
			}, {
				Value: "tor01-flex",
				Help:  "Toronto Flex",
			}},
		}, {
			Name:     "location_constraint",
			Help:     "Location constraint - must be set to match the Region.\nLeave blank if not sure. Used when creating buckets only.",
			Provider: "!AWS,IBMCOS,Alibaba,Scaleway,StackPath",
		}, {
			Name: "acl",
			Help: `Canned ACL used when creating buckets and storing or copying objects.

This ACL is used for creating objects and if bucket_acl isn't set, for creating buckets too.

For more info visit https://docs.aws.amazon.com/AmazonS3/latest/dev/acl-overview.html#canned-acl

Note that this ACL is applied when server side copying objects as S3
doesn't copy the ACL from the source but rather writes a fresh one.`,
			Examples: []fs.OptionExample{{
				Value:    "private",
				Help:     "Owner gets FULL_CONTROL. No one else has access rights (default).",
				Provider: "!IBMCOS",
			}, {
				Value:    "public-read",
				Help:     "Owner gets FULL_CONTROL. The AllUsers group gets READ access.",
				Provider: "!IBMCOS",
			}, {
				Value:    "public-read-write",
				Help:     "Owner gets FULL_CONTROL. The AllUsers group gets READ and WRITE access.\nGranting this on a bucket is generally not recommended.",
				Provider: "!IBMCOS",
			}, {
				Value:    "authenticated-read",
				Help:     "Owner gets FULL_CONTROL. The AuthenticatedUsers group gets READ access.",
				Provider: "!IBMCOS",
			}, {
				Value:    "bucket-owner-read",
				Help:     "Object owner gets FULL_CONTROL. Bucket owner gets READ access.\nIf you specify this canned ACL when creating a bucket, Amazon S3 ignores it.",
				Provider: "!IBMCOS",
			}, {
				Value:    "bucket-owner-full-control",
				Help:     "Both the object owner and the bucket owner get FULL_CONTROL over the object.\nIf you specify this canned ACL when creating a bucket, Amazon S3 ignores it.",
				Provider: "!IBMCOS",
			}, {
				Value:    "private",
				Help:     "Owner gets FULL_CONTROL. No one else has access rights (default). This acl is available on IBM Cloud (Infra), IBM Cloud (Storage), On-Premise COS",
				Provider: "IBMCOS",
			}, {
				Value:    "public-read",
				Help:     "Owner gets FULL_CONTROL. The AllUsers group gets READ access. This acl is available on IBM Cloud (Infra), IBM Cloud (Storage), On-Premise IBM COS",
				Provider: "IBMCOS",
			}, {
				Value:    "public-read-write",
				Help:     "Owner gets FULL_CONTROL. The AllUsers group gets READ and WRITE access. This acl is available on IBM Cloud (Infra), On-Premise IBM COS",
				Provider: "IBMCOS",
			}, {
				Value:    "authenticated-read",
				Help:     "Owner gets FULL_CONTROL. The AuthenticatedUsers group gets READ access. Not supported on Buckets. This acl is available on IBM Cloud (Infra) and On-Premise IBM COS",
				Provider: "IBMCOS",
			}},
		}, {
			Name: "bucket_acl",
			Help: `Canned ACL used when creating buckets.

For more info visit https://docs.aws.amazon.com/AmazonS3/latest/dev/acl-overview.html#canned-acl

Note that this ACL is applied when only when creating buckets.  If it
isn't set then "acl" is used instead.`,
			Advanced: true,
			Examples: []fs.OptionExample{{
				Value: "private",
				Help:  "Owner gets FULL_CONTROL. No one else has access rights (default).",
			}, {
				Value: "public-read",
				Help:  "Owner gets FULL_CONTROL. The AllUsers group gets READ access.",
			}, {
				Value: "public-read-write",
				Help:  "Owner gets FULL_CONTROL. The AllUsers group gets READ and WRITE access.\nGranting this on a bucket is generally not recommended.",
			}, {
				Value: "authenticated-read",
				Help:  "Owner gets FULL_CONTROL. The AuthenticatedUsers group gets READ access.",
			}},
		}, {
			Name:     "server_side_encryption",
			Help:     "The server-side encryption algorithm used when storing this object in S3.",
			Provider: "AWS,Ceph,Minio",
			Examples: []fs.OptionExample{{
				Value: "",
				Help:  "None",
			}, {
				Value: "AES256",
				Help:  "AES256",
			}, {
				Value: "aws:kms",
				Help:  "aws:kms",
			}},
		}, {
			Name:     "sse_customer_algorithm",
			Help:     "If using SSE-C, the server-side encryption algorithm used when storing this object in S3.",
			Provider: "AWS,Ceph,Minio",
			Advanced: true,
			Examples: []fs.OptionExample{{
				Value: "",
				Help:  "None",
			}, {
				Value: "AES256",
				Help:  "AES256",
			}},
		}, {
			Name:     "sse_kms_key_id",
			Help:     "If using KMS ID you must provide the ARN of Key.",
			Provider: "AWS,Ceph,Minio",
			Examples: []fs.OptionExample{{
				Value: "",
				Help:  "None",
			}, {
				Value: "arn:aws:kms:us-east-1:*",
				Help:  "arn:aws:kms:*",
			}},
		}, {
			Name:     "sse_customer_key",
			Help:     "If using SSE-C you must provide the secret encryption key used to encrypt/decrypt your data.",
			Provider: "AWS,Ceph,Minio",
			Advanced: true,
			Examples: []fs.OptionExample{{
				Value: "",
				Help:  "None",
			}},
		}, {
			Name:     "sse_customer_key_md5",
			Help:     "If using SSE-C you must provide the secret encryption key MD5 checksum.",
			Provider: "AWS,Ceph,Minio",
			Advanced: true,
			Examples: []fs.OptionExample{{
				Value: "",
				Help:  "None",
			}},
		}, {
			Name:     "storage_class",
			Help:     "The storage class to use when storing new objects in S3.",
			Provider: "AWS",
			Examples: []fs.OptionExample{{
				Value: "",
				Help:  "Default",
			}, {
				Value: "STANDARD",
				Help:  "Standard storage class",
			}, {
				Value: "REDUCED_REDUNDANCY",
				Help:  "Reduced redundancy storage class",
			}, {
				Value: "STANDARD_IA",
				Help:  "Standard Infrequent Access storage class",
			}, {
				Value: "ONEZONE_IA",
				Help:  "One Zone Infrequent Access storage class",
			}, {
				Value: "GLACIER",
				Help:  "Glacier storage class",
			}, {
				Value: "DEEP_ARCHIVE",
				Help:  "Glacier Deep Archive storage class",
			}, {
				Value: "INTELLIGENT_TIERING",
				Help:  "Intelligent-Tiering storage class",
			}},
		}, {
			// Mapping from here: https://www.alibabacloud.com/help/doc-detail/64919.htm
			Name:     "storage_class",
			Help:     "The storage class to use when storing new objects in OSS.",
			Provider: "Alibaba",
			Examples: []fs.OptionExample{{
				Value: "",
				Help:  "Default",
			}, {
				Value: "STANDARD",
				Help:  "Standard storage class",
			}, {
				Value: "GLACIER",
				Help:  "Archive storage mode.",
			}, {
				Value: "STANDARD_IA",
				Help:  "Infrequent access storage mode.",
			}},
		}, {
			// Mapping from here: https://www.scaleway.com/en/docs/object-storage-glacier/#-Scaleway-Storage-Classes
			Name:     "storage_class",
			Help:     "The storage class to use when storing new objects in S3.",
			Provider: "Scaleway",
			Examples: []fs.OptionExample{{
				Value: "",
				Help:  "Default",
			}, {
				Value: "STANDARD",
				Help:  "The Standard class for any upload; suitable for on-demand content like streaming or CDN.",
			}, {
				Value: "GLACIER",
				Help:  "Archived storage; prices are lower, but it needs to be restored first to be accessed.",
			}},
		}, {
			Name: "upload_cutoff",
			Help: `Cutoff for switching to chunked upload

Any files larger than this will be uploaded in chunks of chunk_size.
The minimum is 0 and the maximum is 5GB.`,
			Default:  defaultUploadCutoff,
			Advanced: true,
		}, {
			Name: "chunk_size",
			Help: `Chunk size to use for uploading.

When uploading files larger than upload_cutoff or files with unknown
size (eg from "rclone rcat" or uploaded with "rclone mount" or google
photos or google docs) they will be uploaded as multipart uploads
using this chunk size.

Note that "--s3-upload-concurrency" chunks of this size are buffered
in memory per transfer.

If you are transferring large files over high speed links and you have
enough memory, then increasing this will speed up the transfers.

Rclone will automatically increase the chunk size when uploading a
large file of known size to stay below the 10,000 chunks limit.

Files of unknown size are uploaded with the configured
chunk_size. Since the default chunk size is 5MB and there can be at
most 10,000 chunks, this means that by default the maximum size of
file you can stream upload is 48GB.  If you wish to stream upload
larger files then you will need to increase chunk_size.`,
			Default:  minChunkSize,
			Advanced: true,
		}, {
			Name: "max_upload_parts",
			Help: `Maximum number of parts in a multipart upload.

This option defines the maximum number of multipart chunks to use
when doing a multipart upload.

This can be useful if a service does not support the AWS S3
specification of 10,000 chunks.

Rclone will automatically increase the chunk size when uploading a
large file of a known size to stay below this number of chunks limit.
`,
			Default:  maxUploadParts,
			Advanced: true,
		}, {
			Name: "copy_cutoff",
			Help: `Cutoff for switching to multipart copy

Any files larger than this that need to be server side copied will be
copied in chunks of this size.

The minimum is 0 and the maximum is 5GB.`,
			Default:  fs.SizeSuffix(maxSizeForCopy),
			Advanced: true,
		}, {
			Name: "disable_checksum",
			Help: `Don't store MD5 checksum with object metadata

Normally rclone will calculate the MD5 checksum of the input before
uploading it so it can add it to metadata on the object. This is great
for data integrity checking but can cause long delays for large files
to start uploading.`,
			Default:  false,
			Advanced: true,
		}, {
			Name: "shared_credentials_file",
			Help: `Path to the shared credentials file

If env_auth = true then rclone can use a shared credentials file.

If this variable is empty rclone will look for the
"AWS_SHARED_CREDENTIALS_FILE" env variable. If the env value is empty
it will default to the current user's home directory.

    Linux/OSX: "$HOME/.aws/credentials"
    Windows:   "%USERPROFILE%\.aws\credentials"
`,
			Advanced: true,
		}, {
			Name: "profile",
			Help: `Profile to use in the shared credentials file

If env_auth = true then rclone can use a shared credentials file. This
variable controls which profile is used in that file.

If empty it will default to the environment variable "AWS_PROFILE" or
"default" if that environment variable is also not set.
`,
			Advanced: true,
		}, {
			Name:     "session_token",
			Help:     "An AWS session token",
			Advanced: true,
		}, {
			Name: "upload_concurrency",
			Help: `Concurrency for multipart uploads.

This is the number of chunks of the same file that are uploaded
concurrently.

If you are uploading small numbers of large file over high speed link
and these uploads do not fully utilize your bandwidth, then increasing
this may help to speed up the transfers.`,
			Default:  4,
			Advanced: true,
		}, {
			Name: "force_path_style",
			Help: `If true use path style access if false use virtual hosted style.

If this is true (the default) then rclone will use path style access,
if false then rclone will use virtual path style. See [the AWS S3
docs](https://docs.aws.amazon.com/AmazonS3/latest/dev/UsingBucket.html#access-bucket-intro)
for more info.

Some providers (eg AWS, Aliyun OSS or Netease COS) require this set to
false - rclone will do this automatically based on the provider
setting.`,
			Default:  true,
			Advanced: true,
		}, {
			Name: "v2_auth",
			Help: `If true use v2 authentication.

If this is false (the default) then rclone will use v4 authentication.
If it is set then rclone will use v2 authentication.

Use this only if v4 signatures don't work, eg pre Jewel/v10 CEPH.`,
			Default:  false,
			Advanced: true,
		}, {
			Name:     "use_accelerate_endpoint",
			Provider: "AWS",
			Help: `If true use the AWS S3 accelerated endpoint.

See: [AWS S3 Transfer acceleration](https://docs.aws.amazon.com/AmazonS3/latest/dev/transfer-acceleration-examples.html)`,
			Default:  false,
			Advanced: true,
		}, {
			Name:     "leave_parts_on_error",
			Provider: "AWS",
			Help: `If true avoid calling abort upload on a failure, leaving all successfully uploaded parts on S3 for manual recovery.

It should be set to true for resuming uploads across different sessions.

WARNING: Storing parts of an incomplete multipart upload counts towards space usage on S3 and will add additional costs if not cleaned up.
`,
			Default:  false,
			Advanced: true,
		}, {
			Name: "list_chunk",
			Help: `Size of listing chunk (response list for each ListObject S3 request).

This option is also known as "MaxKeys", "max-items", or "page-size" from the AWS S3 specification.
Most services truncate the response list to 1000 objects even if requested more than that.
In AWS S3 this is a global maximum and cannot be changed, see [AWS S3](https://docs.aws.amazon.com/cli/latest/reference/s3/ls.html).
In Ceph, this can be increased with the "rgw list buckets max chunk" option.
`,
			Default:  1000,
			Advanced: true,
		}, {
			Name: "no_check_bucket",
			Help: `If set don't attempt to check the bucket exists or create it

This can be useful when trying to minimise the number of transactions
rclone does if you know the bucket exists already.
`,
			Default:  false,
			Advanced: true,
		}, {
			Name:     config.ConfigEncoding,
			Help:     config.ConfigEncodingHelp,
			Advanced: true,
			// Any UTF-8 character is valid in a key, however it can't handle
			// invalid UTF-8 and / have a special meaning.
			//
			// The SDK can't seem to handle uploading files called '.'
			//
			// FIXME would be nice to add
			// - initial / encoding
			// - doubled / encoding
			// - trailing / encoding
			// so that AWS keys are always valid file names
			Default: encoder.EncodeInvalidUtf8 |
				encoder.EncodeSlash |
				encoder.EncodeDot,
		}, {
			Name:     "memory_pool_flush_time",
			Default:  memoryPoolFlushTime,
			Advanced: true,
			Help: `How often internal memory buffer pools will be flushed.
Uploads which requires additional buffers (f.e multipart) will use memory pool for allocations.
This option controls how often unused buffers will be removed from the pool.`,
		}, {
			Name:     "memory_pool_use_mmap",
			Default:  memoryPoolUseMmap,
			Advanced: true,
			Help:     `Whether to use mmap buffers in internal memory pool.`,
		},
		}})
}

// Constants
const (
	metaMtime   = "Mtime"     // the meta key to store mtime in - eg X-Amz-Meta-Mtime
	metaMD5Hash = "Md5chksum" // the meta key to store md5hash in
	// The maximum size of object we can COPY - this should be 5GiB but is < 5GB for b2 compatibility
	// See https://forum.rclone.org/t/copying-files-within-a-b2-bucket/16680/76
	maxSizeForCopy      = 4768 * 1024 * 1024
	maxUploadParts      = 10000 // maximum allowed number of parts in a multi-part upload
	minChunkSize        = fs.SizeSuffix(1024 * 1024 * 5)
	defaultUploadCutoff = fs.SizeSuffix(200 * 1024 * 1024)
	maxUploadCutoff     = fs.SizeSuffix(5 * 1024 * 1024 * 1024)
	minSleep            = 10 * time.Millisecond // In case of error, start at 10ms sleep.

	memoryPoolFlushTime = fs.Duration(time.Minute) // flush the cached buffers after this long
	memoryPoolUseMmap   = false
	maxExpireDuration   = fs.Duration(7 * 24 * time.Hour) // max expiry is 1 week
)

// Options defines the configuration for this backend
type Options struct {
	Provider              string               `config:"provider"`
	EnvAuth               bool                 `config:"env_auth"`
	AccessKeyID           string               `config:"access_key_id"`
	SecretAccessKey       string               `config:"secret_access_key"`
	Region                string               `config:"region"`
	Endpoint              string               `config:"endpoint"`
	LocationConstraint    string               `config:"location_constraint"`
	ACL                   string               `config:"acl"`
	BucketACL             string               `config:"bucket_acl"`
	ServerSideEncryption  string               `config:"server_side_encryption"`
	SSEKMSKeyID           string               `config:"sse_kms_key_id"`
	SSECustomerAlgorithm  string               `config:"sse_customer_algorithm"`
	SSECustomerKey        string               `config:"sse_customer_key"`
	SSECustomerKeyMD5     string               `config:"sse_customer_key_md5"`
	StorageClass          string               `config:"storage_class"`
	UploadCutoff          fs.SizeSuffix        `config:"upload_cutoff"`
	CopyCutoff            fs.SizeSuffix        `config:"copy_cutoff"`
	ChunkSize             fs.SizeSuffix        `config:"chunk_size"`
	MaxUploadParts        int64                `config:"max_upload_parts"`
	DisableChecksum       bool                 `config:"disable_checksum"`
	SharedCredentialsFile string               `config:"shared_credentials_file"`
	Profile               string               `config:"profile"`
	SessionToken          string               `config:"session_token"`
	UploadConcurrency     int                  `config:"upload_concurrency"`
	ForcePathStyle        bool                 `config:"force_path_style"`
	V2Auth                bool                 `config:"v2_auth"`
	UseAccelerateEndpoint bool                 `config:"use_accelerate_endpoint"`
	LeavePartsOnError     bool                 `config:"leave_parts_on_error"`
	ListChunk             int64                `config:"list_chunk"`
	NoCheckBucket         bool                 `config:"no_check_bucket"`
	Enc                   encoder.MultiEncoder `config:"encoding"`
	MemoryPoolFlushTime   fs.Duration          `config:"memory_pool_flush_time"`
	MemoryPoolUseMmap     bool                 `config:"memory_pool_use_mmap"`
}

// Fs represents a remote s3 server
type Fs struct {
	name          string           // the name of the remote
	root          string           // root of the bucket - ignore all objects above this
	opt           Options          // parsed options
	features      *fs.Features     // optional features
	c             *s3.S3           // the connection to the s3 server
	ses           *session.Session // the s3 session
	rootBucket    string           // bucket part of root (if any)
	rootDirectory string           // directory part of root (if any)
	cache         *bucket.Cache    // cache for bucket creation status
	pacer         *fs.Pacer        // To pace the API calls
	srv           *http.Client     // a plain http client
	pool          *pool.Pool       // memory pool
}

// Object describes a s3 object
type Object struct {
	// Will definitely have everything but meta which may be nil
	//
	// List will read everything but meta & mimeType - to fill
	// that in you need to call readMetaData
	fs           *Fs                // what this object is part of
	remote       string             // The remote path
	etag         string             // md5sum of the object
	bytes        int64              // size of the object
	lastModified time.Time          // Last modified
	meta         map[string]*string // The object metadata if known - may be nil
	mimeType     string             // MimeType of object - may be ""
	storageClass string             // eg GLACIER
}

// ------------------------------------------------------------

// Name of the remote (as passed into NewFs)
func (f *Fs) Name() string {
	return f.name
}

// Root of the remote (as passed into NewFs)
func (f *Fs) Root() string {
	return f.root
}

// String converts this Fs to a string
func (f *Fs) String() string {
	if f.rootBucket == "" {
		return fmt.Sprintf("S3 root")
	}
	if f.rootDirectory == "" {
		return fmt.Sprintf("S3 bucket %s", f.rootBucket)
	}
	return fmt.Sprintf("S3 bucket %s path %s", f.rootBucket, f.rootDirectory)
}

// Features returns the optional features of this Fs
func (f *Fs) Features() *fs.Features {
	return f.features
}

// retryErrorCodes is a slice of error codes that we will retry
// See: https://docs.aws.amazon.com/AmazonS3/latest/API/ErrorResponses.html
var retryErrorCodes = []int{
	500, // Internal Server Error - "We encountered an internal error. Please try again."
	503, // Service Unavailable/Slow Down - "Reduce your request rate"
}

//S3 is pretty resilient, and the built in retry handling is probably sufficient
// as it should notice closed connections and timeouts which are the most likely
// sort of failure modes
func (f *Fs) shouldRetry(err error) (bool, error) {
	// If this is an awserr object, try and extract more useful information to determine if we should retry
	if awsError, ok := err.(awserr.Error); ok {
		// Simple case, check the original embedded error in case it's generically retryable
		if fserrors.ShouldRetry(awsError.OrigErr()) {
			return true, err
		}
		// Failing that, if it's a RequestFailure it's probably got an http status code we can check
		if reqErr, ok := err.(awserr.RequestFailure); ok {
			// 301 if wrong region for bucket - can only update if running from a bucket
			if f.rootBucket != "" {
				if reqErr.StatusCode() == http.StatusMovedPermanently {
					urfbErr := f.updateRegionForBucket(f.rootBucket)
					if urfbErr != nil {
						fs.Errorf(f, "Failed to update region for bucket: %v", urfbErr)
						return false, err
					}
					return true, err
				}
			}
			for _, e := range retryErrorCodes {
				if reqErr.StatusCode() == e {
					return true, err
				}
			}
		}
	}
	// Ok, not an awserr, check for generic failure conditions
	return fserrors.ShouldRetry(err), err
}

// parsePath parses a remote 'url'
func parsePath(path string) (root string) {
	root = strings.Trim(path, "/")
	return
}

// split returns bucket and bucketPath from the rootRelativePath
// relative to f.root
func (f *Fs) split(rootRelativePath string) (bucketName, bucketPath string) {
	bucketName, bucketPath = bucket.Split(path.Join(f.root, rootRelativePath))
	return f.opt.Enc.FromStandardName(bucketName), f.opt.Enc.FromStandardPath(bucketPath)
}

// split returns bucket and bucketPath from the object
func (o *Object) split() (bucket, bucketPath string) {
	return o.fs.split(o.remote)
}

// s3Connection makes a connection to s3
func s3Connection(opt *Options) (*s3.S3, *session.Session, error) {
	// Make the auth
	v := credentials.Value{
		AccessKeyID:     opt.AccessKeyID,
		SecretAccessKey: opt.SecretAccessKey,
		SessionToken:    opt.SessionToken,
	}

	lowTimeoutClient := &http.Client{Timeout: 1 * time.Second} // low timeout to ec2 metadata service
	def := defaults.Get()
	def.Config.HTTPClient = lowTimeoutClient

	// start a new AWS session
	awsSession, err := session.NewSession()
	if err != nil {
		return nil, nil, errors.Wrap(err, "NewSession")
	}

	// first provider to supply a credential set "wins"
	providers := []credentials.Provider{
		// use static credentials if they're present (checked by provider)
		&credentials.StaticProvider{Value: v},

		// * Access Key ID:     AWS_ACCESS_KEY_ID or AWS_ACCESS_KEY
		// * Secret Access Key: AWS_SECRET_ACCESS_KEY or AWS_SECRET_KEY
		&credentials.EnvProvider{},

		// A SharedCredentialsProvider retrieves credentials
		// from the current user's home directory.  It checks
		// AWS_SHARED_CREDENTIALS_FILE and AWS_PROFILE too.
		&credentials.SharedCredentialsProvider{
			Filename: opt.SharedCredentialsFile, // If empty will look for "AWS_SHARED_CREDENTIALS_FILE" env variable.
			Profile:  opt.Profile,               // If empty will look gor "AWS_PROFILE" env var or "default" if not set.
		},

		// Pick up IAM role if we're in an ECS task
		defaults.RemoteCredProvider(*def.Config, def.Handlers),

		// Pick up IAM role in case we're on EC2
		&ec2rolecreds.EC2RoleProvider{
			Client: ec2metadata.New(awsSession, &aws.Config{
				HTTPClient: lowTimeoutClient,
			}),
			ExpiryWindow: 3 * time.Minute,
		},

		// Pick up IAM role if we are in EKS
		&stscreds.WebIdentityRoleProvider{
			ExpiryWindow: 3 * time.Minute,
		},
	}
	cred := credentials.NewChainCredentials(providers)

	switch {
	case opt.EnvAuth:
		// No need for empty checks if "env_auth" is true
	case v.AccessKeyID == "" && v.SecretAccessKey == "":
		// if no access key/secret and iam is explicitly disabled then fall back to anon interaction
		cred = credentials.AnonymousCredentials
	case v.AccessKeyID == "":
		return nil, nil, errors.New("access_key_id not found")
	case v.SecretAccessKey == "":
		return nil, nil, errors.New("secret_access_key not found")
	}

	if opt.Region == "" {
		opt.Region = "us-east-1"
	}
	if opt.Provider == "AWS" || opt.Provider == "Alibaba" || opt.Provider == "Netease" || opt.Provider == "Scaleway" || opt.UseAccelerateEndpoint {
		opt.ForcePathStyle = false
	}
	if opt.Provider == "Scaleway" && opt.MaxUploadParts > 1000 {
		opt.MaxUploadParts = 1000
	}
	awsConfig := aws.NewConfig().
		WithMaxRetries(0). // Rely on rclone's retry logic
		WithCredentials(cred).
		WithHTTPClient(fshttp.NewClient(fs.Config)).
		WithS3ForcePathStyle(opt.ForcePathStyle).
		WithS3UseAccelerate(opt.UseAccelerateEndpoint).
		WithS3UsEast1RegionalEndpoint(endpoints.RegionalS3UsEast1Endpoint)

	if opt.Region != "" {
		awsConfig.WithRegion(opt.Region)
	}
	if opt.Endpoint != "" {
		awsConfig.WithEndpoint(opt.Endpoint)
	}

	// awsConfig.WithLogLevel(aws.LogDebugWithSigning)
	awsSessionOpts := session.Options{
		Config: *awsConfig,
	}
	if opt.EnvAuth && opt.AccessKeyID == "" && opt.SecretAccessKey == "" {
		// Enable loading config options from ~/.aws/config (selected by AWS_PROFILE env)
		awsSessionOpts.SharedConfigState = session.SharedConfigEnable
		// The session constructor (aws/session/mergeConfigSrcs) will only use the user's preferred credential source
		// (from the shared config file) if the passed-in Options.Config.Credentials is nil.
		awsSessionOpts.Config.Credentials = nil
	}
	ses, err := session.NewSessionWithOptions(awsSessionOpts)
	if err != nil {
		return nil, nil, err
	}
	c := s3.New(ses)
	if opt.V2Auth || opt.Region == "other-v2-signature" {
		fs.Debugf(nil, "Using v2 auth")
		signer := func(req *request.Request) {
			// Ignore AnonymousCredentials object
			if req.Config.Credentials == credentials.AnonymousCredentials {
				return
			}
			sign(v.AccessKeyID, v.SecretAccessKey, req.HTTPRequest)
		}
		c.Handlers.Sign.Clear()
		c.Handlers.Sign.PushBackNamed(corehandlers.BuildContentLengthHandler)
		c.Handlers.Sign.PushBack(signer)
	}
	return c, ses, nil
}

func checkUploadChunkSize(cs fs.SizeSuffix) error {
	if cs < minChunkSize {
		return errors.Errorf("%s is less than %s", cs, minChunkSize)
	}
	return nil
}

func (f *Fs) setUploadChunkSize(cs fs.SizeSuffix) (old fs.SizeSuffix, err error) {
	err = checkUploadChunkSize(cs)
	if err == nil {
		old, f.opt.ChunkSize = f.opt.ChunkSize, cs
	}
	return
}

func checkUploadCutoff(cs fs.SizeSuffix) error {
	if cs > maxUploadCutoff {
		return errors.Errorf("%s is greater than %s", cs, maxUploadCutoff)
	}
	return nil
}

func (f *Fs) setUploadCutoff(cs fs.SizeSuffix) (old fs.SizeSuffix, err error) {
	err = checkUploadCutoff(cs)
	if err == nil {
		old, f.opt.UploadCutoff = f.opt.UploadCutoff, cs
	}
	return
}

// setRoot changes the root of the Fs
func (f *Fs) setRoot(root string) {
	f.root = parsePath(root)
	f.rootBucket, f.rootDirectory = bucket.Split(f.root)
}

// NewFs constructs an Fs from the path, bucket:path
func NewFs(name, root string, m configmap.Mapper) (fs.Fs, error) {
	// Parse config into Options struct
	opt := new(Options)
	err := configstruct.Set(m, opt)
	if err != nil {
		return nil, err
	}
	err = checkUploadChunkSize(opt.ChunkSize)
	if err != nil {
		return nil, errors.Wrap(err, "s3: chunk size")
	}
	err = checkUploadCutoff(opt.UploadCutoff)
	if err != nil {
		return nil, errors.Wrap(err, "s3: upload cutoff")
	}
	if opt.ACL == "" {
		opt.ACL = "private"
	}
	if opt.BucketACL == "" {
		opt.BucketACL = opt.ACL
	}
	c, ses, err := s3Connection(opt)
	if err != nil {
		return nil, err
	}

	f := &Fs{
		name:  name,
		opt:   *opt,
		c:     c,
		ses:   ses,
		pacer: fs.NewPacer(pacer.NewS3(pacer.MinSleep(minSleep))),
		cache: bucket.NewCache(),
		srv:   fshttp.NewClient(fs.Config),
		pool: pool.New(
			time.Duration(opt.MemoryPoolFlushTime),
			int(opt.ChunkSize),
			opt.UploadConcurrency*fs.Config.Transfers,
			opt.MemoryPoolUseMmap,
		),
	}

	f.setRoot(root)
	f.features = (&fs.Features{
		ReadMimeType:      true,
		WriteMimeType:     true,
		BucketBased:       true,
		BucketBasedRootOK: true,
		SetTier:           true,
		GetTier:           true,
		SlowModTime:       true,
	}).Fill(f)
	if f.rootBucket != "" && f.rootDirectory != "" {
		// Check to see if the object exists
		encodedDirectory := f.opt.Enc.FromStandardPath(f.rootDirectory)
		req := s3.HeadObjectInput{
			Bucket: &f.rootBucket,
			Key:    &encodedDirectory,
		}
		err = f.pacer.Call(func() (bool, error) {
			_, err = f.c.HeadObject(&req)
			return f.shouldRetry(err)
		})
		if err == nil {
			newRoot := path.Dir(f.root)
			if newRoot == "." {
				newRoot = ""
			}
			f.setRoot(newRoot)
			// return an error with an fs which points to the parent
			return f, fs.ErrorIsFile
		}
	}
	// f.listMultipartUploads()
	return f, nil
}

// Return an Object from a path
//
//If it can't be found it returns the error ErrorObjectNotFound.
func (f *Fs) newObjectWithInfo(ctx context.Context, remote string, info *s3.Object) (fs.Object, error) {
	o := &Object{
		fs:     f,
		remote: remote,
	}
	if info != nil {
		// Set info but not meta
		if info.LastModified == nil {
			fs.Logf(o, "Failed to read last modified")
			o.lastModified = time.Now()
		} else {
			o.lastModified = *info.LastModified
		}
		o.etag = aws.StringValue(info.ETag)
		o.bytes = aws.Int64Value(info.Size)
		o.storageClass = aws.StringValue(info.StorageClass)
	} else {
		err := o.readMetaData(ctx) // reads info and meta, returning an error
		if err != nil {
			return nil, err
		}
	}
	return o, nil
}

// NewObject finds the Object at remote.  If it can't be found
// it returns the error fs.ErrorObjectNotFound.
func (f *Fs) NewObject(ctx context.Context, remote string) (fs.Object, error) {
	return f.newObjectWithInfo(ctx, remote, nil)
}

// Gets the bucket location
func (f *Fs) getBucketLocation(bucket string) (string, error) {
	req := s3.GetBucketLocationInput{
		Bucket: &bucket,
	}
	var resp *s3.GetBucketLocationOutput
	var err error
	err = f.pacer.Call(func() (bool, error) {
		resp, err = f.c.GetBucketLocation(&req)
		return f.shouldRetry(err)
	})
	if err != nil {
		return "", err
	}
	return s3.NormalizeBucketLocation(aws.StringValue(resp.LocationConstraint)), nil
}

// Updates the region for the bucket by reading the region from the
// bucket then updating the session.
func (f *Fs) updateRegionForBucket(bucket string) error {
	region, err := f.getBucketLocation(bucket)
	if err != nil {
		return errors.Wrap(err, "reading bucket location failed")
	}
	if aws.StringValue(f.c.Config.Endpoint) != "" {
		return errors.Errorf("can't set region to %q as endpoint is set", region)
	}
	if aws.StringValue(f.c.Config.Region) == region {
		return errors.Errorf("region is already %q - not updating", region)
	}

	// Make a new session with the new region
	oldRegion := f.opt.Region
	f.opt.Region = region
	c, ses, err := s3Connection(&f.opt)
	if err != nil {
		return errors.Wrap(err, "creating new session failed")
	}
	f.c = c
	f.ses = ses

	fs.Logf(f, "Switched region to %q from %q", region, oldRegion)
	return nil
}

// listFn is called from list to handle an object.
type listFn func(remote string, object *s3.Object, isDirectory bool) error

// list lists the objects into the function supplied from
// the bucket and directory supplied.  The remote has prefix
// removed from it and if addBucket is set then it adds the
// bucket to the start.
//
// Set recurse to read sub directories
func (f *Fs) list(ctx context.Context, bucket, directory, prefix string, addBucket bool, recurse bool, fn listFn) error {
	if prefix != "" {
		prefix += "/"
	}
	if directory != "" {
		directory += "/"
	}
	delimiter := ""
	if !recurse {
		delimiter = "/"
	}
	var marker *string
	// URL encode the listings so we can use control characters in object names
	// See: https://github.com/aws/aws-sdk-go/issues/1914
	//
	// However this doesn't work perfectly under Ceph (and hence DigitalOcean/Dreamhost) because
	// it doesn't encode CommonPrefixes.
	// See: https://tracker.ceph.com/issues/41870
	//
	// This does not work under IBM COS also: See https://github.com/rclone/rclone/issues/3345
	// though maybe it does on some versions.
	//
	// This does work with minio but was only added relatively recently
	// https://github.com/minio/minio/pull/7265
	//
	// So we enable only on providers we know supports it properly, all others can retry when a
	// XML Syntax error is detected.
	var urlEncodeListings = (f.opt.Provider == "AWS" || f.opt.Provider == "Wasabi" || f.opt.Provider == "Alibaba" || f.opt.Provider == "Minio")
	for {
		// FIXME need to implement ALL loop
		req := s3.ListObjectsInput{
			Bucket:    &bucket,
			Delimiter: &delimiter,
			Prefix:    &directory,
			MaxKeys:   &f.opt.ListChunk,
			Marker:    marker,
		}
		if urlEncodeListings {
			req.EncodingType = aws.String(s3.EncodingTypeUrl)
		}
		var resp *s3.ListObjectsOutput
		var err error
		err = f.pacer.Call(func() (bool, error) {
			resp, err = f.c.ListObjectsWithContext(ctx, &req)
			if err != nil && !urlEncodeListings {
				if awsErr, ok := err.(awserr.RequestFailure); ok {
					if origErr := awsErr.OrigErr(); origErr != nil {
						if _, ok := origErr.(*xml.SyntaxError); ok {
							// Retry the listing with URL encoding as there were characters that XML can't encode
							urlEncodeListings = true
							req.EncodingType = aws.String(s3.EncodingTypeUrl)
							fs.Debugf(f, "Retrying listing because of characters which can't be XML encoded")
							return true, err
						}
					}
				}
			}
			return f.shouldRetry(err)
		})
		if err != nil {
			if awsErr, ok := err.(awserr.RequestFailure); ok {
				if awsErr.StatusCode() == http.StatusNotFound {
					err = fs.ErrorDirNotFound
				}
			}
			if f.rootBucket == "" {
				// if listing from the root ignore wrong region requests returning
				// empty directory
				if reqErr, ok := err.(awserr.RequestFailure); ok {
					// 301 if wrong region for bucket
					if reqErr.StatusCode() == http.StatusMovedPermanently {
						fs.Errorf(f, "Can't change region for bucket %q with no bucket specified", bucket)
						return nil
					}
				}
			}
			return err
		}
		if !recurse {
			for _, commonPrefix := range resp.CommonPrefixes {
				if commonPrefix.Prefix == nil {
					fs.Logf(f, "Nil common prefix received")
					continue
				}
				remote := *commonPrefix.Prefix
				if urlEncodeListings {
					remote, err = url.QueryUnescape(remote)
					if err != nil {
						fs.Logf(f, "failed to URL decode %q in listing common prefix: %v", *commonPrefix.Prefix, err)
						continue
					}
				}
				remote = f.opt.Enc.ToStandardPath(remote)
				if !strings.HasPrefix(remote, prefix) {
					fs.Logf(f, "Odd name received %q", remote)
					continue
				}
				remote = remote[len(prefix):]
				if addBucket {
					remote = path.Join(bucket, remote)
				}
				if strings.HasSuffix(remote, "/") {
					remote = remote[:len(remote)-1]
				}
				err = fn(remote, &s3.Object{Key: &remote}, true)
				if err != nil {
					return err
				}
			}
		}
		for _, object := range resp.Contents {
			remote := aws.StringValue(object.Key)
			if urlEncodeListings {
				remote, err = url.QueryUnescape(remote)
				if err != nil {
					fs.Logf(f, "failed to URL decode %q in listing: %v", aws.StringValue(object.Key), err)
					continue
				}
			}
			remote = f.opt.Enc.ToStandardPath(remote)
			if !strings.HasPrefix(remote, prefix) {
				fs.Logf(f, "Odd name received %q", remote)
				continue
			}
			remote = remote[len(prefix):]
			isDirectory := remote == "" || strings.HasSuffix(remote, "/")
			if addBucket {
				remote = path.Join(bucket, remote)
			}
			// is this a directory marker?
			if isDirectory && object.Size != nil && *object.Size == 0 {
				continue // skip directory marker
			}
			err = fn(remote, object, false)
			if err != nil {
				return err
			}
		}
		if !aws.BoolValue(resp.IsTruncated) {
			break
		}
		// Use NextMarker if set, otherwise use last Key
		if resp.NextMarker == nil || *resp.NextMarker == "" {
			if len(resp.Contents) == 0 {
				return errors.New("s3 protocol error: received listing with IsTruncated set, no NextMarker and no Contents")
			}
			marker = resp.Contents[len(resp.Contents)-1].Key
		} else {
			marker = resp.NextMarker
		}
		if urlEncodeListings {
			*marker, err = url.QueryUnescape(*marker)
			if err != nil {
				return errors.Wrapf(err, "failed to URL decode NextMarker %q", *marker)
			}
		}
	}
	return nil
}

// Convert a list item into a DirEntry
func (f *Fs) itemToDirEntry(ctx context.Context, remote string, object *s3.Object, isDirectory bool) (fs.DirEntry, error) {
	if isDirectory {
		size := int64(0)
		if object.Size != nil {
			size = *object.Size
		}
		d := fs.NewDir(remote, time.Time{}).SetSize(size)
		return d, nil
	}
	o, err := f.newObjectWithInfo(ctx, remote, object)
	if err != nil {
		return nil, err
	}
	return o, nil
}

// listDir lists files and directories to out
func (f *Fs) listDir(ctx context.Context, bucket, directory, prefix string, addBucket bool) (entries fs.DirEntries, err error) {
	// List the objects and directories
	err = f.list(ctx, bucket, directory, prefix, addBucket, false, func(remote string, object *s3.Object, isDirectory bool) error {
		entry, err := f.itemToDirEntry(ctx, remote, object, isDirectory)
		if err != nil {
			return err
		}
		if entry != nil {
			entries = append(entries, entry)
		}
		return nil
	})
	if err != nil {
		return nil, err
	}
	// bucket must be present if listing succeeded
	f.cache.MarkOK(bucket)
	return entries, nil
}

// listBuckets lists the buckets to out
func (f *Fs) listBuckets(ctx context.Context) (entries fs.DirEntries, err error) {
	req := s3.ListBucketsInput{}
	var resp *s3.ListBucketsOutput
	err = f.pacer.Call(func() (bool, error) {
		resp, err = f.c.ListBucketsWithContext(ctx, &req)
		return f.shouldRetry(err)
	})
	if err != nil {
		return nil, err
	}
	for _, bucket := range resp.Buckets {
		bucketName := f.opt.Enc.ToStandardName(aws.StringValue(bucket.Name))
		f.cache.MarkOK(bucketName)
		d := fs.NewDir(bucketName, aws.TimeValue(bucket.CreationDate))
		entries = append(entries, d)
	}
	return entries, nil
}

// List the objects and directories in dir into entries.  The
// entries can be returned in any order but should be for a
// complete directory.
//
// dir should be "" to list the root, and should not have
// trailing slashes.
//
// This should return ErrDirNotFound if the directory isn't
// found.
func (f *Fs) List(ctx context.Context, dir string) (entries fs.DirEntries, err error) {
	bucket, directory := f.split(dir)
	if bucket == "" {
		if directory != "" {
			return nil, fs.ErrorListBucketRequired
		}
		return f.listBuckets(ctx)
	}
	return f.listDir(ctx, bucket, directory, f.rootDirectory, f.rootBucket == "")
}

// ListR lists the objects and directories of the Fs starting
// from dir recursively into out.
//
// dir should be "" to start from the root, and should not
// have trailing slashes.
//
// This should return ErrDirNotFound if the directory isn't
// found.
//
// It should call callback for each tranche of entries read.
// These need not be returned in any particular order.  If
// callback returns an error then the listing will stop
// immediately.
//
// Don't implement this unless you have a more efficient way
// of listing recursively than doing a directory traversal.
func (f *Fs) ListR(ctx context.Context, dir string, callback fs.ListRCallback) (err error) {
	bucket, directory := f.split(dir)
	list := walk.NewListRHelper(callback)
	listR := func(bucket, directory, prefix string, addBucket bool) error {
		return f.list(ctx, bucket, directory, prefix, addBucket, true, func(remote string, object *s3.Object, isDirectory bool) error {
			entry, err := f.itemToDirEntry(ctx, remote, object, isDirectory)
			if err != nil {
				return err
			}
			return list.Add(entry)
		})
	}
	if bucket == "" {
		entries, err := f.listBuckets(ctx)
		if err != nil {
			return err
		}
		for _, entry := range entries {
			err = list.Add(entry)
			if err != nil {
				return err
			}
			bucket := entry.Remote()
			err = listR(bucket, "", f.rootDirectory, true)
			if err != nil {
				return err
			}
			// bucket must be present if listing succeeded
			f.cache.MarkOK(bucket)
		}
	} else {
		err = listR(bucket, directory, f.rootDirectory, f.rootBucket == "")
		if err != nil {
			return err
		}
		// bucket must be present if listing succeeded
		f.cache.MarkOK(bucket)
	}
	return list.Flush()
}

// Put the Object into the bucket
func (f *Fs) Put(ctx context.Context, in io.Reader, src fs.ObjectInfo, options ...fs.OpenOption) (fs.Object, error) {
	// Temporary Object under construction
	fs := &Object{
		fs:     f,
		remote: src.Remote(),
	}
	return fs, fs.Update(ctx, in, src, options...)
}

// PutStream uploads to the remote path with the modTime given of indeterminate size
func (f *Fs) PutStream(ctx context.Context, in io.Reader, src fs.ObjectInfo, options ...fs.OpenOption) (fs.Object, error) {
	return f.Put(ctx, in, src, options...)
}

// Check if the bucket exists
//
// NB this can return incorrect results if called immediately after bucket deletion
func (f *Fs) bucketExists(ctx context.Context, bucket string) (bool, error) {
	req := s3.HeadBucketInput{
		Bucket: &bucket,
	}
	err := f.pacer.Call(func() (bool, error) {
		_, err := f.c.HeadBucketWithContext(ctx, &req)
		return f.shouldRetry(err)
	})
	if err == nil {
		return true, nil
	}
	if err, ok := err.(awserr.RequestFailure); ok {
		if err.StatusCode() == http.StatusNotFound {
			return false, nil
		}
	}
	return false, err
}

// Mkdir creates the bucket if it doesn't exist
func (f *Fs) Mkdir(ctx context.Context, dir string) error {
	bucket, _ := f.split(dir)
	return f.makeBucket(ctx, bucket)
}

// makeBucket creates the bucket if it doesn't exist
func (f *Fs) makeBucket(ctx context.Context, bucket string) error {
	if f.opt.NoCheckBucket {
		return nil
	}
	return f.cache.Create(bucket, func() error {
		req := s3.CreateBucketInput{
			Bucket: &bucket,
			ACL:    &f.opt.BucketACL,
		}
		if f.opt.LocationConstraint != "" {
			req.CreateBucketConfiguration = &s3.CreateBucketConfiguration{
				LocationConstraint: &f.opt.LocationConstraint,
			}
		}
		err := f.pacer.Call(func() (bool, error) {
			_, err := f.c.CreateBucketWithContext(ctx, &req)
			return f.shouldRetry(err)
		})
		if err == nil {
			fs.Infof(f, "Bucket %q created with ACL %q", bucket, f.opt.BucketACL)
		}
		if awsErr, ok := err.(awserr.Error); ok {
			if code := awsErr.Code(); code == "BucketAlreadyOwnedByYou" || code == "BucketAlreadyExists" {
				err = nil
			}
		}
		return err
	}, func() (bool, error) {
		return f.bucketExists(ctx, bucket)
	})
}

// Rmdir deletes the bucket if the fs is at the root
//
// Returns an error if it isn't empty
func (f *Fs) Rmdir(ctx context.Context, dir string) error {
	bucket, directory := f.split(dir)
	if bucket == "" || directory != "" {
		return nil
	}
	return f.cache.Remove(bucket, func() error {
		req := s3.DeleteBucketInput{
			Bucket: &bucket,
		}
		err := f.pacer.Call(func() (bool, error) {
			_, err := f.c.DeleteBucketWithContext(ctx, &req)
			return f.shouldRetry(err)
		})
		if err == nil {
			fs.Infof(f, "Bucket %q deleted", bucket)
		}
		return err
	})
}

// Precision of the remote
func (f *Fs) Precision() time.Duration {
	return time.Nanosecond
}

// pathEscape escapes s as for a URL path.  It uses rest.URLPathEscape
// but also escapes '+' for S3 and Digital Ocean spaces compatibility
func pathEscape(s string) string {
	return strings.Replace(rest.URLPathEscape(s), "+", "%2B", -1)
}

// copy does a server side copy
//
// It adds the boiler plate to the req passed in and calls the s3
// method
func (f *Fs) copy(ctx context.Context, req *s3.CopyObjectInput, dstBucket, dstPath, srcBucket, srcPath string, src *Object) error {
	req.Bucket = &dstBucket
	req.ACL = &f.opt.ACL
	req.Key = &dstPath
	source := pathEscape(path.Join(srcBucket, srcPath))
	req.CopySource = &source
	if f.opt.ServerSideEncryption != "" {
		req.ServerSideEncryption = &f.opt.ServerSideEncryption
	}
	if f.opt.SSEKMSKeyID != "" {
		req.SSEKMSKeyId = &f.opt.SSEKMSKeyID
	}
	if req.StorageClass == nil && f.opt.StorageClass != "" {
		req.StorageClass = &f.opt.StorageClass
	}

	if src.bytes >= int64(f.opt.CopyCutoff) {
		return f.copyMultipart(ctx, req, dstBucket, dstPath, srcBucket, srcPath, src)
	}
	return f.pacer.Call(func() (bool, error) {
		_, err := f.c.CopyObjectWithContext(ctx, req)
		return f.shouldRetry(err)
	})
}

func calculateRange(partSize, partIndex, numParts, totalSize int64) string {
	start := partIndex * partSize
	var ends string
	if partIndex == numParts-1 {
		if totalSize >= 1 {
			ends = strconv.FormatInt(totalSize-1, 10)
		}
	} else {
		ends = strconv.FormatInt(start+partSize-1, 10)
	}
	return fmt.Sprintf("bytes=%v-%v", start, ends)
}

func (f *Fs) copyMultipart(ctx context.Context, copyReq *s3.CopyObjectInput, dstBucket, dstPath, srcBucket, srcPath string, src *Object) (err error) {
	info, err := src.headObject(ctx)
	if err != nil {
		return err
	}

	req := &s3.CreateMultipartUploadInput{}

	// Fill in the request from the head info
	structs.SetFrom(req, info)

	// If copy metadata was set then set the Metadata to that read
	// from the head request
	if aws.StringValue(copyReq.MetadataDirective) == s3.MetadataDirectiveCopy {
		copyReq.Metadata = info.Metadata
	}

	// Overwrite any from the copyReq
	structs.SetFrom(req, copyReq)

	req.Bucket = &dstBucket
	req.Key = &dstPath

	var cout *s3.CreateMultipartUploadOutput
	if err := f.pacer.Call(func() (bool, error) {
		var err error
		cout, err = f.c.CreateMultipartUploadWithContext(ctx, req)
		return f.shouldRetry(err)
	}); err != nil {
		return err
	}
	uid := cout.UploadId

	defer atexit.OnError(&err, func() {
		// Try to abort the upload, but ignore the error.
		fs.Debugf(src, "Cancelling multipart copy")
		_ = f.pacer.Call(func() (bool, error) {
			_, err := f.c.AbortMultipartUploadWithContext(context.Background(), &s3.AbortMultipartUploadInput{
				Bucket:       &dstBucket,
				Key:          &dstPath,
				UploadId:     uid,
				RequestPayer: req.RequestPayer,
			})
			return f.shouldRetry(err)
		})
	})()

	srcSize := src.bytes
	partSize := int64(f.opt.CopyCutoff)
	numParts := (srcSize-1)/partSize + 1

	fs.Debugf(src, "Starting  multipart copy with %d parts", numParts)

	var parts []*s3.CompletedPart
	for partNum := int64(1); partNum <= numParts; partNum++ {
		if err := f.pacer.Call(func() (bool, error) {
			partNum := partNum
			uploadPartReq := &s3.UploadPartCopyInput{}
			structs.SetFrom(uploadPartReq, copyReq)
			uploadPartReq.Bucket = &dstBucket
			uploadPartReq.Key = &dstPath
			uploadPartReq.PartNumber = &partNum
			uploadPartReq.UploadId = uid
			uploadPartReq.CopySourceRange = aws.String(calculateRange(partSize, partNum-1, numParts, srcSize))
			uout, err := f.c.UploadPartCopyWithContext(ctx, uploadPartReq)
			if err != nil {
				return f.shouldRetry(err)
			}
			parts = append(parts, &s3.CompletedPart{
				PartNumber: &partNum,
				ETag:       uout.CopyPartResult.ETag,
			})
			return false, nil
		}); err != nil {
			return err
		}
	}

	return f.pacer.Call(func() (bool, error) {
		_, err := f.c.CompleteMultipartUploadWithContext(ctx, &s3.CompleteMultipartUploadInput{
			Bucket: &dstBucket,
			Key:    &dstPath,
			MultipartUpload: &s3.CompletedMultipartUpload{
				Parts: parts,
			},
			RequestPayer: req.RequestPayer,
			UploadId:     uid,
		})
		return f.shouldRetry(err)
	})
}

// Copy src to this remote using server side copy operations.
//
// This is stored with the remote path given
//
// It returns the destination Object and a possible error
//
// Will only be called if src.Fs().Name() == f.Name()
//
// If it isn't possible then return fs.ErrorCantCopy
func (f *Fs) Copy(ctx context.Context, src fs.Object, remote string) (fs.Object, error) {
	dstBucket, dstPath := f.split(remote)
	err := f.makeBucket(ctx, dstBucket)
	if err != nil {
		return nil, err
	}
	srcObj, ok := src.(*Object)
	if !ok {
		fs.Debugf(src, "Can't copy - not same remote type")
		return nil, fs.ErrorCantCopy
	}
	srcBucket, srcPath := srcObj.split()
	req := s3.CopyObjectInput{
		MetadataDirective: aws.String(s3.MetadataDirectiveCopy),
	}
	err = f.copy(ctx, &req, dstBucket, dstPath, srcBucket, srcPath, srcObj)
	if err != nil {
		return nil, err
	}
	return f.NewObject(ctx, remote)
}

// Hashes returns the supported hash sets.
func (f *Fs) Hashes() hash.Set {
	return hash.Set(hash.MD5)
}

func (f *Fs) getMemoryPool(size int64) *pool.Pool {
	if size == int64(f.opt.ChunkSize) {
		return f.pool
	}

	return pool.New(
		time.Duration(f.opt.MemoryPoolFlushTime),
		int(size),
		f.opt.UploadConcurrency*fs.Config.Transfers,
		f.opt.MemoryPoolUseMmap,
	)
}

// PublicLink generates a public link to the remote path (usually readable by anyone)
func (f *Fs) PublicLink(ctx context.Context, remote string, expire fs.Duration, unlink bool) (link string, err error) {
<<<<<<< HEAD
	if _, err := f.NewObject(ctx, remote); err != nil {
		return "", err
	}
=======
	if strings.HasSuffix(remote, "/") {
		return "", fs.ErrorCantShareDirectories
	}
	if _, err := f.NewObject(ctx, remote); err != nil {
		return "", err
	}
	if expire > maxExpireDuration {
		fs.Logf(f, "Public Link: Reducing expiry to %v as %v is greater than the max time allowed", maxExpireDuration, expire)
		expire = maxExpireDuration
	}
>>>>>>> 27b9ae4f
	bucket, bucketPath := f.split(remote)
	httpReq, _ := f.c.GetObjectRequest(&s3.GetObjectInput{
		Bucket: &bucket,
		Key:    &bucketPath,
	})

	return httpReq.Presign(time.Duration(expire))
}

<<<<<<< HEAD
=======
var commandHelp = []fs.CommandHelp{{
	Name:  "restore",
	Short: "Restore objects from GLACIER to normal storage",
	Long: `This command can be used to restore one or more objects from GLACIER
to normal storage.

Usage Examples:

    rclone backend restore s3:bucket/path/to/object [-o priority=PRIORITY] [-o lifetime=DAYS]
    rclone backend restore s3:bucket/path/to/directory [-o priority=PRIORITY] [-o lifetime=DAYS]
    rclone backend restore s3:bucket [-o priority=PRIORITY] [-o lifetime=DAYS]

This flag also obeys the filters. Test first with -i/--interactive or --dry-run flags

    rclone -i backend restore --include "*.txt" s3:bucket/path -o priority=Standard

All the objects shown will be marked for restore, then

    rclone backend restore --include "*.txt" s3:bucket/path -o priority=Standard

It returns a list of status dictionaries with Remote and Status
keys. The Status will be OK if it was successfull or an error message
if not.

    [
        {
            "Status": "OK",
            "Path": "test.txt"
        },
        {
            "Status": "OK",
            "Path": "test/file4.txt"
        }
    ]

`,
	Opts: map[string]string{
		"priority":    "Priority of restore: Standard|Expedited|Bulk",
		"lifetime":    "Lifetime of the active copy in days",
		"description": "The optional description for the job.",
	},
}, {
	Name:  "list-multipart-uploads",
	Short: "List the unfinished multipart uploads",
	Long: `This command lists the unfinished multipart uploads in JSON format.

    rclone backend list-multipart s3:bucket/path/to/object

It returns a dictionary of buckets with values as lists of unfinished
multipart uploads.

You can call it with no bucket in which case it lists all bucket, with
a bucket or with a bucket and path.

    {
      "rclone": [
        {
          "Initiated": "2020-06-26T14:20:36Z",
          "Initiator": {
            "DisplayName": "XXX",
            "ID": "arn:aws:iam::XXX:user/XXX"
          },
          "Key": "KEY",
          "Owner": {
            "DisplayName": null,
            "ID": "XXX"
          },
          "StorageClass": "STANDARD",
          "UploadId": "XXX"
        }
      ],
      "rclone-1000files": [],
      "rclone-dst": []
    }

`,
}, {
	Name:  "cleanup",
	Short: "Remove unfinished multipart uploads.",
	Long: `This command removes unfinished multipart uploads of age greater than
max-age which defaults to 24 hours.

Note that you can use -i/--dry-run with this command to see what it
would do.

    rclone backend cleanup s3:bucket/path/to/object
    rclone backend cleanup -o max-age=7w s3:bucket/path/to/object

Durations are parsed as per the rest of rclone, 2h, 7d, 7w etc.
`,
	Opts: map[string]string{
		"max-age": "Max age of upload to delete",
	},
}}

// Command the backend to run a named command
//
// The command run is name
// args may be used to read arguments from
// opts may be used to read optional arguments from
//
// The result should be capable of being JSON encoded
// If it is a string or a []string it will be shown to the user
// otherwise it will be JSON encoded and shown to the user like that
func (f *Fs) Command(ctx context.Context, name string, arg []string, opt map[string]string) (out interface{}, err error) {
	switch name {
	case "restore":
		req := s3.RestoreObjectInput{
			//Bucket:         &f.rootBucket,
			//Key:            &encodedDirectory,
			RestoreRequest: &s3.RestoreRequest{},
		}
		if lifetime := opt["lifetime"]; lifetime != "" {
			ilifetime, err := strconv.ParseInt(lifetime, 10, 64)
			if err != nil {
				return nil, errors.Wrap(err, "bad lifetime")
			}
			req.RestoreRequest.Days = &ilifetime
		}
		if priority := opt["priority"]; priority != "" {
			req.RestoreRequest.GlacierJobParameters = &s3.GlacierJobParameters{
				Tier: &priority,
			}
		}
		if description := opt["description"]; description != "" {
			req.RestoreRequest.Description = &description
		}
		type status struct {
			Status string
			Remote string
		}
		var (
			outMu sync.Mutex
			out   = []status{}
		)
		err = operations.ListFn(ctx, f, func(obj fs.Object) {
			// Remember this is run --checkers times concurrently
			o, ok := obj.(*Object)
			st := status{Status: "OK", Remote: obj.Remote()}
			defer func() {
				outMu.Lock()
				out = append(out, st)
				outMu.Unlock()
			}()
			if operations.SkipDestructive(ctx, obj, "restore") {
				return
			}
			if !ok {
				st.Status = "Not an S3 object"
				return
			}
			bucket, bucketPath := o.split()
			reqCopy := req
			reqCopy.Bucket = &bucket
			reqCopy.Key = &bucketPath
			err = f.pacer.Call(func() (bool, error) {
				_, err = f.c.RestoreObject(&reqCopy)
				return f.shouldRetry(err)
			})
			if err != nil {
				st.Status = err.Error()
			}
		})
		if err != nil {
			return out, err
		}
		return out, nil
	case "list-multipart-uploads":
		return f.listMultipartUploadsAll(ctx)
	case "cleanup":
		maxAge := 24 * time.Hour
		if opt["max-age"] != "" {
			maxAge, err = fs.ParseDuration(opt["max-age"])
			if err != nil {
				return nil, errors.Wrap(err, "bad max-age")
			}
		}
		return nil, f.cleanUp(ctx, maxAge)
	default:
		return nil, fs.ErrorCommandNotFound
	}
}

// listMultipartUploads lists all outstanding multipart uploads for (bucket, key)
//
// Note that rather lazily we treat key as a prefix so it matches
// directories and objects. This could suprise the user if they ask
// for "dir" and it returns "dirKey"
func (f *Fs) listMultipartUploads(ctx context.Context, bucket, key string) (uploads []*s3.MultipartUpload, err error) {
	var (
		keyMarker      *string
		uploadIDMarker *string
	)
	uploads = []*s3.MultipartUpload{}
	for {
		req := s3.ListMultipartUploadsInput{
			Bucket:         &bucket,
			MaxUploads:     &f.opt.ListChunk,
			KeyMarker:      keyMarker,
			UploadIdMarker: uploadIDMarker,
			Prefix:         &key,
		}
		var resp *s3.ListMultipartUploadsOutput
		err = f.pacer.Call(func() (bool, error) {
			resp, err = f.c.ListMultipartUploads(&req)
			return f.shouldRetry(err)
		})
		if err != nil {
			return nil, errors.Wrapf(err, "list multipart uploads bucket %q key %q", bucket, key)
		}
		uploads = append(uploads, resp.Uploads...)
		if !aws.BoolValue(resp.IsTruncated) {
			break
		}
		keyMarker = resp.NextKeyMarker
		uploadIDMarker = resp.NextUploadIdMarker
	}
	return uploads, nil
}

func (f *Fs) listMultipartUploadsAll(ctx context.Context) (uploadsMap map[string][]*s3.MultipartUpload, err error) {
	uploadsMap = make(map[string][]*s3.MultipartUpload)
	bucket, directory := f.split("")
	if bucket != "" {
		uploads, err := f.listMultipartUploads(ctx, bucket, directory)
		if err != nil {
			return uploadsMap, err
		}
		uploadsMap[bucket] = uploads
		return uploadsMap, nil
	}
	entries, err := f.listBuckets(ctx)
	if err != nil {
		return uploadsMap, err
	}
	for _, entry := range entries {
		bucket := entry.Remote()
		uploads, listErr := f.listMultipartUploads(ctx, bucket, "")
		if listErr != nil {
			err = listErr
			fs.Errorf(f, "%v", err)
		}
		uploadsMap[bucket] = uploads
	}
	return uploadsMap, err
}

// cleanUpBucket removes all pending multipart uploads for a given bucket over the age of maxAge
func (f *Fs) cleanUpBucket(ctx context.Context, bucket string, maxAge time.Duration, uploads []*s3.MultipartUpload) (err error) {
	fs.Infof(f, "cleaning bucket %q of pending multipart uploads older than %v", bucket, maxAge)
	for _, upload := range uploads {
		if upload.Initiated != nil && upload.Key != nil && upload.UploadId != nil {
			age := time.Since(*upload.Initiated)
			what := fmt.Sprintf("pending multipart upload for bucket %q key %q dated %v (%v ago)", bucket, *upload.Key, upload.Initiated, age)
			if age > maxAge {
				fs.Infof(f, "removing %s", what)
				if operations.SkipDestructive(ctx, what, "remove pending upload") {
					continue
				}
				req := s3.AbortMultipartUploadInput{
					Bucket:   &bucket,
					UploadId: upload.UploadId,
					Key:      upload.Key,
				}
				_, abortErr := f.c.AbortMultipartUpload(&req)
				if abortErr != nil {
					err = errors.Wrapf(abortErr, "failed to remove %s", what)
					fs.Errorf(f, "%v", err)
				}
			} else {
				fs.Debugf(f, "ignoring %s", what)
			}
		}
	}
	return err
}

// CleanUp removes all pending multipart uploads
func (f *Fs) cleanUp(ctx context.Context, maxAge time.Duration) (err error) {
	uploadsMap, err := f.listMultipartUploadsAll(ctx)
	if err != nil {
		return err
	}
	for bucket, uploads := range uploadsMap {
		cleanErr := f.cleanUpBucket(ctx, bucket, maxAge, uploads)
		if err != nil {
			fs.Errorf(f, "Failed to cleanup bucket %q: %v", bucket, cleanErr)
			err = cleanErr
		}
	}
	return err
}

// CleanUp removes all pending multipart uploads older than 24 hours
func (f *Fs) CleanUp(ctx context.Context) (err error) {
	return f.cleanUp(ctx, 24*time.Hour)
}

>>>>>>> 27b9ae4f
// ------------------------------------------------------------

// Fs returns the parent Fs
func (o *Object) Fs() fs.Info {
	return o.fs
}

// Return a string version
func (o *Object) String() string {
	if o == nil {
		return "<nil>"
	}
	return o.remote
}

// Remote returns the remote path
func (o *Object) Remote() string {
	return o.remote
}

var matchMd5 = regexp.MustCompile(`^[0-9a-f]{32}$`)

// Hash returns the Md5sum of an object returning a lowercase hex string
func (o *Object) Hash(ctx context.Context, t hash.Type) (string, error) {
	if t != hash.MD5 {
		return "", hash.ErrUnsupported
	}
	hash := strings.Trim(strings.ToLower(o.etag), `"`)
	// Check the etag is a valid md5sum
	if !matchMd5.MatchString(hash) {
		err := o.readMetaData(ctx)
		if err != nil {
			return "", err
		}

		if md5sum, ok := o.meta[metaMD5Hash]; ok {
			md5sumBytes, err := base64.StdEncoding.DecodeString(*md5sum)
			if err != nil {
				return "", err
			}
			hash = hex.EncodeToString(md5sumBytes)
		} else {
			hash = ""
		}
	}
	return hash, nil
}

// Size returns the size of an object in bytes
func (o *Object) Size() int64 {
	return o.bytes
}

func (o *Object) headObject(ctx context.Context) (resp *s3.HeadObjectOutput, err error) {
	bucket, bucketPath := o.split()
	req := s3.HeadObjectInput{
		Bucket: &bucket,
		Key:    &bucketPath,
	}
	err = o.fs.pacer.Call(func() (bool, error) {
		var err error
		resp, err = o.fs.c.HeadObjectWithContext(ctx, &req)
		return o.fs.shouldRetry(err)
	})
	if err != nil {
		if awsErr, ok := err.(awserr.RequestFailure); ok {
			if awsErr.StatusCode() == http.StatusNotFound {
<<<<<<< HEAD
				// NotFound indicates bucket was OK
				// NoSuchBucket would be returned if bucket was bad
				if awsErr.Code() == "NotFound" {
					o.fs.cache.MarkOK(bucket)
				}
				return fs.ErrorObjectNotFound
=======
				return nil, fs.ErrorObjectNotFound
>>>>>>> 27b9ae4f
			}
		}
		return nil, err
	}
	o.fs.cache.MarkOK(bucket)
	return resp, nil
}

// readMetaData gets the metadata if it hasn't already been fetched
//
// it also sets the info
func (o *Object) readMetaData(ctx context.Context) (err error) {
	if o.meta != nil {
		return nil
	}
	resp, err := o.headObject(ctx)
	if err != nil {
		return err
	}
	o.fs.cache.MarkOK(bucket)
	var size int64
	// Ignore missing Content-Length assuming it is 0
	// Some versions of ceph do this due their apache proxies
	if resp.ContentLength != nil {
		size = *resp.ContentLength
	}
	o.etag = aws.StringValue(resp.ETag)
	o.bytes = size
	o.meta = resp.Metadata
	if o.meta == nil {
		o.meta = map[string]*string{}
	}
	o.storageClass = aws.StringValue(resp.StorageClass)
	if resp.LastModified == nil {
		fs.Logf(o, "Failed to read last modified from HEAD: %v", err)
		o.lastModified = time.Now()
	} else {
		o.lastModified = *resp.LastModified
	}
	o.mimeType = aws.StringValue(resp.ContentType)
	return nil
}

// ModTime returns the modification time of the object
//
// It attempts to read the objects mtime and if that isn't present the
// LastModified returned in the http headers
func (o *Object) ModTime(ctx context.Context) time.Time {
	if fs.Config.UseServerModTime {
		return o.lastModified
	}
	err := o.readMetaData(ctx)
	if err != nil {
		fs.Logf(o, "Failed to read metadata: %v", err)
		return time.Now()
	}
	// read mtime out of metadata if available
	d, ok := o.meta[metaMtime]
	if !ok || d == nil {
		// fs.Debugf(o, "No metadata")
		return o.lastModified
	}
	modTime, err := swift.FloatStringToTime(*d)
	if err != nil {
		fs.Logf(o, "Failed to read mtime from object: %v", err)
		return o.lastModified
	}
	return modTime
}

// SetModTime sets the modification time of the local fs object
func (o *Object) SetModTime(ctx context.Context, modTime time.Time) error {
	err := o.readMetaData(ctx)
	if err != nil {
		return err
	}
	o.meta[metaMtime] = aws.String(swift.TimeToFloatString(modTime))

	// Can't update metadata here, so return this error to force a recopy
	if o.storageClass == "GLACIER" || o.storageClass == "DEEP_ARCHIVE" {
		return fs.ErrorCantSetModTime
	}

	// Copy the object to itself to update the metadata
	bucket, bucketPath := o.split()
	req := s3.CopyObjectInput{
		ContentType:       aws.String(fs.MimeType(ctx, o)), // Guess the content type
		Metadata:          o.meta,
		MetadataDirective: aws.String(s3.MetadataDirectiveReplace), // replace metadata with that passed in
	}
	return o.fs.copy(ctx, &req, bucket, bucketPath, bucket, bucketPath, o)
}

// Storable raturns a boolean indicating if this object is storable
func (o *Object) Storable() bool {
	return true
}

// Open an object for read
func (o *Object) Open(ctx context.Context, options ...fs.OpenOption) (in io.ReadCloser, err error) {
	bucket, bucketPath := o.split()
	req := s3.GetObjectInput{
		Bucket: &bucket,
		Key:    &bucketPath,
	}
	if o.fs.opt.SSECustomerAlgorithm != "" {
		req.SSECustomerAlgorithm = &o.fs.opt.SSECustomerAlgorithm
	}
	if o.fs.opt.SSECustomerKey != "" {
		req.SSECustomerKey = &o.fs.opt.SSECustomerKey
	}
	if o.fs.opt.SSECustomerKeyMD5 != "" {
		req.SSECustomerKeyMD5 = &o.fs.opt.SSECustomerKeyMD5
	}
	httpReq, resp := o.fs.c.GetObjectRequest(&req)
	fs.FixRangeOption(options, o.bytes)
	for _, option := range options {
		switch option.(type) {
		case *fs.RangeOption, *fs.SeekOption:
			_, value := option.Header()
			req.Range = &value
		case *fs.HTTPOption:
			key, value := option.Header()
			httpReq.HTTPRequest.Header.Add(key, value)
		default:
			if option.Mandatory() {
				fs.Logf(o, "Unsupported mandatory option: %v", option)
			}
		}
	}
	err = o.fs.pacer.Call(func() (bool, error) {
		var err error
		httpReq.HTTPRequest = httpReq.HTTPRequest.WithContext(ctx)
		err = httpReq.Send()
		return o.fs.shouldRetry(err)
	})
	if err, ok := err.(awserr.RequestFailure); ok {
		if err.Code() == "InvalidObjectState" {
			return nil, errors.Errorf("Object in GLACIER, restore first: bucket=%q, key=%q", bucket, bucketPath)
		}
	}
	if err != nil {
		return nil, err
	}
	return resp.Body, nil
}

var warnStreamUpload sync.Once

func (o *Object) uploadMultipart(ctx context.Context, req *s3.PutObjectInput, size int64, in io.Reader) (err error) {
	f := o.fs

	// make concurrency machinery
	concurrency := f.opt.UploadConcurrency
	if concurrency < 1 {
		concurrency = 1
	}
	tokens := pacer.NewTokenDispenser(concurrency)

	uploadParts := f.opt.MaxUploadParts
	if uploadParts < 1 {
		uploadParts = 1
	} else if uploadParts > maxUploadParts {
		uploadParts = maxUploadParts
	}

	// calculate size of parts
	partSize := int(f.opt.ChunkSize)

	// size can be -1 here meaning we don't know the size of the incoming file.  We use ChunkSize
	// buffers here (default 5MB). With a maximum number of parts (10,000) this will be a file of
	// 48GB which seems like a not too unreasonable limit.
	if size == -1 {
		warnStreamUpload.Do(func() {
			fs.Logf(f, "Streaming uploads using chunk size %v will have maximum file size of %v",
				f.opt.ChunkSize, fs.SizeSuffix(int64(partSize)*uploadParts))
		})
	} else {
		// Adjust partSize until the number of parts is small enough.
		if size/int64(partSize) >= uploadParts {
			// Calculate partition size rounded up to the nearest MB
			partSize = int((((size / uploadParts) >> 20) + 1) << 20)
		}
	}

	memPool := f.getMemoryPool(int64(partSize))

	var mReq s3.CreateMultipartUploadInput
	structs.SetFrom(&mReq, req)
	var cout *s3.CreateMultipartUploadOutput
	err = f.pacer.Call(func() (bool, error) {
		var err error
		cout, err = f.c.CreateMultipartUploadWithContext(ctx, &mReq)
		return f.shouldRetry(err)
	})
	if err != nil {
		return errors.Wrap(err, "multipart upload failed to initialise")
	}
	uid := cout.UploadId

	defer atexit.OnError(&err, func() {
		if o.fs.opt.LeavePartsOnError {
			return
		}
		fs.Debugf(o, "Cancelling multipart upload")
		errCancel := f.pacer.Call(func() (bool, error) {
			_, err := f.c.AbortMultipartUploadWithContext(context.Background(), &s3.AbortMultipartUploadInput{
				Bucket:       req.Bucket,
				Key:          req.Key,
				UploadId:     uid,
				RequestPayer: req.RequestPayer,
			})
			return f.shouldRetry(err)
		})
		if errCancel != nil {
			fs.Debugf(o, "Failed to cancel multipart upload: %v", errCancel)
		}
	})()

	var (
		g, gCtx  = errgroup.WithContext(ctx)
		finished = false
		partsMu  sync.Mutex // to protect parts
		parts    []*s3.CompletedPart
		off      int64
	)

	for partNum := int64(1); !finished; partNum++ {
		// Get a block of memory from the pool and token which limits concurrency.
		tokens.Get()
		buf := memPool.Get()

		free := func() {
			// return the memory and token
			memPool.Put(buf)
			tokens.Put()
		}

		// Fail fast, in case an errgroup managed function returns an error
		// gCtx is cancelled. There is no point in uploading all the other parts.
		if gCtx.Err() != nil {
			free()
			break
		}

		// Read the chunk
		var n int
		n, err = readers.ReadFill(in, buf) // this can never return 0, nil
		if err == io.EOF {
			if n == 0 && partNum != 1 { // end if no data and if not first chunk
				free()
				break
			}
			finished = true
		} else if err != nil {
			free()
			return errors.Wrap(err, "multipart upload failed to read source")
		}
		buf = buf[:n]

		partNum := partNum
		fs.Debugf(o, "multipart upload starting chunk %d size %v offset %v/%v", partNum, fs.SizeSuffix(n), fs.SizeSuffix(off), fs.SizeSuffix(size))
		off += int64(n)
		g.Go(func() (err error) {
			defer free()
			partLength := int64(len(buf))

			// create checksum of buffer for integrity checking
			md5sumBinary := md5.Sum(buf)
			md5sum := base64.StdEncoding.EncodeToString(md5sumBinary[:])

			err = f.pacer.Call(func() (bool, error) {
				uploadPartReq := &s3.UploadPartInput{
					Body:                 bytes.NewReader(buf),
					Bucket:               req.Bucket,
					Key:                  req.Key,
					PartNumber:           &partNum,
					UploadId:             uid,
					ContentMD5:           &md5sum,
					ContentLength:        &partLength,
					RequestPayer:         req.RequestPayer,
					SSECustomerAlgorithm: req.SSECustomerAlgorithm,
					SSECustomerKey:       req.SSECustomerKey,
					SSECustomerKeyMD5:    req.SSECustomerKeyMD5,
				}
				uout, err := f.c.UploadPartWithContext(gCtx, uploadPartReq)
				if err != nil {
					if partNum <= int64(concurrency) {
						return f.shouldRetry(err)
					}
					// retry all chunks once have done the first batch
					return true, err
				}
				partsMu.Lock()
				parts = append(parts, &s3.CompletedPart{
					PartNumber: &partNum,
					ETag:       uout.ETag,
				})
				partsMu.Unlock()

				return false, nil
			})
			if err != nil {
				return errors.Wrap(err, "multipart upload failed to upload part")
			}
			return nil
		})
	}
	err = g.Wait()
	if err != nil {
		return err
	}

	// sort the completed parts by part number
	sort.Slice(parts, func(i, j int) bool {
		return *parts[i].PartNumber < *parts[j].PartNumber
	})

	err = f.pacer.Call(func() (bool, error) {
		_, err := f.c.CompleteMultipartUploadWithContext(ctx, &s3.CompleteMultipartUploadInput{
			Bucket: req.Bucket,
			Key:    req.Key,
			MultipartUpload: &s3.CompletedMultipartUpload{
				Parts: parts,
			},
			RequestPayer: req.RequestPayer,
			UploadId:     uid,
		})
		return f.shouldRetry(err)
	})
	if err != nil {
		return errors.Wrap(err, "multipart upload failed to finalise")
	}
	return nil
}

// Update the Object from in with modTime and size
func (o *Object) Update(ctx context.Context, in io.Reader, src fs.ObjectInfo, options ...fs.OpenOption) error {
	bucket, bucketPath := o.split()
	err := o.fs.makeBucket(ctx, bucket)
	if err != nil {
		return err
	}
	modTime := src.ModTime(ctx)
	size := src.Size()

	multipart := size < 0 || size >= int64(o.fs.opt.UploadCutoff)

	// Set the mtime in the meta data
	metadata := map[string]*string{
		metaMtime: aws.String(swift.TimeToFloatString(modTime)),
	}

	// read the md5sum if available
	// - for non multpart
	//    - so we can add a ContentMD5
	// - for multipart provided checksums aren't disabled
	//    - so we can add the md5sum in the metadata as metaMD5Hash
	var md5sum string
	if !multipart || !o.fs.opt.DisableChecksum {
		hash, err := src.Hash(ctx, hash.MD5)
		if err == nil && matchMd5.MatchString(hash) {
			hashBytes, err := hex.DecodeString(hash)
			if err == nil {
				md5sum = base64.StdEncoding.EncodeToString(hashBytes)
				if multipart {
					metadata[metaMD5Hash] = &md5sum
				}
			}
		}
	}

	// Guess the content type
	mimeType := fs.MimeType(ctx, src)
	req := s3.PutObjectInput{
		Bucket:      &bucket,
		ACL:         &o.fs.opt.ACL,
		Key:         &bucketPath,
		ContentType: &mimeType,
		Metadata:    metadata,
	}
	if md5sum != "" {
		req.ContentMD5 = &md5sum
	}
	if o.fs.opt.ServerSideEncryption != "" {
		req.ServerSideEncryption = &o.fs.opt.ServerSideEncryption
	}
	if o.fs.opt.SSECustomerAlgorithm != "" {
		req.SSECustomerAlgorithm = &o.fs.opt.SSECustomerAlgorithm
	}
	if o.fs.opt.SSECustomerKey != "" {
		req.SSECustomerKey = &o.fs.opt.SSECustomerKey
	}
	if o.fs.opt.SSECustomerKeyMD5 != "" {
		req.SSECustomerKeyMD5 = &o.fs.opt.SSECustomerKeyMD5
	}
	if o.fs.opt.SSEKMSKeyID != "" {
		req.SSEKMSKeyId = &o.fs.opt.SSEKMSKeyID
	}
	if o.fs.opt.StorageClass != "" {
		req.StorageClass = &o.fs.opt.StorageClass
	}
	// Apply upload options
	for _, option := range options {
		key, value := option.Header()
		lowerKey := strings.ToLower(key)
		switch lowerKey {
		case "":
			// ignore
		case "cache-control":
			req.CacheControl = aws.String(value)
		case "content-disposition":
			req.ContentDisposition = aws.String(value)
		case "content-encoding":
			req.ContentEncoding = aws.String(value)
		case "content-language":
			req.ContentLanguage = aws.String(value)
		case "content-type":
			req.ContentType = aws.String(value)
		case "x-amz-tagging":
			req.Tagging = aws.String(value)
		default:
			const amzMetaPrefix = "x-amz-meta-"
			if strings.HasPrefix(lowerKey, amzMetaPrefix) {
				metaKey := lowerKey[len(amzMetaPrefix):]
				req.Metadata[metaKey] = aws.String(value)
			} else {
				fs.Errorf(o, "Don't know how to set key %q on upload", key)
			}
		}
	}

	if multipart {
		err = o.uploadMultipart(ctx, &req, size, in)
		if err != nil {
			return err
		}
	} else {

		// Create the request
		putObj, _ := o.fs.c.PutObjectRequest(&req)

		// Sign it so we can upload using a presigned request.
		//
		// Note the SDK doesn't currently support streaming to
		// PutObject so we'll use this work-around.
		url, headers, err := putObj.PresignRequest(15 * time.Minute)
		if err != nil {
			return errors.Wrap(err, "s3 upload: sign request")
		}

		if o.fs.opt.V2Auth && headers == nil {
			headers = putObj.HTTPRequest.Header
		}

		// Set request to nil if empty so as not to make chunked encoding
		if size == 0 {
			in = nil
		}

		// create the vanilla http request
		httpReq, err := http.NewRequest("PUT", url, in)
		if err != nil {
			return errors.Wrap(err, "s3 upload: new request")
		}
		httpReq = httpReq.WithContext(ctx) // go1.13 can use NewRequestWithContext

		// set the headers we signed and the length
		httpReq.Header = headers
		httpReq.ContentLength = size

		err = o.fs.pacer.CallNoRetry(func() (bool, error) {
			resp, err := o.fs.srv.Do(httpReq)
			if err != nil {
				return o.fs.shouldRetry(err)
			}
			body, err := rest.ReadBody(resp)
			if err != nil {
				return o.fs.shouldRetry(err)
			}
			if resp.StatusCode >= 200 && resp.StatusCode < 299 {
				return false, nil
			}
			err = errors.Errorf("s3 upload: %s: %s", resp.Status, body)
			return fserrors.ShouldRetryHTTP(resp, retryErrorCodes), err
		})
		if err != nil {
			return err
		}
	}

	// Read the metadata from the newly created object
	o.meta = nil // wipe old metadata
	err = o.readMetaData(ctx)
	return err
}

// Remove an object
func (o *Object) Remove(ctx context.Context) error {
	bucket, bucketPath := o.split()
	req := s3.DeleteObjectInput{
		Bucket: &bucket,
		Key:    &bucketPath,
	}
	err := o.fs.pacer.Call(func() (bool, error) {
		_, err := o.fs.c.DeleteObjectWithContext(ctx, &req)
		return o.fs.shouldRetry(err)
	})
	return err
}

// MimeType of an Object if known, "" otherwise
func (o *Object) MimeType(ctx context.Context) string {
	err := o.readMetaData(ctx)
	if err != nil {
		fs.Logf(o, "Failed to read metadata: %v", err)
		return ""
	}
	return o.mimeType
}

// SetTier performs changing storage class
func (o *Object) SetTier(tier string) (err error) {
	ctx := context.TODO()
	tier = strings.ToUpper(tier)
	bucket, bucketPath := o.split()
	req := s3.CopyObjectInput{
		MetadataDirective: aws.String(s3.MetadataDirectiveCopy),
		StorageClass:      aws.String(tier),
	}
	err = o.fs.copy(ctx, &req, bucket, bucketPath, bucket, bucketPath, o)
	if err != nil {
		return err
	}
	o.storageClass = tier
	return err
}

// GetTier returns storage class as string
func (o *Object) GetTier() string {
	if o.storageClass == "" {
		return "STANDARD"
	}
	return o.storageClass
}

// Check the interfaces are satisfied
var (
	_ fs.Fs          = &Fs{}
	_ fs.Copier      = &Fs{}
	_ fs.PutStreamer = &Fs{}
	_ fs.ListRer     = &Fs{}
	_ fs.Commander   = &Fs{}
	_ fs.CleanUpper  = &Fs{}
	_ fs.Object      = &Object{}
	_ fs.MimeTyper   = &Object{}
	_ fs.GetTierer   = &Object{}
	_ fs.SetTierer   = &Object{}
)<|MERGE_RESOLUTION|>--- conflicted
+++ resolved
@@ -2150,11 +2150,6 @@
 
 // PublicLink generates a public link to the remote path (usually readable by anyone)
 func (f *Fs) PublicLink(ctx context.Context, remote string, expire fs.Duration, unlink bool) (link string, err error) {
-<<<<<<< HEAD
-	if _, err := f.NewObject(ctx, remote); err != nil {
-		return "", err
-	}
-=======
 	if strings.HasSuffix(remote, "/") {
 		return "", fs.ErrorCantShareDirectories
 	}
@@ -2165,7 +2160,6 @@
 		fs.Logf(f, "Public Link: Reducing expiry to %v as %v is greater than the max time allowed", maxExpireDuration, expire)
 		expire = maxExpireDuration
 	}
->>>>>>> 27b9ae4f
 	bucket, bucketPath := f.split(remote)
 	httpReq, _ := f.c.GetObjectRequest(&s3.GetObjectInput{
 		Bucket: &bucket,
@@ -2175,8 +2169,6 @@
 	return httpReq.Presign(time.Duration(expire))
 }
 
-<<<<<<< HEAD
-=======
 var commandHelp = []fs.CommandHelp{{
 	Name:  "restore",
 	Short: "Restore objects from GLACIER to normal storage",
@@ -2475,7 +2467,6 @@
 	return f.cleanUp(ctx, 24*time.Hour)
 }
 
->>>>>>> 27b9ae4f
 // ------------------------------------------------------------
 
 // Fs returns the parent Fs
@@ -2543,16 +2534,7 @@
 	if err != nil {
 		if awsErr, ok := err.(awserr.RequestFailure); ok {
 			if awsErr.StatusCode() == http.StatusNotFound {
-<<<<<<< HEAD
-				// NotFound indicates bucket was OK
-				// NoSuchBucket would be returned if bucket was bad
-				if awsErr.Code() == "NotFound" {
-					o.fs.cache.MarkOK(bucket)
-				}
-				return fs.ErrorObjectNotFound
-=======
 				return nil, fs.ErrorObjectNotFound
->>>>>>> 27b9ae4f
 			}
 		}
 		return nil, err
