--- conflicted
+++ resolved
@@ -14,11 +14,7 @@
 	"fmt"
 	"io"
 	"io/ioutil"
-<<<<<<< HEAD
-=======
-	"log"
 	"math/rand"
->>>>>>> 88050fc0
 	"mime"
 	"net/http"
 	"os"
@@ -81,16 +77,13 @@
 	partialFields    = "id,name,size,md5Checksum,trashed,explicitlyTrashed,modifiedTime,createdTime,mimeType,parents,webViewLink,shortcutDetails,exportLinks"
 	listRGrouping    = 50   // number of IDs to search at once when using ListR
 	listRInputBuffer = 1000 // size of input buffer when using ListR
-<<<<<<< HEAD
 	defaultXDGIcon   = "text-html"
-=======
 
 	// Mod
 	defaultSAMinSleep      = fs.Duration(100 * time.Millisecond)
 	maxServices            = 100
 	defaltPreloadServices  = 50
 	defaultSAPacerMinSleep = fs.Duration(50 * time.Millisecond)
->>>>>>> 88050fc0
 )
 
 // Globals
@@ -642,7 +635,6 @@
 
 // Fs represents a remote drive server
 type Fs struct {
-<<<<<<< HEAD
 	name             string             // name of this remote
 	root             string             // the path we are working on
 	opt              Options            // parsed options
@@ -662,33 +654,14 @@
 	grouping         int32               // number of IDs to search at once in ListR - read with atomic
 	listRmu          *sync.Mutex         // protects listRempties
 	listRempties     map[string]struct{} // IDs of supposedly empty directories which triggered grouping disable
-=======
-	name                string             // name of this remote
-	root                string             // the path we are working on
-	opt                 Options            // parsed options
-	features            *fs.Features       // optional features
-	svc                 *drive.Service     // the connection to the drive server
-	v2Svc               *drive_v2.Service  // used to create download links for the v2 api
-	client              *http.Client       // authorized client
-	rootFolderID        string             // the id of the root folder
-	dirCache            *dircache.DirCache // Map of directory path to directory id
-	pacer               *fs.Pacer          // To pace the API calls
-	exportExtensions    []string           // preferred extensions to download docs
-	importMimeTypes     []string           // MIME types to convert to docs
-	isTeamDrive         bool               // true if this is a team drive
-	fileFields          googleapi.Field    // fields to fetch file info with
-	m                   configmap.Mapper
-	grouping            int32               // number of IDs to search at once in ListR - read with atomic
-	listRmu             *sync.Mutex         // protects listRempties
-	listRempties        map[string]struct{} // IDs of supposedly empty directories which triggered grouping disable
-	ServiceAccountFiles map[string]int
+
+    ServiceAccountFiles map[string]int
 	serviceAccountMutex sync.Mutex
 	serviceAccountPool  *ServiceAccountPool
 	minChangeSAInterval time.Duration
 	lastChangeSATime    time.Time
 	FileObj             *fs.Object
 	FileName            string
->>>>>>> 88050fc0
 }
 
 type baseObject struct {
@@ -724,14 +697,16 @@
 
 // ServiceAccountPool ...
 type ServiceAccountPool struct {
+	ctx   context.Context
 	Files map[string]struct{} // service account files
 	Max   int
 	svcs  []*drive.Service // drive service
 	mu    *sync.Mutex
 }
 
-func newServiceAccountPool(max int) *ServiceAccountPool {
+func newServiceAccountPool(ctx context.Context, max int) *ServiceAccountPool {
 	p := &ServiceAccountPool{
+		ctx: ctx,
 		Files: make(map[string]struct{}),
 		Max:   max,
 		mu:    new(sync.Mutex),
@@ -805,7 +780,7 @@
 		}
 
 		// Create services
-		if svc, err := createDriveService(&f.opt, file); err != nil {
+		if svc, err := createDriveService(p.ctx, &f.opt, file); err != nil {
 			fs.Errorf(nil, "Preloading Service Account (%s): %v", file, err)
 		} else {
 			svcs = append(svcs, svc)
@@ -844,13 +819,13 @@
 	return p._getFile(remove)
 }
 
-func createDriveService(opt *Options, file string) (svc *drive.Service, err error) {
+func createDriveService(ctx context.Context, opt *Options, file string) (svc *drive.Service, err error) {
 	// fs.Debugf(nil, "Preloading Service Account File from %s", file)
 	loadedCreds, err := ioutil.ReadFile(os.ExpandEnv(file))
 	if err != nil {
 		return nil, errors.Wrap(err, "error opening service account credentials file")
 	}
-	oAuthClient, err := getServiceAccountClient(opt, loadedCreds)
+	oAuthClient, err := getServiceAccountClient(ctx, opt, loadedCreds)
 	if err != nil {
 		return nil, errors.Wrap(err, "failed to create oauth client from service account")
 	}
@@ -908,7 +883,7 @@
 				f.serviceAccountMutex.Lock()
 				defer f.serviceAccountMutex.Unlock()
 				if ok, _ := f.shouldChangeSA(); ok {
-					if e := f.changeServiceAccount(reason); e != nil {
+					if e := f.changeServiceAccount(ctx, reason); e != nil {
 						fs.Errorf(nil, "Change service account error: %v", e)
 					} else {
 						f.serviceAccountPool.AddService(f.svc)
@@ -1212,14 +1187,8 @@
 }
 
 // getClient makes an http client according to the options
-<<<<<<< HEAD
 func getClient(ctx context.Context, opt *Options) *http.Client {
 	t := fshttp.NewTransportCustom(ctx, func(t *http.Transport) {
-=======
-func getClient(opt *Options) *http.Client {
-
-	t := fshttp.NewTransportCustom(fs.Config, func(t *http.Transport) {
->>>>>>> 88050fc0
 		if opt.DisableHTTP2 {
 			t.TLSNextProto = map[string]func(string, *tls.Conn) http.RoundTripper{}
 		}
@@ -1255,12 +1224,8 @@
 		opt.ServiceAccountCredentials = string(loadedCreds)
 	}
 	if opt.ServiceAccountCredentials != "" {
-<<<<<<< HEAD
+		// fmt.Printf("Initial SA Client %s \n", opt.ServiceAccountCredentials[0:250])
 		oAuthClient, err = getServiceAccountClient(ctx, opt, []byte(opt.ServiceAccountCredentials))
-=======
-		// fmt.Printf("Initial SA Client %s \n", opt.ServiceAccountCredentials[0:250])
-		oAuthClient, err = getServiceAccountClient(opt, []byte(opt.ServiceAccountCredentials))
->>>>>>> 88050fc0
 		if err != nil {
 			return nil, errors.Wrap(err, "failed to create oauth client from service account")
 		}
@@ -1360,11 +1325,8 @@
 		return nil, errors.Wrap(err, "drive: chunk size")
 	}
 
-<<<<<<< HEAD
-	oAuthClient, err := createOAuthClient(ctx, opt, name, m)
-=======
 	// Mod: create service account pool
-	pool := newServiceAccountPool(opt.ServicesMax)
+	pool := newServiceAccountPool(ctx, opt.ServicesMax)
 	if _, err := pool.Load(opt); err == nil {
 		// Assign default service account file if not set
 		if file, err := pool.GetFile(true); err == nil {
@@ -1373,8 +1335,7 @@
 		}
 	}
 
-	oAuthClient, err := createOAuthClient(opt, name, m)
->>>>>>> 88050fc0
+	oAuthClient, err := createOAuthClient(ctx, opt, name, m)
 	if err != nil {
 		return nil, errors.Wrap(err, "drive: failed when making oauth client")
 	}
@@ -1386,7 +1347,6 @@
 
 	ci := fs.GetConfig(ctx)
 	f := &Fs{
-<<<<<<< HEAD
 		name:         name,
 		root:         root,
 		opt:          *opt,
@@ -1396,17 +1356,7 @@
 		grouping:     listRGrouping,
 		listRmu:      new(sync.Mutex),
 		listRempties: make(map[string]struct{}),
-=======
-		name:               name,
-		root:               root,
-		opt:                *opt,
-		pacer:              fs.NewPacer(pacer.NewGoogleDrive(pacer.MinSleep(opt.PacerMinSleep), pacer.Burst(opt.PacerBurst))),
-		m:                  m,
-		grouping:           listRGrouping,
-		listRmu:            new(sync.Mutex),
-		listRempties:       make(map[string]struct{}),
 		serviceAccountPool: pool,
->>>>>>> 88050fc0
 	}
 	f.isTeamDrive = opt.TeamDriveID != ""
 	f.fileFields = f.getFileFields()
@@ -1437,7 +1387,7 @@
 		if svcs, err := f.serviceAccountPool.PreloadServices(f, f.opt.ServicesPreload); err == nil {
 			if len(svcs) > 10 && opt.PacerMinSleep >= defaultMinSleep {
 				opt.PacerMinSleep = defaultSAPacerMinSleep
-				f.pacer = fs.NewPacer(pacer.NewGoogleDrive(pacer.MinSleep(f.opt.PacerMinSleep), pacer.Burst(f.opt.PacerBurst)))
+				f.pacer = fs.NewPacer(ctx, pacer.NewGoogleDrive(pacer.MinSleep(f.opt.PacerMinSleep), pacer.Burst(f.opt.PacerBurst)))
 			}
 		}
 	}
@@ -1463,7 +1413,7 @@
 				Fields("name", "id", "size", "mimeType", "driveId").
 				SupportsAllDrives(true).
 				Do()
-			return f.shouldRetry(err)
+			return f.shouldRetry(ctx, err)
 		})
 		if err == nil {
 			if srcFile.MimeType != "" && srcFile.MimeType != "application/vnd.google-apps.folder" {
@@ -1535,8 +1485,8 @@
 		f.dirCache = tempF.dirCache
 		f.root = tempF.root
 
-		extension, exportName, exportMimeType, isDocument := f.findExportFormat(srcFile)
-		obj, _ := f.newObjectWithExportInfo(srcFile.Name, srcFile, extension, exportName, exportMimeType, isDocument)
+		extension, exportName, exportMimeType, isDocument := f.findExportFormat(ctx, srcFile)
+		obj, _ := f.newObjectWithExportInfo(ctx, srcFile.Name, srcFile, extension, exportName, exportMimeType, isDocument)
 		f.root = "isFile:" + srcFile.Name
 		f.FileObj = &obj
 		return f, fs.ErrorIsFile
@@ -1754,12 +1704,7 @@
 	}
 
 	remote = remote[:len(remote)-len(extension)]
-<<<<<<< HEAD
 	obj, err := f.newObjectWithExportInfo(ctx, remote, info, extension, exportName, exportMimeType, isDocument)
-=======
-	obj, err := f.newObjectWithExportInfo(remote, info, extension, exportName, exportMimeType, isDocument)
-
->>>>>>> 88050fc0
 	switch {
 	case err != nil:
 		return nil, err
@@ -1857,7 +1802,7 @@
 			out <- t
 		} else {
 			if err != nil {
-				if t.retries > fs.Config.LowLevelRetries {
+				if t.retries > f.ci.LowLevelRetries {
 					errs <- err
 				}
 				t.retries = t.retries + 1
@@ -1941,7 +1886,7 @@
 	}
 
 	// start workers
-	for i := 0; i < fs.Config.Transfers; i++ {
+	for i := 0; i < f.ci.Transfers; i++ {
 		go f.createDirsRunner(ctx, &wg, toBeCreated, created, errs, cb)
 	}
 
@@ -3383,9 +3328,6 @@
 	return err
 }
 
-<<<<<<< HEAD
-func (f *Fs) changeServiceAccountFile(ctx context.Context, file string) (err error) {
-=======
 // Mod: shouldChangeSA determines whether multiple service accounts existed
 func (f *Fs) shouldChangeSA() (bool, error) {
 	if len(f.opt.ServiceAccountFilePath) == 0 {
@@ -3399,7 +3341,7 @@
 
 // Mod: changeServiceAccount select service account file from pool
 // Load files to pool if empty
-func (f *Fs) changeServiceAccount(reason string) (err error) {
+func (f *Fs) changeServiceAccount(ctx context.Context, reason string) (err error) {
 	opt := &f.opt
 
 	// Load  service account files
@@ -3418,17 +3360,16 @@
 		return err
 	}
 
-	err = f.changeServiceAccountFile(file)
+	err = f.changeServiceAccountFile(ctx, file)
 	if err == nil {
 		fs.Debugf(nil, "Service Account Changed (remain: %d, reason: %s)", len(f.serviceAccountPool.Files), reason)
 	}
 	return err
 }
 
-func (f *Fs) changeServiceAccountFile(file string) (err error) {
+func (f *Fs) changeServiceAccountFile(ctx context.Context, file string) (err error) {
 	f.lastChangeSATime = time.Now()
 
->>>>>>> 88050fc0
 	fs.Debugf(nil, "Changing Service Account File from %s to %s", f.opt.ServiceAccountFile, file)
 	if file == f.opt.ServiceAccountFile {
 		return nil
@@ -3455,7 +3396,7 @@
 		return errors.Wrap(err, "drive: failed when making oauth client")
 	}
 
-	f.pacer = fs.NewPacer(pacer.NewGoogleDrive(pacer.MinSleep(f.opt.PacerMinSleep), pacer.Burst(f.opt.PacerBurst)))
+	f.pacer = fs.NewPacer(ctx, pacer.NewGoogleDrive(pacer.MinSleep(f.opt.PacerMinSleep), pacer.Burst(f.opt.PacerBurst)))
 
 	f.client = oAuthClient
 	f.svc, err = drive.New(f.client)
@@ -3592,7 +3533,7 @@
 	err = f.pacer.Call(func() (bool, error) {
 		newDrive, err = f.svc.Drives.Create(requestID.String(), createInfo).
 			Do()
-		return f.shouldRetry(err)
+		return f.shouldRetry(ctx, err)
 	})
 	if err != nil {
 		return nil, err
@@ -3624,7 +3565,7 @@
 					SendNotificationEmail(false).
 					Fields("*").
 					Do()
-				return f.shouldRetry(err)
+				return f.shouldRetry(ctx, err)
 			})
 			if err != nil {
 				fs.Errorf(nil, "Couldn't add member (%s): %v", srcPerm.EmailAddress, err)
@@ -3648,7 +3589,7 @@
 						SupportsAllDrives(true).
 						Fields("*").
 						Do()
-					return f.shouldRetry(err)
+					return f.shouldRetry(ctx, err)
 				})
 				if err != nil {
 					fs.Errorf(nil, "Couldn't delete unwanted member (%s): %v", perm.EmailAddress, err)
@@ -3676,7 +3617,7 @@
 			Context(ctx).
 			Fields("*").
 			Do()
-		return f.shouldRetry(err)
+		return f.shouldRetry(ctx, err)
 	})
 	if err != nil {
 		return errors.Errorf("Couldn't fetch shared drive: %v", err)
@@ -3714,7 +3655,7 @@
 		err = f.svc.Drives.Delete(driveID).
 			Context(ctx).
 			Do()
-		return f.shouldRetry(err)
+		return f.shouldRetry(ctx, err)
 	})
 	if err != nil {
 		return errors.Errorf("Couldn't delete shared drive (%s): %v", driveID, err)
@@ -3733,7 +3674,7 @@
 		var permissions *drive.PermissionList
 		err = f.pacer.Call(func() (bool, error) {
 			permissions, err = list.Context(ctx).Do()
-			return f.shouldRetry(err)
+			return f.shouldRetry(ctx, err)
 		})
 		if err != nil {
 			return nil, errors.Errorf("Couldn't get permissions for item (%s): %v\n", id, err)
@@ -4105,7 +4046,7 @@
 
 		var srcFs *Fs
 		if remote != "" {
-			targetFs, err := cache.Get(remote)
+			targetFs, err := cache.Get(ctx, remote)
 			if err != nil {
 				return nil, errors.Wrap(err, "couldn't find target remote")
 			}
@@ -4151,7 +4092,7 @@
 		if err != nil {
 			return nil, err
 		}
-		driveMap := make(map[string]*drive.TeamDrive)
+		driveMap := make(map[string]*drive.Drive)
 		for _, drive := range teamDrives {
 			driveMap[drive.Id] = drive
 		}
