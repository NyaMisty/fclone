// Package drive interfaces with the Google Drive object storage system
package drive

// FIXME need to deal with some corner cases
// * multiple files with the same name
// * files can be in multiple directories
// * can have directory loops
// * files with / in name

import (
	"bytes"
	"context"
	"crypto/tls"
	"fmt"
	"io"
	"io/ioutil"
	"log"
	"math/rand"
	"mime"
	"net/http"
	"net/url"
	"os"
	"path"
	"path/filepath"
	"regexp"
	"sort"
	"strconv"
	"strings"
	"sync"
	"sync/atomic"
	"text/template"
	"time"

	"github.com/pkg/errors"
	"github.com/rclone/rclone/fs"
	"github.com/rclone/rclone/fs/cache"
	"github.com/rclone/rclone/fs/config"
	"github.com/rclone/rclone/fs/config/configmap"
	"github.com/rclone/rclone/fs/config/configstruct"
	"github.com/rclone/rclone/fs/config/obscure"
	"github.com/rclone/rclone/fs/fserrors"
	"github.com/rclone/rclone/fs/fshttp"
	"github.com/rclone/rclone/fs/hash"
	"github.com/rclone/rclone/fs/walk"
	"github.com/rclone/rclone/lib/dircache"
	"github.com/rclone/rclone/lib/encoder"
	"github.com/rclone/rclone/lib/oauthutil"
	"github.com/rclone/rclone/lib/pacer"
	"github.com/rclone/rclone/lib/readers"
	"golang.org/x/oauth2"
	"golang.org/x/oauth2/google"
	drive_v2 "google.golang.org/api/drive/v2"
	drive "google.golang.org/api/drive/v3"
	"google.golang.org/api/googleapi"
)

// Constants
const (
	rcloneClientID              = "202264815644.apps.googleusercontent.com"
	rcloneEncryptedClientSecret = "eX8GpZTVx3vxMWVkuuBdDWmAUE6rGhTwVrvG9GhllYccSdj2-mvHVg"
	driveFolderType             = "application/vnd.google-apps.folder"
	shortcutMimeType            = "application/vnd.google-apps.shortcut"
	timeFormatIn                = time.RFC3339
	timeFormatOut               = "2006-01-02T15:04:05.000000000Z07:00"
	defaultMinSleep             = fs.Duration(100 * time.Millisecond)
	defaultBurst                = 100
	defaultExportExtensions     = "docx,xlsx,pptx,svg"
	scopePrefix                 = "https://www.googleapis.com/auth/"
	defaultScope                = "drive"
	// chunkSize is the size of the chunks created during a resumable upload and should be a power of two.
	// 1<<18 is the minimum size supported by the Google uploader, and there is no maximum.
	minChunkSize     = 256 * fs.KibiByte
	defaultChunkSize = 8 * fs.MebiByte
	partialFields    = "id,name,size,md5Checksum,trashed,modifiedTime,createdTime,mimeType,parents,webViewLink,shortcutDetails"
	listRGrouping    = 50   // number of IDs to search at once when using ListR
	listRInputBuffer = 1000 // size of input buffer when using ListR
)

// Globals
var (
	// Description of how to auth for this app
	driveConfig = &oauth2.Config{
		Scopes:       []string{scopePrefix + "drive"},
		Endpoint:     google.Endpoint,
		ClientID:     rcloneClientID,
		ClientSecret: obscure.MustReveal(rcloneEncryptedClientSecret),
		RedirectURL:  oauthutil.TitleBarRedirectURL,
	}
	_mimeTypeToExtensionDuplicates = map[string]string{
		"application/x-vnd.oasis.opendocument.presentation": ".odp",
		"application/x-vnd.oasis.opendocument.spreadsheet":  ".ods",
		"application/x-vnd.oasis.opendocument.text":         ".odt",
		"image/jpg":   ".jpg",
		"image/x-bmp": ".bmp",
		"image/x-png": ".png",
		"text/rtf":    ".rtf",
	}
	_mimeTypeToExtension = map[string]string{
		"application/epub+zip":                            ".epub",
		"application/json":                                ".json",
		"application/msword":                              ".doc",
		"application/pdf":                                 ".pdf",
		"application/rtf":                                 ".rtf",
		"application/vnd.ms-excel":                        ".xls",
		"application/vnd.oasis.opendocument.presentation": ".odp",
		"application/vnd.oasis.opendocument.spreadsheet":  ".ods",
		"application/vnd.oasis.opendocument.text":         ".odt",
		"application/vnd.openxmlformats-officedocument.presentationml.presentation": ".pptx",
		"application/vnd.openxmlformats-officedocument.spreadsheetml.sheet":         ".xlsx",
		"application/vnd.openxmlformats-officedocument.wordprocessingml.document":   ".docx",
		"application/x-msmetafile":  ".wmf",
		"application/zip":           ".zip",
		"image/bmp":                 ".bmp",
		"image/jpeg":                ".jpg",
		"image/pjpeg":               ".pjpeg",
		"image/png":                 ".png",
		"image/svg+xml":             ".svg",
		"text/csv":                  ".csv",
		"text/html":                 ".html",
		"text/plain":                ".txt",
		"text/tab-separated-values": ".tsv",
	}
	_mimeTypeToExtensionLinks = map[string]string{
		"application/x-link-desktop": ".desktop",
		"application/x-link-html":    ".link.html",
		"application/x-link-url":     ".url",
		"application/x-link-webloc":  ".webloc",
	}
	_mimeTypeCustomTransform = map[string]string{
		"application/vnd.google-apps.script+json": "application/json",
	}
	fetchFormatsOnce sync.Once                     // make sure we fetch the export/import formats only once
	_exportFormats   map[string][]string           // allowed export MIME type conversions
	_importFormats   map[string][]string           // allowed import MIME type conversions
	templatesOnce    sync.Once                     // parse link templates only once
	_linkTemplates   map[string]*template.Template // available link types
)

// Parse the scopes option returning a slice of scopes
func driveScopes(scopesString string) (scopes []string) {
	if scopesString == "" {
		scopesString = defaultScope
	}
	for _, scope := range strings.Split(scopesString, ",") {
		scope = strings.TrimSpace(scope)
		scopes = append(scopes, scopePrefix+scope)
	}
	return scopes
}

// Returns true if one of the scopes was "drive.appfolder"
func driveScopesContainsAppFolder(scopes []string) bool {
	for _, scope := range scopes {
		if scope == scopePrefix+"drive.appfolder" {
			return true
		}

	}
	return false
}

// Register with Fs
func init() {
	fs.Register(&fs.RegInfo{
		Name:        "drive",
		Description: "Google Drive",
		NewFs:       NewFs,
		CommandHelp: commandHelp,
		Config: func(name string, m configmap.Mapper) {
			ctx := context.TODO()
			// Parse config into Options struct
			opt := new(Options)
			err := configstruct.Set(m, opt)
			if err != nil {
				fs.Errorf(nil, "Couldn't parse config into struct: %v", err)
				return
			}

			// Fill in the scopes
			driveConfig.Scopes = driveScopes(opt.Scope)
			// Set the root_folder_id if using drive.appfolder
			if driveScopesContainsAppFolder(driveConfig.Scopes) {
				m.Set("root_folder_id", "appDataFolder")
			}

			if opt.ServiceAccountFile == "" {
				err = oauthutil.Config("drive", name, m, driveConfig, nil)
				if err != nil {
					log.Fatalf("Failed to configure token: %v", err)
				}
			}
			err = configTeamDrive(ctx, opt, m, name)
			if err != nil {
				log.Fatalf("Failed to configure team drive: %v", err)
			}
		},
		Options: []fs.Option{{
			Name: config.ConfigClientID,
			Help: "Google Application Client Id\nSetting your own is recommended.\nSee https://rclone.org/drive/#making-your-own-client-id for how to create your own.\nIf you leave this blank, it will use an internal key which is low performance.",
		}, {
			Name: config.ConfigClientSecret,
			Help: "Google Application Client Secret\nSetting your own is recommended.",
		}, {
			Name: "scope",
			Help: "Scope that rclone should use when requesting access from drive.",
			Examples: []fs.OptionExample{{
				Value: "drive",
				Help:  "Full access all files, excluding Application Data Folder.",
			}, {
				Value: "drive.readonly",
				Help:  "Read-only access to file metadata and file contents.",
			}, {
				Value: "drive.file",
				Help:  "Access to files created by rclone only.\nThese are visible in the drive website.\nFile authorization is revoked when the user deauthorizes the app.",
			}, {
				Value: "drive.appfolder",
				Help:  "Allows read and write access to the Application Data folder.\nThis is not visible in the drive website.",
			}, {
				Value: "drive.metadata.readonly",
				Help:  "Allows read-only access to file metadata but\ndoes not allow any access to read or download file content.",
			}},
		}, {
			Name: "root_folder_id",
			Help: `ID of the root folder
Leave blank normally.

Fill in to access "Computers" folders (see docs), or for rclone to use
a non root folder as its starting point.

Note that if this is blank, the first time rclone runs it will fill it
in with the ID of the root folder.
`,
		}, {
			Name: "service_account_file",
			Help: "Service Account Credentials JSON file path \nLeave blank normally.\nNeeded only if you want use SA instead of interactive login.",
		}, {
			Name: "service_account_file_path",
			Help: "Service Account Credentials JSON folder path.",
		}, {
			Name:     "service_account_credentials",
			Help:     "Service Account Credentials JSON blob\nLeave blank normally.\nNeeded only if you want use SA instead of interactive login.",
			Hide:     fs.OptionHideConfigurator,
			Advanced: true,
		}, {
			Name:     "team_drive",
			Help:     "ID of the Team Drive",
			Hide:     fs.OptionHideConfigurator,
			Advanced: true,
		}, {
			Name:     "auth_owner_only",
			Default:  false,
			Help:     "Only consider files owned by the authenticated user.",
			Advanced: true,
		}, {
			Name:     "use_trash",
			Default:  true,
			Help:     "Send files to the trash instead of deleting permanently.\nDefaults to true, namely sending files to the trash.\nUse `--drive-use-trash=false` to delete files permanently instead.",
			Advanced: true,
		}, {
			Name:     "skip_gdocs",
			Default:  false,
			Help:     "Skip google documents in all listings.\nIf given, gdocs practically become invisible to rclone.",
			Advanced: true,
		}, {
			Name:    "skip_checksum_gphotos",
			Default: false,
			Help: `Skip MD5 checksum on Google photos and videos only.

Use this if you get checksum errors when transferring Google photos or
videos.

Setting this flag will cause Google photos and videos to return a
blank MD5 checksum.

Google photos are identified by being in the "photos" space.

Corrupted checksums are caused by Google modifying the image/video but
not updating the checksum.`,
			Advanced: true,
		}, {
			Name:    "shared_with_me",
			Default: false,
			Help: `Only show files that are shared with me.

Instructs rclone to operate on your "Shared with me" folder (where
Google Drive lets you access the files and folders others have shared
with you).

This works both with the "list" (lsd, lsl, etc) and the "copy"
commands (copy, sync, etc), and with all other commands too.`,
			Advanced: true,
		}, {
			Name:     "trashed_only",
			Default:  false,
			Help:     "Only show files that are in the trash.\nThis will show trashed files in their original directory structure.",
			Advanced: true,
		}, {
			Name:     "formats",
			Default:  "",
			Help:     "Deprecated: see export_formats",
			Advanced: true,
			Hide:     fs.OptionHideConfigurator,
		}, {
			Name:     "export_formats",
			Default:  defaultExportExtensions,
			Help:     "Comma separated list of preferred formats for downloading Google docs.",
			Advanced: true,
		}, {
			Name:     "import_formats",
			Default:  "",
			Help:     "Comma separated list of preferred formats for uploading Google docs.",
			Advanced: true,
		}, {
			Name:     "allow_import_name_change",
			Default:  false,
			Help:     "Allow the filetype to change when uploading Google docs (e.g. file.doc to file.docx). This will confuse sync and reupload every time.",
			Advanced: true,
		}, {
			Name:    "use_created_date",
			Default: false,
			Help: `Use file created date instead of modified date.,

Useful when downloading data and you want the creation date used in
place of the last modified date.

**WARNING**: This flag may have some unexpected consequences.

When uploading to your drive all files will be overwritten unless they
haven't been modified since their creation. And the inverse will occur
while downloading.  This side effect can be avoided by using the
"--checksum" flag.

This feature was implemented to retain photos capture date as recorded
by google photos. You will first need to check the "Create a Google
Photos folder" option in your google drive settings. You can then copy
or move the photos locally and use the date the image was taken
(created) set as the modification date.`,
			Advanced: true,
			Hide:     fs.OptionHideConfigurator,
		}, {
			Name:    "use_shared_date",
			Default: false,
			Help: `Use date file was shared instead of modified date.

Note that, as with "--drive-use-created-date", this flag may have
unexpected consequences when uploading/downloading files.

If both this flag and "--drive-use-created-date" are set, the created
date is used.`,
			Advanced: true,
			Hide:     fs.OptionHideConfigurator,
		}, {
			Name:     "list_chunk",
			Default:  1000,
			Help:     "Size of listing chunk 100-1000. 0 to disable.",
			Advanced: true,
		}, {
			Name:     "impersonate",
			Default:  "",
			Help:     "Impersonate this user when using a service account.",
			Advanced: true,
		}, {
			Name:    "alternate_export",
			Default: false,
			Help: `Use alternate export URLs for google documents export.,

If this option is set this instructs rclone to use an alternate set of
export URLs for drive documents.  Users have reported that the
official export URLs can't export large documents, whereas these
unofficial ones can.

See rclone issue [#2243](https://github.com/rclone/rclone/issues/2243) for background,
[this google drive issue](https://issuetracker.google.com/issues/36761333) and
[this helpful post](https://www.labnol.org/internet/direct-links-for-google-drive/28356/).`,
			Advanced: true,
		}, {
			Name:     "upload_cutoff",
			Default:  defaultChunkSize,
			Help:     "Cutoff for switching to chunked upload",
			Advanced: true,
		}, {
			Name:    "chunk_size",
			Default: defaultChunkSize,
			Help: `Upload chunk size. Must a power of 2 >= 256k.

Making this larger will improve performance, but note that each chunk
is buffered in memory one per transfer.

Reducing this will reduce memory usage but decrease performance.`,
			Advanced: true,
		}, {
			Name:    "acknowledge_abuse",
			Default: false,
			Help: `Set to allow files which return cannotDownloadAbusiveFile to be downloaded.

If downloading a file returns the error "This file has been identified
as malware or spam and cannot be downloaded" with the error code
"cannotDownloadAbusiveFile" then supply this flag to rclone to
indicate you acknowledge the risks of downloading the file and rclone
will download it anyway.`,
			Advanced: true,
		}, {
			Name:     "keep_revision_forever",
			Default:  false,
			Help:     "Keep new head revision of each file forever.",
			Advanced: true,
		}, {
			Name:    "size_as_quota",
			Default: false,
			Help: `Show sizes as storage quota usage, not actual size.

Show the size of a file as the storage quota used. This is the
current version plus any older versions that have been set to keep
forever.

**WARNING**: This flag may have some unexpected consequences.

It is not recommended to set this flag in your config - the
recommended usage is using the flag form --drive-size-as-quota when
doing rclone ls/lsl/lsf/lsjson/etc only.

If you do use this flag for syncing (not recommended) then you will
need to use --ignore size also.`,
			Advanced: true,
			Hide:     fs.OptionHideConfigurator,
		}, {
			Name:     "v2_download_min_size",
			Default:  fs.SizeSuffix(-1),
			Help:     "If Object's are greater, use drive v2 API to download.",
			Advanced: true,
		}, {
			Name:     "pacer_min_sleep",
			Default:  defaultMinSleep,
			Help:     "Minimum time to sleep between API calls.",
			Advanced: true,
		}, {
			Name:     "pacer_burst",
			Default:  defaultBurst,
			Help:     "Number of API calls to allow without sleeping.",
			Advanced: true,
		}, {
			Name:    "server_side_across_configs",
			Default: false,
			Help: `Allow server side operations (eg copy) to work across different drive configs.

This can be useful if you wish to do a server side copy between two
different Google drives.  Note that this isn't enabled by default
because it isn't easy to tell if it will work between any two
configurations.`,
			Advanced: true,
		}, {
			Name:    "disable_http2",
			Default: true,
			Help: `Disable drive using http2

There is currently an unsolved issue with the google drive backend and
HTTP/2.  HTTP/2 is therefore disabled by default for the drive backend
but can be re-enabled here.  When the issue is solved this flag will
be removed.

See: https://github.com/rclone/rclone/issues/3631

`,
			Advanced: true,
		}, {
			Name:    "stop_on_upload_limit",
			Default: false,
			Help: `Make upload limit errors be fatal

At the time of writing it is only possible to upload 750GB of data to
Google Drive a day (this is an undocumented limit). When this limit is
reached Google Drive produces a slightly different error message. When
this flag is set it causes these errors to be fatal.  These will stop
the in-progress sync.

Note that this detection is relying on error message strings which
Google don't document so it may break in the future.

See: https://github.com/rclone/rclone/issues/3857
`,
			Advanced: true,
		}, {
			Name: "skip_shortcuts",
			Help: `If set skip shortcut files

Normally rclone dereferences shortcut files making them appear as if
they are the original file (see [the shortcuts section](#shortcuts)).
If this flag is set then rclone will ignore shortcut files completely.
`,
			Advanced: true,
			Default:  false,
		}, {
			Name:     config.ConfigEncoding,
			Help:     config.ConfigEncodingHelp,
			Advanced: true,
			// Encode invalid UTF-8 bytes as json doesn't handle them properly.
			// Don't encode / as it's a valid name character in drive.
			Default: encoder.EncodeInvalidUtf8,
		}},
	})

	// register duplicate MIME types first
	// this allows them to be used with mime.ExtensionsByType() but
	// mime.TypeByExtension() will return the later registered MIME type
	for _, m := range []map[string]string{
		_mimeTypeToExtensionDuplicates, _mimeTypeToExtension, _mimeTypeToExtensionLinks,
	} {
		for mimeType, extension := range m {
			if err := mime.AddExtensionType(extension, mimeType); err != nil {
				log.Fatalf("Failed to register MIME type %q: %v", mimeType, err)
			}
		}
	}
}

// Options defines the configuration for this backend
type Options struct {
	Scope                     string               `config:"scope"`
	RootFolderID              string               `config:"root_folder_id"`
	ServiceAccountFile        string               `config:"service_account_file"`
	ServiceAccountFilePath    string               `config:"service_account_file_path"`
	ServiceAccountCredentials string               `config:"service_account_credentials"`
	TeamDriveID               string               `config:"team_drive"`
	AuthOwnerOnly             bool                 `config:"auth_owner_only"`
	UseTrash                  bool                 `config:"use_trash"`
	SkipGdocs                 bool                 `config:"skip_gdocs"`
	SkipChecksumGphotos       bool                 `config:"skip_checksum_gphotos"`
	SharedWithMe              bool                 `config:"shared_with_me"`
	TrashedOnly               bool                 `config:"trashed_only"`
	Extensions                string               `config:"formats"`
	ExportExtensions          string               `config:"export_formats"`
	ImportExtensions          string               `config:"import_formats"`
	AllowImportNameChange     bool                 `config:"allow_import_name_change"`
	UseCreatedDate            bool                 `config:"use_created_date"`
	UseSharedDate             bool                 `config:"use_shared_date"`
	ListChunk                 int64                `config:"list_chunk"`
	Impersonate               string               `config:"impersonate"`
	AlternateExport           bool                 `config:"alternate_export"`
	UploadCutoff              fs.SizeSuffix        `config:"upload_cutoff"`
	ChunkSize                 fs.SizeSuffix        `config:"chunk_size"`
	AcknowledgeAbuse          bool                 `config:"acknowledge_abuse"`
	KeepRevisionForever       bool                 `config:"keep_revision_forever"`
	SizeAsQuota               bool                 `config:"size_as_quota"`
	V2DownloadMinSize         fs.SizeSuffix        `config:"v2_download_min_size"`
	PacerMinSleep             fs.Duration          `config:"pacer_min_sleep"`
	PacerBurst                int                  `config:"pacer_burst"`
	ServerSideAcrossConfigs   bool                 `config:"server_side_across_configs"`
	DisableHTTP2              bool                 `config:"disable_http2"`
	StopOnUploadLimit         bool                 `config:"stop_on_upload_limit"`
	SkipShortcuts             bool                 `config:"skip_shortcuts"`
	Enc                       encoder.MultiEncoder `config:"encoding"`
}

// Fs represents a remote drive server
type Fs struct {
	name             string             // name of this remote
	root             string             // the path we are working on
	opt              Options            // parsed options
	features         *fs.Features       // optional features
	svc              *drive.Service     // the connection to the drive server
	v2Svc            *drive_v2.Service  // used to create download links for the v2 api
	client           *http.Client       // authorized client
	rootFolderID     string             // the id of the root folder
	dirCache         *dircache.DirCache // Map of directory path to directory id
	pacer            *fs.Pacer          // To pace the API calls
	exportExtensions []string           // preferred extensions to download docs
	importMimeTypes  []string           // MIME types to convert to docs
	isTeamDrive      bool               // true if this is a team drive
	fileFields       googleapi.Field    // fields to fetch file info with
	m                configmap.Mapper
<<<<<<< HEAD
	grouping         int32               // number of IDs to search at once in ListR - read with atomic
	listRmu          *sync.Mutex         // protects listRempties
	listRempties     map[string]struct{} // IDs of supposedly empty directories which triggered grouping disable
=======
	// DriveMod: service account
	ServiceAccountBox *ServiceAccountBox
	FileObj           *fs.Object
	FileName          string
>>>>>>> 49c830a8
}

type baseObject struct {
	fs           *Fs    // what this object is part of
	remote       string // The remote path
	id           string // Drive Id of this object
	modifiedDate string // RFC3339 time it was last modified
	mimeType     string // The object MIME type
	bytes        int64  // size of the object
	parents      int    // number of parents
}
type documentObject struct {
	baseObject
	url              string // Download URL of this object
	documentMimeType string // the original document MIME type
	extLen           int    // The length of the added export extension
}
type linkObject struct {
	baseObject
	content []byte // The file content generated by a link template
	extLen  int    // The length of the added export extension
}

// Object describes a drive object
type Object struct {
	baseObject
	url        string // Download URL of this object
	md5sum     string // md5sum of the object
	v2Download bool   // generate v2 download link ondemand
}

// ------------------------------------------------------------
// DriveMod

// ServiceAccountBox ...
type ServiceAccountBox struct {
	Projects             map[string]map[string]string
	Weights              map[string]int
	CurrentProjectKey    string
	CurrentProjectWeight int
	Mutex                sync.Mutex
}

func newServiceAccountBox() *ServiceAccountBox {
	b := &ServiceAccountBox{
		Projects: make(map[string]map[string]string),
		Weights:  make(map[string]int),
	}
	return b
}

// Load service account file from folder  (recursive)
func (b *ServiceAccountBox) Load(opt *Options) (err error) {
	root := opt.ServiceAccountFilePath
	if len(root) > 0 {
		fs.Debugf(nil, "Loading Service Account File(s) from %q", root)
		if _, err := os.Stat(root); !os.IsNotExist(err) {
			err := filepath.Walk(root,
				func(path string, f os.FileInfo, err error) error {
					if err != nil {
						return err
					}
					if !f.IsDir() && filepath.Ext(path) == ".json" {
						b.AddAccount(filepath.Dir(path), path)
					}

					return nil
				})
			if err != nil {
				return errors.Wrap(err, "error loading service account from folder")
			}
		}
		fs.Debugf(nil, "Loaded %d Service Account File(s) from %d Project(s)", b.Size(), b.ProjectSize())

	}

	return err
}

// ProjectSize ...
func (b *ServiceAccountBox) ProjectSize() int {
	return len(b.Projects)
}

// Size ...
func (b *ServiceAccountBox) Size() (size int) {
	for _, p := range b.Projects {
		size = size + len(p)
	}
	return size
}

// IsEmpty ...
func (b *ServiceAccountBox) IsEmpty() bool {
	return b.Size() >= 0
}

// AddAccount ...
func (b *ServiceAccountBox) AddAccount(projectKey string, path string) (err error) {
	// Create project if not exists
	if _, ok := b.Projects[projectKey]; !ok {
		b.Projects[projectKey] = make(map[string]string)
		b.Weights[projectKey] = 0
	}
	p := b.Projects[projectKey]

	// Add service account file to project
	p[path] = path
	return
}

// GetProjectKey ...
func (b *ServiceAccountBox) GetProjectKey(random bool) string {
	projectKey := b.CurrentProjectKey

	// Random
	if random {
		r := rand.Intn(len(b.Projects))
		for k := range b.Projects {
			if k == b.CurrentProjectKey {
				continue
			}

			if r == 0 || projectKey == "" {
				projectKey = k
			}
			r--
		}
		return projectKey
	}

	// Weight
	m := b.Weights
	n := map[int][]string{}
	var a []int
	for k, v := range m {
		n[v] = append(n[v], k)
	}
	for k := range n {
		a = append(a, k)
	}
	sort.Sort(sort.Reverse(sort.IntSlice(a)))
	for _, k := range a {
		for _, s := range n[k] {
			if projectKey == "" || s != projectKey {
				projectKey = s
			}
		}
	}

	return projectKey
}

// GetAccount ...
func (b *ServiceAccountBox) GetAccount(random bool, pop bool) (file string, err error) {
	if len(b.Projects) == 0 {
		err = errors.Errorf("no available projects")
		return
	}

	// Select project
	projectKey := b.GetProjectKey(false)
	project := b.Projects[projectKey]

	b.Weights[projectKey]++
	b.CurrentProjectKey = projectKey
	b.CurrentProjectWeight = b.Weights[projectKey]

	if len(project) == 0 {
		err = errors.Errorf("no available accounts")
		return
	}

	// Select file
	r := rand.Intn(len(project))
	for k := range project {
		if r == 0 {
			file = k
		}
		r--
	}

	if pop {
		delete(project, file)

		// Remove empty project
		if len(project) == 0 {
			delete(b.Projects, projectKey)
			delete(b.Weights, projectKey)
		}
	}

	return
}

// ------------------------------------------------------------

// Name of the remote (as passed into NewFs)
func (f *Fs) Name() string {
	return f.name
}

// Root of the remote (as passed into NewFs)
func (f *Fs) Root() string {
	return f.root
}

// String converts this Fs to a string
func (f *Fs) String() string {
	return fmt.Sprintf("Google drive root '%s'", f.root)
}

// Features returns the optional features of this Fs
func (f *Fs) Features() *fs.Features {
	return f.features
}

// shouldRetry determines whether a given err rates being retried
func (f *Fs) shouldRetry(err error) (bool, error) {
	if err == nil {
		return false, nil
	}
	if fserrors.ShouldRetry(err) {
		return true, err
	}
	switch gerr := err.(type) {
	case *googleapi.Error:
		if gerr.Code >= 500 && gerr.Code < 600 {
			// All 5xx errors should be retried
			return true, err
		}
		if len(gerr.Errors) > 0 {
			reason := gerr.Errors[0].Reason
			if reason == "rateLimitExceeded" || reason == "userRateLimitExceeded" {
				// DriveMod: change service account
				if ok, _ := f.shouldChangeSA(); ok {
					f.ServiceAccountBox.Mutex.Lock()
					if e := f.changeServiceAccount(reason); e != nil {
						fs.Errorf(f, "Change service account error: %v", err)
					}
					f.ServiceAccountBox.Mutex.Unlock()
					return true, err
				}
				if f.opt.StopOnUploadLimit && gerr.Errors[0].Message == "User rate limit exceeded." {
					fs.Errorf(f, "Received upload limit error: %v", err)
					return false, fserrors.FatalError(err)
				}
				return true, err
			} else if f.opt.StopOnUploadLimit && reason == "teamDriveFileLimitExceeded" {
				fs.Errorf(f, "Received team drive file limit error: %v", err)
				return false, fserrors.FatalError(err)
			}
		}
	}
	return false, err
}

// parseParse parses a drive 'url'
func parseDrivePath(path string) (root string, err error) {
	root = strings.Trim(path, "/")
	return
}

// User function to process a File item from list
//
// Should return true to finish processing
type listFn func(*drive.File) bool

func containsString(slice []string, s string) bool {
	for _, e := range slice {
		if e == s {
			return true
		}
	}
	return false
}

// getFile returns drive.File for the ID passed and fields passed in
func (f *Fs) getFile(ID string, fields googleapi.Field) (info *drive.File, err error) {
	err = f.pacer.CallNoRetry(func() (bool, error) {
		info, err = f.svc.Files.Get(ID).
			Fields(fields).
			SupportsAllDrives(true).
			Do()
		return f.shouldRetry(err)
	})
	return info, err
}

// getRootID returns the canonical ID for the "root" ID
func (f *Fs) getRootID() (string, error) {
	info, err := f.getFile("root", "id")
	if err != nil {
		return "", errors.Wrap(err, "couldn't find root directory ID")
	}
	return info.Id, nil
}

// Lists the directory required calling the user function on each item found
//
// If the user fn ever returns true then it early exits with found = true
//
// Search params: https://developers.google.com/drive/search-parameters
func (f *Fs) list(ctx context.Context, dirIDs []string, title string, directoriesOnly, filesOnly, includeAll bool, fn listFn) (found bool, err error) {
	var query []string
	if !includeAll {
		q := "trashed=" + strconv.FormatBool(f.opt.TrashedOnly)
		if f.opt.TrashedOnly {
			q = fmt.Sprintf("(mimeType='%s' or %s)", driveFolderType, q)
		}
		query = append(query, q)
	}
	// Search with sharedWithMe will always return things listed in "Shared With Me" (without any parents)
	// We must not filter with parent when we try list "ROOT" with drive-shared-with-me
	// If we need to list file inside those shared folders, we must search it without sharedWithMe
	parentsQuery := bytes.NewBufferString("(")
	for _, dirID := range dirIDs {
		if dirID == "" {
			continue
		}
		if parentsQuery.Len() > 1 {
			_, _ = parentsQuery.WriteString(" or ")
		}
		if f.opt.SharedWithMe && dirID == f.rootFolderID {
			_, _ = parentsQuery.WriteString("sharedWithMe=true")
		} else {
			_, _ = fmt.Fprintf(parentsQuery, "'%s' in parents", dirID)
		}
	}
	if parentsQuery.Len() > 1 {
		_ = parentsQuery.WriteByte(')')
		query = append(query, parentsQuery.String())
	}
	var stems []string
	if title != "" {
		searchTitle := f.opt.Enc.FromStandardName(title)
		// Escaping the backslash isn't documented but seems to work
		searchTitle = strings.Replace(searchTitle, `\`, `\\`, -1)
		searchTitle = strings.Replace(searchTitle, `'`, `\'`, -1)

		var titleQuery bytes.Buffer
		_, _ = fmt.Fprintf(&titleQuery, "(name='%s'", searchTitle)
		if !directoriesOnly && !f.opt.SkipGdocs {
			// If the search title has an extension that is in the export extensions add a search
			// for the filename without the extension.
			// Assume that export extensions don't contain escape sequences.
			for _, ext := range f.exportExtensions {
				if strings.HasSuffix(searchTitle, ext) {
					stems = append(stems, title[:len(title)-len(ext)])
					_, _ = fmt.Fprintf(&titleQuery, " or name='%s'", searchTitle[:len(searchTitle)-len(ext)])
				}
			}
		}
		_ = titleQuery.WriteByte(')')
		query = append(query, titleQuery.String())
	}
	if directoriesOnly {
		query = append(query, fmt.Sprintf("(mimeType='%s' or mimeType='%s')", driveFolderType, shortcutMimeType))
	}
	if filesOnly {
		query = append(query, fmt.Sprintf("mimeType!='%s'", driveFolderType))
	}
	list := f.svc.Files.List()
	if len(query) > 0 {
		list.Q(strings.Join(query, " and "))
		// fmt.Printf("list Query = %q\n", query)
	}
	if f.opt.ListChunk > 0 {
		list.PageSize(f.opt.ListChunk)
	}
	list.SupportsAllDrives(true)
	list.IncludeItemsFromAllDrives(true)
	if f.isTeamDrive {
		list.DriveId(f.opt.TeamDriveID)
		list.Corpora("drive")
	}
	// If using appDataFolder then need to add Spaces
	if f.rootFolderID == "appDataFolder" {
		list.Spaces("appDataFolder")
	}

	fields := fmt.Sprintf("files(%s),nextPageToken,incompleteSearch", f.fileFields)

OUTER:
	for {
		var files *drive.FileList
		err = f.pacer.Call(func() (bool, error) {
			files, err = list.Fields(googleapi.Field(fields)).Context(ctx).Do()
			return f.shouldRetry(err)
		})
		if err != nil {
			return false, errors.Wrap(err, "couldn't list directory")
		}
		if files.IncompleteSearch {
			fs.Errorf(f, "search result INCOMPLETE")
		}
		for _, item := range files.Files {
			item.Name = f.opt.Enc.ToStandardName(item.Name)
			if isShortcut(item) {
				// ignore shortcuts if directed
				if f.opt.SkipShortcuts {
					continue
				}
				// skip file shortcuts if directory only
				if directoriesOnly && item.ShortcutDetails.TargetMimeType != driveFolderType {
					continue
				}
				// skip directory shortcuts if file only
				if filesOnly && item.ShortcutDetails.TargetMimeType == driveFolderType {
					continue
				}
				item, err = f.resolveShortcut(item)
				if err != nil {
					return false, errors.Wrap(err, "list")
				}
			}
			// Check the case of items is correct since
			// the `=` operator is case insensitive.
			if title != "" && title != item.Name {
				found := false
				for _, stem := range stems {
					if stem == item.Name {
						found = true
						break
					}
				}
				if !found {
					continue
				}
				_, exportName, _, _ := f.findExportFormat(item)
				if exportName == "" || exportName != title {
					continue
				}
			}
			if fn(item) {
				found = true
				break OUTER
			}
		}
		if files.NextPageToken == "" {
			break
		}
		list.PageToken(files.NextPageToken)
	}
	return
}

// Returns true of x is a power of 2 or zero
func isPowerOfTwo(x int64) bool {
	switch {
	case x == 0:
		return true
	case x < 0:
		return false
	default:
		return (x & (x - 1)) == 0
	}
}

// add a charset parameter to all text/* MIME types
func fixMimeType(mimeTypeIn string) string {
	if mimeTypeIn == "" {
		return ""
	}
	mediaType, param, err := mime.ParseMediaType(mimeTypeIn)
	if err != nil {
		return mimeTypeIn
	}
	mimeTypeOut := mimeTypeIn
	if strings.HasPrefix(mediaType, "text/") && param["charset"] == "" {
		param["charset"] = "utf-8"
		mimeTypeOut = mime.FormatMediaType(mediaType, param)
	}
	if mimeTypeOut == "" {
		panic(errors.Errorf("unable to fix MIME type %q", mimeTypeIn))
	}
	return mimeTypeOut
}
func fixMimeTypeMap(in map[string][]string) (out map[string][]string) {
	out = make(map[string][]string, len(in))
	for k, v := range in {
		for i, mt := range v {
			v[i] = fixMimeType(mt)
		}
		out[fixMimeType(k)] = v
	}
	return out
}
func isInternalMimeType(mimeType string) bool {
	return strings.HasPrefix(mimeType, "application/vnd.google-apps.")
}
func isLinkMimeType(mimeType string) bool {
	return strings.HasPrefix(mimeType, "application/x-link-")
}

// parseExtensions parses a list of comma separated extensions
// into a list of unique extensions with leading "." and a list of associated MIME types
func parseExtensions(extensionsIn ...string) (extensions, mimeTypes []string, err error) {
	for _, extensionText := range extensionsIn {
		for _, extension := range strings.Split(extensionText, ",") {
			extension = strings.ToLower(strings.TrimSpace(extension))
			if extension == "" {
				continue
			}
			if len(extension) > 0 && extension[0] != '.' {
				extension = "." + extension
			}
			mt := mime.TypeByExtension(extension)
			if mt == "" {
				return extensions, mimeTypes, errors.Errorf("couldn't find MIME type for extension %q", extension)
			}
			if !containsString(extensions, extension) {
				extensions = append(extensions, extension)
				mimeTypes = append(mimeTypes, mt)
			}
		}
	}
	return
}

// Figure out if the user wants to use a team drive
func configTeamDrive(ctx context.Context, opt *Options, m configmap.Mapper, name string) error {
	// Stop if we are running non-interactive config
	if fs.Config.AutoConfirm {
		return nil
	}
	if opt.TeamDriveID == "" {
		fmt.Printf("Configure this as a team drive?\n")
	} else {
		fmt.Printf("Change current team drive ID %q?\n", opt.TeamDriveID)
	}
	if !config.Confirm(false) {
		return nil
	}
	client, err := createOAuthClient(opt, name, m)
	if err != nil {
		return errors.Wrap(err, "config team drive failed to create oauth client")
	}
	svc, err := drive.New(client)
	if err != nil {
		return errors.Wrap(err, "config team drive failed to make drive client")
	}
	fmt.Printf("Fetching team drive list...\n")
	var driveIDs, driveNames []string
	listTeamDrives := svc.Teamdrives.List().PageSize(100)
	listFailed := false
	var defaultFs Fs // default Fs with default Options
	for {
		var teamDrives *drive.TeamDriveList
		err = newPacer(opt).Call(func() (bool, error) {
			teamDrives, err = listTeamDrives.Context(ctx).Do()
			return defaultFs.shouldRetry(err)
		})
		if err != nil {
			fmt.Printf("Listing team drives failed: %v\n", err)
			listFailed = true
			break
		}
		for _, drive := range teamDrives.TeamDrives {
			driveIDs = append(driveIDs, drive.Id)
			driveNames = append(driveNames, drive.Name)
		}
		if teamDrives.NextPageToken == "" {
			break
		}
		listTeamDrives.PageToken(teamDrives.NextPageToken)
	}
	var driveID string
	if !listFailed && len(driveIDs) == 0 {
		fmt.Printf("No team drives found in your account")
	} else {
		driveID = config.Choose("Enter a Team Drive ID", driveIDs, driveNames, true)
	}
	m.Set("team_drive", driveID)
	opt.TeamDriveID = driveID
	return nil
}

// newPacer makes a pacer configured for drive
func newPacer(opt *Options) *fs.Pacer {
	return fs.NewPacer(pacer.NewGoogleDrive(pacer.MinSleep(opt.PacerMinSleep), pacer.Burst(opt.PacerBurst)))
}

// getClient makes an http client according to the options
func getClient(opt *Options) *http.Client {
	t := fshttp.NewTransportCustom(fs.Config, func(t *http.Transport) {
		if opt.DisableHTTP2 {
			t.TLSNextProto = map[string]func(string, *tls.Conn) http.RoundTripper{}
		}
	})
	return &http.Client{
		Transport: t,
	}
}

func getServiceAccountClient(opt *Options, credentialsData []byte) (*http.Client, error) {
	scopes := driveScopes(opt.Scope)
	conf, err := google.JWTConfigFromJSON(credentialsData, scopes...)
	if err != nil {
		return nil, errors.Wrap(err, "error processing credentials")
	}
	if opt.Impersonate != "" {
		conf.Subject = opt.Impersonate
	}
	ctxWithSpecialClient := oauthutil.Context(getClient(opt))
	return oauth2.NewClient(ctxWithSpecialClient, conf.TokenSource(ctxWithSpecialClient)), nil
}

func createOAuthClient(opt *Options, name string, m configmap.Mapper) (*http.Client, error) {
	var oAuthClient *http.Client
	var err error

	// DriveMod: try to find service account file if not set
	if len(opt.ServiceAccountFile) == 0 {
		box := newServiceAccountBox()
		if err := box.Load(opt); err == nil {
			if file, err := box.GetAccount(true, false); err == nil {
				opt.ServiceAccountFile = file
				fs.Debugf(nil, "Assigned Service Account File to %s", file)
			}
		}
	}

	// try loading service account credentials from env variable, then from a file
	if len(opt.ServiceAccountCredentials) == 0 && opt.ServiceAccountFile != "" {
		loadedCreds, err := ioutil.ReadFile(os.ExpandEnv(opt.ServiceAccountFile))
		if err != nil {
			return nil, errors.Wrap(err, "error opening service account credentials file")
		}
		opt.ServiceAccountCredentials = string(loadedCreds)
	}
	if opt.ServiceAccountCredentials != "" {
		oAuthClient, err = getServiceAccountClient(opt, []byte(opt.ServiceAccountCredentials))
		if err != nil {
			return nil, errors.Wrap(err, "failed to create oauth client from service account")
		}
	} else {
		oAuthClient, _, err = oauthutil.NewClientWithBaseClient(name, m, driveConfig, getClient(opt))
		if err != nil {
			return nil, errors.Wrap(err, "failed to create oauth client")
		}
	}

	return oAuthClient, nil
}

func checkUploadChunkSize(cs fs.SizeSuffix) error {
	if !isPowerOfTwo(int64(cs)) {
		return errors.Errorf("%v isn't a power of two", cs)
	}
	if cs < minChunkSize {
		return errors.Errorf("%s is less than %s", cs, minChunkSize)
	}
	return nil
}

func (f *Fs) setUploadChunkSize(cs fs.SizeSuffix) (old fs.SizeSuffix, err error) {
	err = checkUploadChunkSize(cs)
	if err == nil {
		old, f.opt.ChunkSize = f.opt.ChunkSize, cs
	}
	return
}

func checkUploadCutoff(cs fs.SizeSuffix) error {
	return nil
}

func (f *Fs) setUploadCutoff(cs fs.SizeSuffix) (old fs.SizeSuffix, err error) {
	err = checkUploadCutoff(cs)
	if err == nil {
		old, f.opt.UploadCutoff = f.opt.UploadCutoff, cs
	}
	return
}

func parseRootID(s string) (rootID string, err error) {
	rootID = s

	if strings.HasPrefix(s, "http") {
		// folders - https://drive.google.com/drive/u/0/folders/
		// file - https://drive.google.com/file/d/
		re := regexp.MustCompile(`\/(folders|files|file\/d)\/([A-Za-z0-9_-]+)\/?`)
		if m := re.FindStringSubmatch(s); m != nil {
			rootID = m[2]
			return
		}

		// id - https://drive.google.com/open?id=
		re = regexp.MustCompile(`.+id=([A-Za-z0-9_-]+).?`)
		if m := re.FindStringSubmatch(s); m != nil {
			rootID = m[1]
			return
		}
	}
	return
}

// NewFs constructs an Fs from the path, container:path
func NewFs(name, path string, m configmap.Mapper) (fs.Fs, error) {
	ctx := context.Background()
	// Parse config into Options struct
	opt := new(Options)
	err := configstruct.Set(m, opt)

	// DriveMod: parse object id from path remote:{ID}
	isFileID := false
	if path != "" && path[0:1] == "{" && strings.Contains(path, "}") {
		idIndex := strings.Index(path, "}")
		if idIndex > 0 {
			rootID, err := parseRootID(path[1:idIndex])
			if err != nil {

			} else {
				name += rootID
				fs.Debugf(nil, "Root ID detected: %s", rootID)
				//opt.ServerSideAcrossConfigs = true
				if len(rootID) == 33 || len(rootID) == 28 {
					isFileID = true
					opt.RootFolderID = rootID
				} else {
					opt.RootFolderID = rootID
					opt.TeamDriveID = rootID
				}
				path = path[idIndex+1:]
			}
		}
	}

	if err != nil {
		return nil, err
	}
	err = checkUploadCutoff(opt.UploadCutoff)
	if err != nil {
		return nil, errors.Wrap(err, "drive: upload cutoff")
	}
	err = checkUploadChunkSize(opt.ChunkSize)
	if err != nil {
		return nil, errors.Wrap(err, "drive: chunk size")
	}

	oAuthClient, err := createOAuthClient(opt, name, m)
	if err != nil {
		return nil, errors.Wrap(err, "drive: failed when making oauth client")
	}

	root, err := parseDrivePath(path)
	if err != nil {
		return nil, err
	}

	f := &Fs{
		name:         name,
		root:         root,
		opt:          *opt,
		pacer:        newPacer(opt),
		m:            m,
		grouping:     listRGrouping,
		listRmu:      new(sync.Mutex),
		listRempties: make(map[string]struct{}),
	}
	f.isTeamDrive = opt.TeamDriveID != ""
	f.fileFields = f.getFileFields()
	f.features = (&fs.Features{
		DuplicateFiles:          true,
		ReadMimeType:            true,
		WriteMimeType:           true,
		CanHaveEmptyDirectories: true,
		ServerSideAcrossConfigs: opt.ServerSideAcrossConfigs,
	}).Fill(f)

	// Create a new authorized Drive client.
	f.client = oAuthClient
	f.svc, err = drive.New(f.client)
	if err != nil {
		return nil, errors.Wrap(err, "couldn't create Drive client")
	}

	if f.opt.V2DownloadMinSize >= 0 {
		f.v2Svc, err = drive_v2.New(f.client)
		if err != nil {
			return nil, errors.Wrap(err, "couldn't create Drive v2 client")
		}
	}

	// set root folder for a team drive or query the user root folder
	if opt.RootFolderID != "" {
		// override root folder if set or cached in the config
		f.rootFolderID = opt.RootFolderID
	} else if f.isTeamDrive {
		f.rootFolderID = f.opt.TeamDriveID
	} else {
		// Look up the root ID and cache it in the config
		rootID, err := f.getRootID()
		if err != nil {
			if gerr, ok := errors.Cause(err).(*googleapi.Error); ok && gerr.Code == 404 {
				// 404 means that this scope does not have permission to get the
				// root so just use "root"
				rootID = "root"
			} else {
				return nil, err
			}
		}
		f.rootFolderID = rootID
		m.Set("root_folder_id", rootID)
	}

	f.dirCache = dircache.New(root, f.rootFolderID, f)

	// Parse extensions
	if opt.Extensions != "" {
		if opt.ExportExtensions != defaultExportExtensions {
			return nil, errors.New("only one of 'formats' and 'export_formats' can be specified")
		}
		opt.Extensions, opt.ExportExtensions = "", opt.Extensions
	}
	f.exportExtensions, _, err = parseExtensions(opt.ExportExtensions, defaultExportExtensions)
	if err != nil {
		return nil, err
	}

	_, f.importMimeTypes, err = parseExtensions(opt.ImportExtensions)
	if err != nil {
		return nil, err
	}

	// DriveMod: ServiceAccountBox
	f.ServiceAccountBox = newServiceAccountBox()
	// DriveMod: confirm the object ID is file
	if isFileID {
		file, err := f.svc.Files.Get(opt.RootFolderID).Fields("name", "id", "size", "mimeType").SupportsAllDrives(true).Do()
		if err == nil {
			//fmt.Println("file.MimeType", file.MimeType)
			if "application/vnd.google-apps.folder" != file.MimeType && file.MimeType != "" {
				tempF := *f
				newRoot := ""
				tempF.dirCache = dircache.New(newRoot, f.rootFolderID, &tempF)
				tempF.root = newRoot
				f.dirCache = tempF.dirCache
				f.root = tempF.root

				extension, exportName, exportMimeType, isDocument := f.findExportFormat(file)
				obj, _ := f.newObjectWithExportInfo(file.Name, file, extension, exportName, exportMimeType, isDocument)
				f.root = "isFile:" + file.Name
				f.FileObj = &obj
				return f, fs.ErrorIsFile
			}
		}
	}

	// Find the current root
	err = f.dirCache.FindRoot(ctx, false)
	if err != nil {
		// Assume it is a file
		newRoot, remote := dircache.SplitPath(root)
		tempF := *f
		tempF.dirCache = dircache.New(newRoot, f.rootFolderID, &tempF)
		tempF.root = newRoot
		// Make new Fs which is the parent
		err = tempF.dirCache.FindRoot(ctx, false)
		if err != nil {
			// No root so return old f
			return f, nil
		}
		_, err := tempF.NewObject(ctx, remote)
		if err != nil {
			// unable to list folder so return old f
			return f, nil
		}
		// XXX: update the old f here instead of returning tempF, since
		// `features` were already filled with functions having *f as a receiver.
		// See https://github.com/rclone/rclone/issues/2182
		f.dirCache = tempF.dirCache
		f.root = tempF.root
		return f, fs.ErrorIsFile
	}
	// fmt.Printf("Root id %s", f.dirCache.RootID())
	return f, nil
}

func (f *Fs) newBaseObject(remote string, info *drive.File) baseObject {
	modifiedDate := info.ModifiedTime
	if f.opt.UseCreatedDate {
		modifiedDate = info.CreatedTime
	} else if f.opt.UseSharedDate && info.SharedWithMeTime != "" {
		modifiedDate = info.SharedWithMeTime
	}
	size := info.Size
	if f.opt.SizeAsQuota {
		size = info.QuotaBytesUsed
	}
	return baseObject{
		fs:           f,
		remote:       remote,
		id:           info.Id,
		modifiedDate: modifiedDate,
		mimeType:     info.MimeType,
		bytes:        size,
		parents:      len(info.Parents),
	}
}

// getFileFields gets the fields for a normal file Get or List
func (f *Fs) getFileFields() (fields googleapi.Field) {
	fields = partialFields
	if f.opt.AuthOwnerOnly {
		fields += ",owners"
	}
	if f.opt.UseSharedDate {
		fields += ",sharedWithMeTime"
	}
	if f.opt.SkipChecksumGphotos {
		fields += ",spaces"
	}
	if f.opt.SizeAsQuota {
		fields += ",quotaBytesUsed"
	}
	return fields
}

// newRegularObject creates an fs.Object for a normal drive.File
func (f *Fs) newRegularObject(remote string, info *drive.File) fs.Object {
	// wipe checksum if SkipChecksumGphotos and file is type Photo or Video
	if f.opt.SkipChecksumGphotos {
		for _, space := range info.Spaces {
			if space == "photos" {
				info.Md5Checksum = ""
				break
			}
		}
	}
	return &Object{
		baseObject: f.newBaseObject(remote, info),
		url:        fmt.Sprintf("%sfiles/%s?alt=media", f.svc.BasePath, actualID(info.Id)),
		md5sum:     strings.ToLower(info.Md5Checksum),
		v2Download: f.opt.V2DownloadMinSize != -1 && info.Size >= int64(f.opt.V2DownloadMinSize),
	}
}

// newDocumentObject creates an fs.Object for a google docs drive.File
func (f *Fs) newDocumentObject(remote string, info *drive.File, extension, exportMimeType string) (fs.Object, error) {
	mediaType, _, err := mime.ParseMediaType(exportMimeType)
	if err != nil {
		return nil, err
	}
	id := actualID(info.Id)
	url := fmt.Sprintf("%sfiles/%s/export?mimeType=%s", f.svc.BasePath, id, url.QueryEscape(mediaType))
	if f.opt.AlternateExport {
		switch info.MimeType {
		case "application/vnd.google-apps.drawing":
			url = fmt.Sprintf("https://docs.google.com/drawings/d/%s/export/%s", id, extension[1:])
		case "application/vnd.google-apps.document":
			url = fmt.Sprintf("https://docs.google.com/document/d/%s/export?format=%s", id, extension[1:])
		case "application/vnd.google-apps.spreadsheet":
			url = fmt.Sprintf("https://docs.google.com/spreadsheets/d/%s/export?format=%s", id, extension[1:])
		case "application/vnd.google-apps.presentation":
			url = fmt.Sprintf("https://docs.google.com/presentation/d/%s/export/%s", id, extension[1:])
		}
	}
	baseObject := f.newBaseObject(remote+extension, info)
	baseObject.bytes = -1
	baseObject.mimeType = exportMimeType
	return &documentObject{
		baseObject:       baseObject,
		url:              url,
		documentMimeType: info.MimeType,
		extLen:           len(extension),
	}, nil
}

// newLinkObject creates an fs.Object that represents a link a google docs drive.File
func (f *Fs) newLinkObject(remote string, info *drive.File, extension, exportMimeType string) (fs.Object, error) {
	t := linkTemplate(exportMimeType)
	if t == nil {
		return nil, errors.Errorf("unsupported link type %s", exportMimeType)
	}
	var buf bytes.Buffer
	err := t.Execute(&buf, struct {
		URL, Title string
	}{
		info.WebViewLink, info.Name,
	})
	if err != nil {
		return nil, errors.Wrap(err, "executing template failed")
	}

	baseObject := f.newBaseObject(remote+extension, info)
	baseObject.bytes = int64(buf.Len())
	baseObject.mimeType = exportMimeType
	return &linkObject{
		baseObject: baseObject,
		content:    buf.Bytes(),
		extLen:     len(extension),
	}, nil
}

// newObjectWithInfo creates an fs.Object for any drive.File
//
// When the drive.File cannot be represented as an fs.Object it will return (nil, nil).
func (f *Fs) newObjectWithInfo(remote string, info *drive.File) (fs.Object, error) {
	// If item has MD5 sum or a length it is a file stored on drive
	if info.Md5Checksum != "" || info.Size > 0 {
		return f.newRegularObject(remote, info), nil
	}

	extension, exportName, exportMimeType, isDocument := f.findExportFormat(info)
	return f.newObjectWithExportInfo(remote, info, extension, exportName, exportMimeType, isDocument)
}

// newObjectWithExportInfo creates an fs.Object for any drive.File and the result of findExportFormat
//
// When the drive.File cannot be represented as an fs.Object it will return (nil, nil).
func (f *Fs) newObjectWithExportInfo(
	remote string, info *drive.File,
	extension, exportName, exportMimeType string, isDocument bool) (o fs.Object, err error) {
	// Note that resolveShortcut will have been called already if
	// we are being called from a listing. However the drive.Item
	// will have been resolved so this will do nothing.
	info, err = f.resolveShortcut(info)
	if err != nil {
		return nil, errors.Wrap(err, "new object")
	}
	switch {
	case info.MimeType == driveFolderType:
		return nil, fs.ErrorNotAFile
	case info.MimeType == shortcutMimeType:
		// We can only get here if f.opt.SkipShortcuts is set
		// and not from a listing. This is unlikely.
		fs.Debugf(remote, "Ignoring shortcut as skip shortcuts is set")
		return nil, fs.ErrorObjectNotFound
	case info.Md5Checksum != "" || info.Size > 0:
		// If item has MD5 sum or a length it is a file stored on drive
		return f.newRegularObject(remote, info), nil
	case f.opt.SkipGdocs:
		fs.Debugf(remote, "Skipping google document type %q", info.MimeType)
		return nil, fs.ErrorObjectNotFound
	default:
		// If item MimeType is in the ExportFormats then it is a google doc
		if !isDocument {
			fs.Debugf(remote, "Ignoring unknown document type %q", info.MimeType)
			return nil, fs.ErrorObjectNotFound
		}
		if extension == "" {
			fs.Debugf(remote, "No export formats found for %q", info.MimeType)
			return nil, fs.ErrorObjectNotFound
		}
		if isLinkMimeType(exportMimeType) {
			return f.newLinkObject(remote, info, extension, exportMimeType)
		}
		return f.newDocumentObject(remote, info, extension, exportMimeType)
	}
}

// NewObject finds the Object at remote.  If it can't be found
// it returns the error fs.ErrorObjectNotFound.
func (f *Fs) NewObject(ctx context.Context, remote string) (fs.Object, error) {
	// DriveMod
	if f.FileObj != nil {
		return *f.FileObj, nil
	}

	info, extension, exportName, exportMimeType, isDocument, err := f.getRemoteInfoWithExport(ctx, remote)
	if err != nil {
		return nil, err
	}

	remote = remote[:len(remote)-len(extension)]
	obj, err := f.newObjectWithExportInfo(remote, info, extension, exportName, exportMimeType, isDocument)
	switch {
	case err != nil:
		return nil, err
	case obj == nil:
		return nil, fs.ErrorObjectNotFound
	default:
		return obj, nil
	}
}

// FindLeaf finds a directory of name leaf in the folder with ID pathID
func (f *Fs) FindLeaf(ctx context.Context, pathID, leaf string) (pathIDOut string, found bool, err error) {
	// Find the leaf in pathID
	pathID = actualID(pathID)
	found, err = f.list(ctx, []string{pathID}, leaf, true, false, false, func(item *drive.File) bool {
		if !f.opt.SkipGdocs {
			_, exportName, _, isDocument := f.findExportFormat(item)
			if exportName == leaf {
				pathIDOut = item.Id
				return true
			}
			if isDocument {
				return false
			}
		}
		if item.Name == leaf {
			pathIDOut = item.Id
			return true
		}
		return false
	})
	return pathIDOut, found, err
}

// CreateDir makes a directory with pathID as parent and name leaf
func (f *Fs) CreateDir(ctx context.Context, pathID, leaf string) (newID string, err error) {
	leaf = f.opt.Enc.FromStandardName(leaf)
	// fmt.Println("Making", path)
	// Define the metadata for the directory we are going to create.
	createInfo := &drive.File{
		Name:        leaf,
		Description: leaf,
		MimeType:    driveFolderType,
		Parents:     []string{pathID},
	}
	var info *drive.File
	err = f.pacer.Call(func() (bool, error) {
		info, err = f.svc.Files.Create(createInfo).
			Fields("id").
			SupportsAllDrives(true).
			Do()
		return f.shouldRetry(err)
	})
	if err != nil {
		return "", err
	}
	return info.Id, nil
}

// isAuthOwned checks if any of the item owners is the authenticated owner
func isAuthOwned(item *drive.File) bool {
	for _, owner := range item.Owners {
		if owner.Me {
			return true
		}
	}
	return false
}

// linkTemplate returns the Template for a MIME type or nil if the
// MIME type does not represent a link
func linkTemplate(mt string) *template.Template {
	templatesOnce.Do(func() {
		_linkTemplates = map[string]*template.Template{
			"application/x-link-desktop": template.Must(
				template.New("application/x-link-desktop").Parse(desktopTemplate)),
			"application/x-link-html": template.Must(
				template.New("application/x-link-html").Parse(htmlTemplate)),
			"application/x-link-url": template.Must(
				template.New("application/x-link-url").Parse(urlTemplate)),
			"application/x-link-webloc": template.Must(
				template.New("application/x-link-webloc").Parse(weblocTemplate)),
		}
	})
	return _linkTemplates[mt]
}
func (f *Fs) fetchFormats() {
	fetchFormatsOnce.Do(func() {
		var about *drive.About
		var err error
		err = f.pacer.Call(func() (bool, error) {
			about, err = f.svc.About.Get().
				Fields("exportFormats,importFormats").
				Do()
			return f.shouldRetry(err)
		})
		if err != nil {
			fs.Errorf(f, "Failed to get Drive exportFormats and importFormats: %v", err)
			_exportFormats = map[string][]string{}
			_importFormats = map[string][]string{}
			return
		}
		_exportFormats = fixMimeTypeMap(about.ExportFormats)
		_importFormats = fixMimeTypeMap(about.ImportFormats)
	})
}

// exportFormats returns the export formats from drive, fetching them
// if necessary.
//
// if the fetch fails then it will not export any drive formats
func (f *Fs) exportFormats() map[string][]string {
	f.fetchFormats()
	return _exportFormats
}

// importFormats returns the import formats from drive, fetching them
// if necessary.
//
// if the fetch fails then it will not import any drive formats
func (f *Fs) importFormats() map[string][]string {
	f.fetchFormats()
	return _importFormats
}

// findExportFormatByMimeType works out the optimum export settings
// for the given MIME type.
//
// Look through the exportExtensions and find the first format that can be
// converted.  If none found then return ("", "", false)
func (f *Fs) findExportFormatByMimeType(itemMimeType string) (
	extension, mimeType string, isDocument bool) {
	exportMimeTypes, isDocument := f.exportFormats()[itemMimeType]
	if isDocument {
		for _, _extension := range f.exportExtensions {
			_mimeType := mime.TypeByExtension(_extension)
			if isLinkMimeType(_mimeType) {
				return _extension, _mimeType, true
			}
			for _, emt := range exportMimeTypes {
				if emt == _mimeType {
					return _extension, emt, true
				}
				if _mimeType == _mimeTypeCustomTransform[emt] {
					return _extension, emt, true
				}
			}
		}
	}

	// else return empty
	return "", "", isDocument
}

// findExportFormatByMimeType works out the optimum export settings
// for the given drive.File.
//
// Look through the exportExtensions and find the first format that can be
// converted.  If none found then return ("", "", "", false)
func (f *Fs) findExportFormat(item *drive.File) (extension, filename, mimeType string, isDocument bool) {
	extension, mimeType, isDocument = f.findExportFormatByMimeType(item.MimeType)
	if extension != "" {
		filename = item.Name + extension
	}
	return
}

// findImportFormat finds the matching upload MIME type for a file
// If the given MIME type is in importMimeTypes, the matching upload
// MIME type is returned
//
// When no match is found "" is returned.
func (f *Fs) findImportFormat(mimeType string) string {
	mimeType = fixMimeType(mimeType)
	ifs := f.importFormats()
	for _, mt := range f.importMimeTypes {
		if mt == mimeType {
			importMimeTypes := ifs[mimeType]
			if l := len(importMimeTypes); l > 0 {
				if l > 1 {
					fs.Infof(f, "found %d import formats for %q: %q", l, mimeType, importMimeTypes)
				}
				return importMimeTypes[0]
			}
		}
	}
	return ""
}

// List the objects and directories in dir into entries.  The
// entries can be returned in any order but should be for a
// complete directory.
//
// dir should be "" to list the root, and should not have
// trailing slashes.
//
// This should return ErrDirNotFound if the directory isn't
// found.
func (f *Fs) List(ctx context.Context, dir string) (entries fs.DirEntries, err error) {
	err = f.dirCache.FindRoot(ctx, false)
	if err != nil {
		return nil, err
	}
	directoryID, err := f.dirCache.FindDir(ctx, dir, false)
	if err != nil {
		return nil, err
	}
	directoryID = actualID(directoryID)

	var iErr error
	_, err = f.list(ctx, []string{directoryID}, "", false, false, false, func(item *drive.File) bool {
		entry, err := f.itemToDirEntry(path.Join(dir, item.Name), item)
		if err != nil {
			iErr = err
			return true
		}
		if entry != nil {
			entries = append(entries, entry)
		}
		return false
	})
	if err != nil {
		return nil, err
	}
	if iErr != nil {
		return nil, iErr
	}
	// If listing the root of a teamdrive and got no entries,
	// double check we have access
	if f.isTeamDrive && len(entries) == 0 && f.root == "" && dir == "" {
		err = f.teamDriveOK(ctx)
		if err != nil {
			return nil, err
		}
	}
	return entries, nil
}

// listREntry is a task to be executed by a litRRunner
type listREntry struct {
	id, path string
}

// listRSlices is a helper struct to sort two slices at once
type listRSlices struct {
	dirs  []string
	paths []string
}

func (s listRSlices) Sort() {
	sort.Sort(s)
}

func (s listRSlices) Len() int {
	return len(s.dirs)
}

func (s listRSlices) Swap(i, j int) {
	s.dirs[i], s.dirs[j] = s.dirs[j], s.dirs[i]
	s.paths[i], s.paths[j] = s.paths[j], s.paths[i]
}

func (s listRSlices) Less(i, j int) bool {
	return s.dirs[i] < s.dirs[j]
}

// listRRunner will read dirIDs from the in channel, perform the file listing and call cb with each DirEntry.
//
// In each cycle it will read up to grouping entries from the in channel without blocking.
// If an error occurs it will be send to the out channel and then return. Once the in channel is closed,
// nil is send to the out channel and the function returns.
func (f *Fs) listRRunner(ctx context.Context, wg *sync.WaitGroup, in chan listREntry, out chan<- error, cb func(fs.DirEntry) error) {
	var dirs []string
	var paths []string
	var grouping int32

	for dir := range in {
		dirs = append(dirs[:0], dir.id)
		paths = append(paths[:0], dir.path)
		grouping = atomic.LoadInt32(&f.grouping)
	waitloop:
		for i := int32(1); i < grouping; i++ {
			select {
			case d, ok := <-in:
				if !ok {
					break waitloop
				}
				dirs = append(dirs, d.id)
				paths = append(paths, d.path)
			default:
			}
		}
		listRSlices{dirs, paths}.Sort()
		var iErr error
		foundItems := false
		_, err := f.list(ctx, dirs, "", false, false, false, func(item *drive.File) bool {
			// shared with me items have no parents when at the root
			if f.opt.SharedWithMe && len(item.Parents) == 0 && len(paths) == 1 && paths[0] == "" {
				item.Parents = dirs
			}
			for _, parent := range item.Parents {
				var i int
				foundItems = true
				earlyExit := false
				// If only one item in paths then no need to search for the ID
				// assuming google drive is doing its job properly.
				//
				// Note that we at the root when len(paths) == 1 && paths[0] == ""
				if len(paths) == 1 {
					// don't check parents at root because
					// - shared with me items have no parents at the root
					// - if using a root alias, eg "root" or "appDataFolder" the ID won't match
					i = 0
					// items at root can have more than one parent so we need to put
					// the item in just once.
					earlyExit = true
				} else {
					// only handle parents that are in the requested dirs list if not at root
					i = sort.SearchStrings(dirs, parent)
					if i == len(dirs) || dirs[i] != parent {
						continue
					}
				}
				remote := path.Join(paths[i], item.Name)
				entry, err := f.itemToDirEntry(remote, item)
				if err != nil {
					iErr = err
					return true
				}

				err = cb(entry)
				if err != nil {
					iErr = err
					return true
				}

				// If didn't check parents then insert only once
				if earlyExit {
					break
				}
			}
			return false
		})
		// Found no items in more than one directory. Retry these as
		// individual directories This is to work around a bug in google
		// drive where (A in parents) or (B in parents) returns nothing
		// sometimes. See #3114, #4289 and
		// https://issuetracker.google.com/issues/149522397
		if len(dirs) > 1 && !foundItems {
			if atomic.SwapInt32(&f.grouping, 1) != 1 {
				fs.Logf(f, "Disabling ListR to work around bug in drive as multi listing (%d) returned no entries", len(dirs))
			}
			var recycled = make([]listREntry, len(dirs))
			f.listRmu.Lock()
			for i := range dirs {
				recycled[i] = listREntry{id: dirs[i], path: paths[i]}
				// Make a note of these dirs - if they all turn
				// out to be empty then we can re-enable grouping
				f.listRempties[dirs[i]] = struct{}{}
			}
			f.listRmu.Unlock()
			// recycle these in the background so we don't deadlock
			// the listR runners if they all get here
			wg.Add(len(recycled))
			go func() {
				for _, entry := range recycled {
					in <- entry
				}
				fs.Debugf(f, "Recycled %d entries", len(recycled))
			}()
		}
		// If using a grouping of 1 and dir was empty then check to see if it
		// is part of the group that caused grouping to be disabled.
		if grouping == 1 && len(dirs) == 1 && !foundItems {
			f.listRmu.Lock()
			if _, found := f.listRempties[dirs[0]]; found {
				// Remove the ID
				delete(f.listRempties, dirs[0])
				// If no empties left => all the directories that
				// triggered the grouping being set to 1 were actually
				// empty so must have made a mistake
				if len(f.listRempties) == 0 {
					if atomic.SwapInt32(&f.grouping, listRGrouping) != listRGrouping {
						fs.Logf(f, "Re-enabling ListR as previous detection was in error")
					}
				}
			}
			f.listRmu.Unlock()
		}

		for range dirs {
			wg.Done()
		}

		if iErr != nil {
			out <- iErr
			return
		}

		if err != nil {
			out <- err
			return
		}
	}
	out <- nil
}

// ListR lists the objects and directories of the Fs starting
// from dir recursively into out.
//
// dir should be "" to start from the root, and should not
// have trailing slashes.
//
// This should return ErrDirNotFound if the directory isn't
// found.
//
// It should call callback for each tranche of entries read.
// These need not be returned in any particular order.  If
// callback returns an error then the listing will stop
// immediately.
//
// Don't implement this unless you have a more efficient way
// of listing recursively that doing a directory traversal.
func (f *Fs) ListR(ctx context.Context, dir string, callback fs.ListRCallback) (err error) {
	err = f.dirCache.FindRoot(ctx, false)
	if err != nil {
		return err
	}
	directoryID, err := f.dirCache.FindDir(ctx, dir, false)
	if err != nil {
		return err
	}
	directoryID = actualID(directoryID)

	mu := sync.Mutex{} // protects in and overflow
	wg := sync.WaitGroup{}
	in := make(chan listREntry, listRInputBuffer)
	out := make(chan error, fs.Config.Checkers)
	list := walk.NewListRHelper(callback)
	overflow := []listREntry{}
	listed := 0

	cb := func(entry fs.DirEntry) error {
		mu.Lock()
		defer mu.Unlock()
		if d, isDir := entry.(*fs.Dir); isDir && in != nil {
			job := listREntry{actualID(d.ID()), d.Remote()}
			select {
			case in <- job:
				// Adding the wg after we've entered the item is
				// safe here because we know when the callback
				// is called we are holding a waitgroup.
				wg.Add(1)
			default:
				overflow = append(overflow, job)
			}
		}
		listed++
		return list.Add(entry)
	}

	wg.Add(1)
	in <- listREntry{directoryID, dir}

	for i := 0; i < fs.Config.Checkers; i++ {
		go f.listRRunner(ctx, &wg, in, out, cb)
	}
	go func() {
		// wait until the all directories are processed
		wg.Wait()
		// if the input channel overflowed add the collected entries to the channel now
		for len(overflow) > 0 {
			mu.Lock()
			l := len(overflow)
			// only fill half of the channel to prevent entries being put into overflow again
			if l > listRInputBuffer/2 {
				l = listRInputBuffer / 2
			}
			wg.Add(l)
			for _, d := range overflow[:l] {
				in <- d
			}
			overflow = overflow[l:]
			mu.Unlock()

			// wait again for the completion of all directories
			wg.Wait()
		}
		mu.Lock()
		if in != nil {
			// notify all workers to exit
			close(in)
			in = nil
		}
		mu.Unlock()
	}()
	// wait until the all workers to finish
	for i := 0; i < fs.Config.Checkers; i++ {
		e := <-out
		mu.Lock()
		// if one worker returns an error early, close the input so all other workers exit
		if e != nil && in != nil {
			err = e
			close(in)
			in = nil
		}
		mu.Unlock()
	}

	close(out)
	if err != nil {
		return err
	}

	err = list.Flush()
	if err != nil {
		return err
	}

	// If listing the root of a teamdrive and got no entries,
	// double check we have access
	if f.isTeamDrive && listed == 0 && f.root == "" && dir == "" {
		err = f.teamDriveOK(ctx)
		if err != nil {
			return err
		}
	}

	return nil
}

const shortcutSeparator = '\t'

// joinID adds an actual drive ID to the shortcut ID it came from
//
// directoryIDs in the dircache are these composite directory IDs so
// we must always unpack them before use.
func joinID(actual, shortcut string) string {
	return actual + string(shortcutSeparator) + shortcut
}

// splitID separates an actual ID and a shortcut ID from a composite
// ID. If there was no shortcut ID then it will return "" for it.
func splitID(compositeID string) (actualID, shortcutID string) {
	i := strings.IndexRune(compositeID, shortcutSeparator)
	if i < 0 {
		return compositeID, ""
	}
	return compositeID[:i], compositeID[i+1:]
}

// isShortcutID returns true if compositeID refers to a shortcut
func isShortcutID(compositeID string) bool {
	return strings.IndexRune(compositeID, shortcutSeparator) >= 0
}

// actualID returns an actual ID from a composite ID
func actualID(compositeID string) (actualID string) {
	actualID, _ = splitID(compositeID)
	return actualID
}

// shortcutID returns a shortcut ID from a composite ID if available,
// or the actual ID if not.
func shortcutID(compositeID string) (shortcutID string) {
	actualID, shortcutID := splitID(compositeID)
	if shortcutID != "" {
		return shortcutID
	}
	return actualID
}

// isShortcut returns true of the item is a shortcut
func isShortcut(item *drive.File) bool {
	return item.MimeType == shortcutMimeType && item.ShortcutDetails != nil
}

// Dereference shortcut if required. It returns the newItem (which may
// be just item).
//
// If we return a new item then the ID will be adjusted to be a
// composite of the actual ID and the shortcut ID. This is to make
// sure that we have decided in all use places what we are doing with
// the ID.
//
// Note that we assume shortcuts can't point to shortcuts. Google
// drive web interface doesn't offer the option to create a shortcut
// to a shortcut. The documentation is silent on the issue.
func (f *Fs) resolveShortcut(item *drive.File) (newItem *drive.File, err error) {
	if f.opt.SkipShortcuts || item.MimeType != shortcutMimeType {
		return item, nil
	}
	if item.ShortcutDetails == nil {
		fs.Errorf(nil, "Expecting shortcutDetails in %v", item)
		return item, nil
	}
	newItem, err = f.getFile(item.ShortcutDetails.TargetId, f.fileFields)
	if err != nil {
		return nil, errors.Wrap(err, "failed to resolve shortcut")
	}
	// make sure we use the Name and Parents from the original item
	newItem.Name = item.Name
	newItem.Parents = item.Parents
	// the new ID is a composite ID
	newItem.Id = joinID(newItem.Id, item.Id)
	return newItem, nil
}

// itemToDirEntry converts a drive.File to an fs.DirEntry.
// When the drive.File cannot be represented as an fs.DirEntry
// (nil, nil) is returned.
func (f *Fs) itemToDirEntry(remote string, item *drive.File) (entry fs.DirEntry, err error) {
	switch {
	case item.MimeType == driveFolderType:
		// cache the directory ID for later lookups
		f.dirCache.Put(remote, item.Id)
		when, _ := time.Parse(timeFormatIn, item.ModifiedTime)
		d := fs.NewDir(remote, when).SetID(item.Id)
		return d, nil
	case f.opt.AuthOwnerOnly && !isAuthOwned(item):
		// ignore object
	default:
		entry, err = f.newObjectWithInfo(remote, item)
		if err == fs.ErrorObjectNotFound {
			return nil, nil
		}
		return entry, err
	}
	return nil, nil
}

// Creates a drive.File info from the parameters passed in.
//
// Used to create new objects
func (f *Fs) createFileInfo(ctx context.Context, remote string, modTime time.Time) (*drive.File, error) {
	leaf, directoryID, err := f.dirCache.FindRootAndPath(ctx, remote, true)
	if err != nil {
		return nil, err
	}
	directoryID = actualID(directoryID)

	leaf = f.opt.Enc.FromStandardName(leaf)
	// Define the metadata for the file we are going to create.
	createInfo := &drive.File{
		Name:         leaf,
		Description:  leaf,
		Parents:      []string{directoryID},
		ModifiedTime: modTime.Format(timeFormatOut),
	}
	return createInfo, nil
}

// Put the object
//
// Copy the reader in to the new object which is returned
//
// The new object may have been created if an error is returned
func (f *Fs) Put(ctx context.Context, in io.Reader, src fs.ObjectInfo, options ...fs.OpenOption) (fs.Object, error) {
	exisitingObj, err := f.NewObject(ctx, src.Remote())
	switch err {
	case nil:
		return exisitingObj, exisitingObj.Update(ctx, in, src, options...)
	case fs.ErrorObjectNotFound:
		// Not found so create it
		return f.PutUnchecked(ctx, in, src, options...)
	default:
		return nil, err
	}
}

// PutStream uploads to the remote path with the modTime given of indeterminate size
func (f *Fs) PutStream(ctx context.Context, in io.Reader, src fs.ObjectInfo, options ...fs.OpenOption) (fs.Object, error) {
	return f.Put(ctx, in, src, options...)
}

// PutUnchecked uploads the object
//
// This will create a duplicate if we upload a new file without
// checking to see if there is one already - use Put() for that.
func (f *Fs) PutUnchecked(ctx context.Context, in io.Reader, src fs.ObjectInfo, options ...fs.OpenOption) (fs.Object, error) {
	remote := src.Remote()
	size := src.Size()
	modTime := src.ModTime(ctx)
	srcMimeType := fs.MimeTypeFromName(remote)
	srcExt := path.Ext(remote)
	exportExt := ""
	importMimeType := ""

	if f.importMimeTypes != nil && !f.opt.SkipGdocs {
		importMimeType = f.findImportFormat(srcMimeType)

		if isInternalMimeType(importMimeType) {
			remote = remote[:len(remote)-len(srcExt)]

			exportExt, _, _ = f.findExportFormatByMimeType(importMimeType)
			if exportExt == "" {
				return nil, errors.Errorf("No export format found for %q", importMimeType)
			}
			if exportExt != srcExt && !f.opt.AllowImportNameChange {
				return nil, errors.Errorf("Can't convert %q to a document with a different export filetype (%q)", srcExt, exportExt)
			}
		}
	}

	createInfo, err := f.createFileInfo(ctx, remote, modTime)
	if err != nil {
		return nil, err
	}
	if importMimeType != "" {
		createInfo.MimeType = importMimeType
	} else {
		createInfo.MimeType = fs.MimeTypeFromName(remote)
	}

	var info *drive.File
	if size >= 0 && size < int64(f.opt.UploadCutoff) {
		// Make the API request to upload metadata and file data.
		// Don't retry, return a retry error instead
		err = f.pacer.CallNoRetry(func() (bool, error) {
			info, err = f.svc.Files.Create(createInfo).
				Media(in, googleapi.ContentType(srcMimeType)).
				Fields(partialFields).
				SupportsAllDrives(true).
				KeepRevisionForever(f.opt.KeepRevisionForever).
				Do()
			return f.shouldRetry(err)
		})
		if err != nil {
			return nil, err
		}
	} else {
		// Upload the file in chunks
		info, err = f.Upload(ctx, in, size, srcMimeType, "", remote, createInfo)
		if err != nil {
			return nil, err
		}
	}
	return f.newObjectWithInfo(remote, info)
}

// MergeDirs merges the contents of all the directories passed
// in into the first one and rmdirs the other directories.
func (f *Fs) MergeDirs(ctx context.Context, dirs []fs.Directory) error {
	if len(dirs) < 2 {
		return nil
	}
	newDirs := dirs[:0]
	for _, dir := range dirs {
		if isShortcutID(dir.ID()) {
			fs.Infof(dir, "skipping shortcut directory")
			continue
		}
		newDirs = append(newDirs, dir)
	}
	dirs = newDirs
	if len(dirs) < 2 {
		return nil
	}
	dstDir := dirs[0]
	for _, srcDir := range dirs[1:] {
		// list the objects
		infos := []*drive.File{}
		_, err := f.list(ctx, []string{srcDir.ID()}, "", false, false, true, func(info *drive.File) bool {
			infos = append(infos, info)
			return false
		})
		if err != nil {
			return errors.Wrapf(err, "MergeDirs list failed on %v", srcDir)
		}
		// move them into place
		for _, info := range infos {
			fs.Infof(srcDir, "merging %q", info.Name)
			// Move the file into the destination
			err = f.pacer.Call(func() (bool, error) {
				_, err = f.svc.Files.Update(info.Id, nil).
					RemoveParents(srcDir.ID()).
					AddParents(dstDir.ID()).
					Fields("").
					SupportsAllDrives(true).
					Do()
				return f.shouldRetry(err)
			})
			if err != nil {
				return errors.Wrapf(err, "MergeDirs move failed on %q in %v", info.Name, srcDir)
			}
		}
		// rmdir (into trash) the now empty source directory
		fs.Infof(srcDir, "removing empty directory")
		err = f.delete(ctx, srcDir.ID(), true)
		if err != nil {
			return errors.Wrapf(err, "MergeDirs move failed to rmdir %q", srcDir)
		}
	}
	return nil
}

// Mkdir creates the container if it doesn't exist
func (f *Fs) Mkdir(ctx context.Context, dir string) error {
	err := f.dirCache.FindRoot(ctx, true)
	if err != nil {
		return err
	}
	if dir != "" {
		_, err = f.dirCache.FindDir(ctx, dir, true)
	}
	return err
}

// delete a file or directory unconditionally by ID
func (f *Fs) delete(ctx context.Context, id string, useTrash bool) error {
	return f.pacer.Call(func() (bool, error) {
		var err error
		if useTrash {
			info := drive.File{
				Trashed: true,
			}
			_, err = f.svc.Files.Update(id, &info).
				Fields("").
				SupportsAllDrives(true).
				Do()
		} else {
			err = f.svc.Files.Delete(id).
				Fields("").
				SupportsAllDrives(true).
				Do()
		}
		return f.shouldRetry(err)
	})
}

// Rmdir deletes a directory
//
// Returns an error if it isn't empty
func (f *Fs) Rmdir(ctx context.Context, dir string) error {
	root := path.Join(f.root, dir)
	dc := f.dirCache
	directoryID, err := dc.FindDir(ctx, dir, false)
	if err != nil {
		return err
	}
	directoryID, shortcutID := splitID(directoryID)
	// if directory is a shortcut remove it regardless
	if shortcutID != "" {
		return f.delete(ctx, shortcutID, f.opt.UseTrash)
	}
	var trashedFiles = false
	found, err := f.list(ctx, []string{directoryID}, "", false, false, true, func(item *drive.File) bool {
		if !item.Trashed {
			fs.Debugf(dir, "Rmdir: contains file: %q", item.Name)
			return true
		}
		fs.Debugf(dir, "Rmdir: contains trashed file: %q", item.Name)
		trashedFiles = true
		return false
	})
	if err != nil {
		return err
	}
	if found {
		return errors.Errorf("directory not empty")
	}
	if root != "" {
		// trash the directory if it had trashed files
		// in or the user wants to trash, otherwise
		// delete it.
		err = f.delete(ctx, directoryID, trashedFiles || f.opt.UseTrash)
		if err != nil {
			return err
		}
	}
	f.dirCache.FlushDir(dir)
	if err != nil {
		return err
	}
	return nil
}

// Precision of the object storage system
func (f *Fs) Precision() time.Duration {
	return time.Millisecond
}

// Copy src to this remote using server side copy operations.
//
// This is stored with the remote path given
//
// It returns the destination Object and a possible error
//
// Will only be called if src.Fs().Name() == f.Name()
//
// If it isn't possible then return fs.ErrorCantCopy
func (f *Fs) Copy(ctx context.Context, src fs.Object, remote string) (fs.Object, error) {
	var srcObj *baseObject
	ext := ""
	readDescription := false
	switch src := src.(type) {
	case *Object:
		srcObj = &src.baseObject
	case *documentObject:
		srcObj, ext = &src.baseObject, src.ext()
		readDescription = true
	case *linkObject:
		srcObj, ext = &src.baseObject, src.ext()
	default:
		fs.Debugf(src, "Can't copy - not same remote type")
		return nil, fs.ErrorCantCopy
	}

	if ext != "" {
		if !strings.HasSuffix(remote, ext) {
			fs.Debugf(src, "Can't copy - not same document type")
			return nil, fs.ErrorCantCopy
		}
		remote = remote[:len(remote)-len(ext)]
	}

	// Look to see if there is an existing object
	existingObject, _ := f.NewObject(ctx, remote)

	createInfo, err := f.createFileInfo(ctx, remote, src.ModTime(ctx))
	if err != nil {
		return nil, err
	}

	if readDescription {
		// preserve the description on copy for docs
		info, err := f.getFile(actualID(srcObj.id), "description")
		if err != nil {
			return nil, errors.Wrap(err, "failed to read description for Google Doc")
		}
		createInfo.Description = info.Description
	} else {
		// don't overwrite the description on copy for files
		// this should work for docs but it doesn't - it is probably a bug in Google Drive
		createInfo.Description = ""
	}

	// get the ID of the thing to copy - this is the shortcut if available
	id := shortcutID(srcObj.id)

	var info *drive.File
	err = f.pacer.Call(func() (bool, error) {
		info, err = f.svc.Files.Copy(id, createInfo).
			Fields(partialFields).
			SupportsAllDrives(true).
			KeepRevisionForever(f.opt.KeepRevisionForever).
			Do()
		return f.shouldRetry(err)
	})
	if err != nil {
		return nil, err
	}
	newObject, err := f.newObjectWithInfo(remote, info)
	if err != nil {
		return nil, err
	}
	if existingObject != nil {
		err = existingObject.Remove(ctx)
		if err != nil {
			fs.Errorf(existingObject, "Failed to remove existing object after copy: %v", err)
		}
	}
	return newObject, nil
}

// Purge deletes all the files and the container
//
// Optional interface: Only implement this if you have a way of
// deleting all the files quicker than just running Remove() on the
// result of List()
func (f *Fs) Purge(ctx context.Context) error {
	if f.root == "" {
		return errors.New("can't purge root directory")
	}
	if f.opt.TrashedOnly {
		return errors.New("Can't purge with --drive-trashed-only. Use delete if you want to selectively delete files")
	}
	err := f.dirCache.FindRoot(ctx, false)
	if err != nil {
		return err
	}
	err = f.delete(ctx, shortcutID(f.dirCache.RootID()), f.opt.UseTrash)
	f.dirCache.ResetRoot()
	if err != nil {
		return err
	}
	return nil
}

// CleanUp empties the trash
func (f *Fs) CleanUp(ctx context.Context) error {
	err := f.pacer.Call(func() (bool, error) {
		err := f.svc.Files.EmptyTrash().Context(ctx).Do()
		return f.shouldRetry(err)
	})

	if err != nil {
		return err
	}
	return nil
}

// teamDriveOK checks to see if we can access the team drive
func (f *Fs) teamDriveOK(ctx context.Context) (err error) {
	if !f.isTeamDrive {
		return nil
	}
	var td *drive.Drive
	err = f.pacer.Call(func() (bool, error) {
		td, err = f.svc.Drives.Get(f.opt.TeamDriveID).Fields("name,id,capabilities,createdTime,restrictions").Context(ctx).Do()
		return f.shouldRetry(err)
	})
	if err != nil {
		return errors.Wrap(err, "failed to get Team/Shared Drive info")
	}
	fs.Debugf(f, "read info from team drive %q", td.Name)
	return err
}

// About gets quota information
func (f *Fs) About(ctx context.Context) (*fs.Usage, error) {
	if f.isTeamDrive {
		err := f.teamDriveOK(ctx)
		if err != nil {
			return nil, err
		}
		// Teamdrives don't appear to have a usage API so just return empty
		return &fs.Usage{}, nil
	}
	var about *drive.About
	var err error
	err = f.pacer.Call(func() (bool, error) {
		about, err = f.svc.About.Get().Fields("storageQuota").Context(ctx).Do()
		return f.shouldRetry(err)
	})
	if err != nil {
		return nil, errors.Wrap(err, "failed to get Drive storageQuota")
	}
	q := about.StorageQuota
	usage := &fs.Usage{
		Used:    fs.NewUsageValue(q.UsageInDrive),           // bytes in use
		Trashed: fs.NewUsageValue(q.UsageInDriveTrash),      // bytes in trash
		Other:   fs.NewUsageValue(q.Usage - q.UsageInDrive), // other usage eg gmail in drive
	}
	if q.Limit > 0 {
		usage.Total = fs.NewUsageValue(q.Limit)          // quota of bytes that can be used
		usage.Free = fs.NewUsageValue(q.Limit - q.Usage) // bytes which can be uploaded before reaching the quota
	}
	return usage, nil
}

// Move src to this remote using server side move operations.
//
// This is stored with the remote path given
//
// It returns the destination Object and a possible error
//
// Will only be called if src.Fs().Name() == f.Name()
//
// If it isn't possible then return fs.ErrorCantMove
func (f *Fs) Move(ctx context.Context, src fs.Object, remote string) (fs.Object, error) {
	var srcObj *baseObject
	ext := ""
	switch src := src.(type) {
	case *Object:
		srcObj = &src.baseObject
	case *documentObject:
		srcObj, ext = &src.baseObject, src.ext()
	case *linkObject:
		srcObj, ext = &src.baseObject, src.ext()
	default:
		fs.Debugf(src, "Can't move - not same remote type")
		return nil, fs.ErrorCantMove
	}

	if ext != "" {
		if !strings.HasSuffix(remote, ext) {
			fs.Debugf(src, "Can't move - not same document type")
			return nil, fs.ErrorCantMove
		}
		remote = remote[:len(remote)-len(ext)]
	}

	_, srcParentID, err := srcObj.fs.dirCache.FindPath(ctx, src.Remote(), false)
	if err != nil {
		return nil, err
	}
	srcParentID = actualID(srcParentID)

	// Temporary Object under construction
	dstInfo, err := f.createFileInfo(ctx, remote, src.ModTime(ctx))
	if err != nil {
		return nil, err
	}
	dstParents := strings.Join(dstInfo.Parents, ",")
	dstInfo.Parents = nil

	// Do the move
	var info *drive.File
	err = f.pacer.Call(func() (bool, error) {
		info, err = f.svc.Files.Update(shortcutID(srcObj.id), dstInfo).
			RemoveParents(srcParentID).
			AddParents(dstParents).
			Fields(partialFields).
			SupportsAllDrives(true).
			Do()
		return f.shouldRetry(err)
	})
	if err != nil {
		return nil, err
	}

	return f.newObjectWithInfo(remote, info)
}

// PublicLink adds a "readable by anyone with link" permission on the given file or folder.
func (f *Fs) PublicLink(ctx context.Context, remote string) (link string, err error) {
	id, err := f.dirCache.FindDir(ctx, remote, false)
	if err == nil {
		fs.Debugf(f, "attempting to share directory '%s'", remote)
		id = shortcutID(id)
	} else {
		fs.Debugf(f, "attempting to share single file '%s'", remote)
		o, err := f.NewObject(ctx, remote)
		if err != nil {
			return "", err
		}
		id = shortcutID(o.(fs.IDer).ID())
	}

	permission := &drive.Permission{
		AllowFileDiscovery: false,
		Role:               "reader",
		Type:               "anyone",
	}

	err = f.pacer.Call(func() (bool, error) {
		// TODO: On TeamDrives this might fail if lacking permissions to change ACLs.
		// Need to either check `canShare` attribute on the object or see if a sufficient permission is already present.
		_, err = f.svc.Permissions.Create(id, permission).
			Fields("").
			SupportsAllDrives(true).
			Do()
		return f.shouldRetry(err)
	})
	if err != nil {
		return "", err
	}
	return fmt.Sprintf("https://drive.google.com/open?id=%s", id), nil
}

// DirMove moves src, srcRemote to this remote at dstRemote
// using server side move operations.
//
// Will only be called if src.Fs().Name() == f.Name()
//
// If it isn't possible then return fs.ErrorCantDirMove
//
// If destination exists then return fs.ErrorDirExists
func (f *Fs) DirMove(ctx context.Context, src fs.Fs, srcRemote, dstRemote string) error {
	srcFs, ok := src.(*Fs)
	if !ok {
		fs.Debugf(srcFs, "Can't move directory - not same remote type")
		return fs.ErrorCantDirMove
	}
	srcPath := path.Join(srcFs.root, srcRemote)
	dstPath := path.Join(f.root, dstRemote)

	// Refuse to move to or from the root
	if srcPath == "" || dstPath == "" {
		fs.Debugf(src, "DirMove error: Can't move root")
		return errors.New("can't move root directory")
	}

	// find the root src directory
	err := srcFs.dirCache.FindRoot(ctx, false)
	if err != nil {
		return err
	}

	// find the root dst directory
	if dstRemote != "" {
		err = f.dirCache.FindRoot(ctx, true)
		if err != nil {
			return err
		}
	} else {
		if f.dirCache.FoundRoot() {
			return fs.ErrorDirExists
		}
	}

	// Find ID of dst parent, creating subdirs if necessary
	var leaf, dstDirectoryID string
	findPath := dstRemote
	if dstRemote == "" {
		findPath = f.root
	}
	leaf, dstDirectoryID, err = f.dirCache.FindPath(ctx, findPath, true)
	if err != nil {
		return err
	}
	dstDirectoryID = actualID(dstDirectoryID)

	// Check destination does not exist
	if dstRemote != "" {
		_, err = f.dirCache.FindDir(ctx, dstRemote, false)
		if err == fs.ErrorDirNotFound {
			// OK
		} else if err != nil {
			return err
		} else {
			return fs.ErrorDirExists
		}
	}

	// Find ID of src parent
	var srcDirectoryID string
	if srcRemote == "" {
		srcDirectoryID, err = srcFs.dirCache.RootParentID()
	} else {
		_, srcDirectoryID, err = srcFs.dirCache.FindPath(ctx, srcRemote, false)
	}
	if err != nil {
		return err
	}
	srcDirectoryID = actualID(srcDirectoryID)

	// Find ID of src
	srcID, err := srcFs.dirCache.FindDir(ctx, srcRemote, false)
	if err != nil {
		return err
	}
	// Do the move
	patch := drive.File{
		Name: leaf,
	}
	err = f.pacer.Call(func() (bool, error) {
		_, err = f.svc.Files.Update(shortcutID(srcID), &patch).
			RemoveParents(srcDirectoryID).
			AddParents(dstDirectoryID).
			Fields("").
			SupportsAllDrives(true).
			Do()
		return f.shouldRetry(err)
	})
	if err != nil {
		return err
	}
	srcFs.dirCache.FlushDir(srcRemote)
	return nil
}

// ChangeNotify calls the passed function with a path that has had changes.
// If the implementation uses polling, it should adhere to the given interval.
//
// Automatically restarts itself in case of unexpected behavior of the remote.
//
// Close the returned channel to stop being notified.
func (f *Fs) ChangeNotify(ctx context.Context, notifyFunc func(string, fs.EntryType), pollIntervalChan <-chan time.Duration) {
	go func() {
		// get the StartPageToken early so all changes from now on get processed
		startPageToken, err := f.changeNotifyStartPageToken()
		if err != nil {
			fs.Infof(f, "Failed to get StartPageToken: %s", err)
		}
		var ticker *time.Ticker
		var tickerC <-chan time.Time
		for {
			select {
			case pollInterval, ok := <-pollIntervalChan:
				if !ok {
					if ticker != nil {
						ticker.Stop()
					}
					return
				}
				if ticker != nil {
					ticker.Stop()
					ticker, tickerC = nil, nil
				}
				if pollInterval != 0 {
					ticker = time.NewTicker(pollInterval)
					tickerC = ticker.C
				}
			case <-tickerC:
				if startPageToken == "" {
					startPageToken, err = f.changeNotifyStartPageToken()
					if err != nil {
						fs.Infof(f, "Failed to get StartPageToken: %s", err)
						continue
					}
				}
				fs.Debugf(f, "Checking for changes on remote")
				startPageToken, err = f.changeNotifyRunner(ctx, notifyFunc, startPageToken)
				if err != nil {
					fs.Infof(f, "Change notify listener failure: %s", err)
				}
			}
		}
	}()
}
func (f *Fs) changeNotifyStartPageToken() (pageToken string, err error) {
	var startPageToken *drive.StartPageToken
	err = f.pacer.Call(func() (bool, error) {
		changes := f.svc.Changes.GetStartPageToken().SupportsAllDrives(true)
		if f.isTeamDrive {
			changes.DriveId(f.opt.TeamDriveID)
		}
		startPageToken, err = changes.Do()
		return f.shouldRetry(err)
	})
	if err != nil {
		return
	}
	return startPageToken.StartPageToken, nil
}

func (f *Fs) changeNotifyRunner(ctx context.Context, notifyFunc func(string, fs.EntryType), startPageToken string) (newStartPageToken string, err error) {
	pageToken := startPageToken
	for {
		var changeList *drive.ChangeList

		err = f.pacer.Call(func() (bool, error) {
			changesCall := f.svc.Changes.List(pageToken).
				Fields("nextPageToken,newStartPageToken,changes(fileId,file(name,parents,mimeType))")
			if f.opt.ListChunk > 0 {
				changesCall.PageSize(f.opt.ListChunk)
			}
			changesCall.SupportsAllDrives(true)
			changesCall.IncludeItemsFromAllDrives(true)
			if f.isTeamDrive {
				changesCall.DriveId(f.opt.TeamDriveID)
			}
			// If using appDataFolder then need to add Spaces
			if f.rootFolderID == "appDataFolder" {
				changesCall.Spaces("appDataFolder")
			}
			changeList, err = changesCall.Context(ctx).Do()
			return f.shouldRetry(err)
		})
		if err != nil {
			return
		}

		type entryType struct {
			path      string
			entryType fs.EntryType
		}
		var pathsToClear []entryType
		for _, change := range changeList.Changes {
			// find the previous path
			if path, ok := f.dirCache.GetInv(change.FileId); ok {
				if change.File != nil && change.File.MimeType != driveFolderType {
					pathsToClear = append(pathsToClear, entryType{path: path, entryType: fs.EntryObject})
				} else {
					pathsToClear = append(pathsToClear, entryType{path: path, entryType: fs.EntryDirectory})
				}
			}

			// find the new path
			if change.File != nil {
				change.File.Name = f.opt.Enc.ToStandardName(change.File.Name)
				changeType := fs.EntryDirectory
				if change.File.MimeType != driveFolderType {
					changeType = fs.EntryObject
				}

				// translate the parent dir of this object
				if len(change.File.Parents) > 0 {
					for _, parent := range change.File.Parents {
						if parentPath, ok := f.dirCache.GetInv(parent); ok {
							// and append the drive file name to compute the full file name
							newPath := path.Join(parentPath, change.File.Name)
							// this will now clear the actual file too
							pathsToClear = append(pathsToClear, entryType{path: newPath, entryType: changeType})
						}
					}
				} else { // a true root object that is changed
					pathsToClear = append(pathsToClear, entryType{path: change.File.Name, entryType: changeType})
				}
			}
		}

		visitedPaths := make(map[string]struct{})
		for _, entry := range pathsToClear {
			if _, ok := visitedPaths[entry.path]; ok {
				continue
			}
			visitedPaths[entry.path] = struct{}{}
			notifyFunc(entry.path, entry.entryType)
		}

		switch {
		case changeList.NewStartPageToken != "":
			return changeList.NewStartPageToken, nil
		case changeList.NextPageToken != "":
			pageToken = changeList.NextPageToken
		default:
			return
		}
	}
}

// DirCacheFlush resets the directory cache - used in testing as an
// optional interface
func (f *Fs) DirCacheFlush() {
	f.dirCache.ResetRoot()
}

// Hashes returns the supported hash sets.
func (f *Fs) Hashes() hash.Set {
	return hash.Set(hash.MD5)
}

func (f *Fs) changeChunkSize(chunkSizeString string) (err error) {
	chunkSizeInt, err := strconv.ParseInt(chunkSizeString, 10, 64)
	if err != nil {
		return errors.Wrap(err, "couldn't convert chunk size to int")
	}
	chunkSize := fs.SizeSuffix(chunkSizeInt)
	if chunkSize == f.opt.ChunkSize {
		return nil
	}
	err = checkUploadChunkSize(chunkSize)
	if err == nil {
		f.opt.ChunkSize = chunkSize
	}
	return err
}

// DriveMod: shouldChangeSA determines whether multiple service accounts existed
func (f *Fs) shouldChangeSA() (bool, error) {
	if len(f.opt.ServiceAccountFilePath) > 0 {
		return true, nil
	}
	return false, nil
}

// DriveMod: changeServiceAccount change service account from list
// Read json from folder if empty.
func (f *Fs) changeServiceAccount(reason string) error {
	opt := &f.opt

	// Load
	if f.ServiceAccountBox.Size() == 0 {
		err := f.ServiceAccountBox.Load(opt)
		if err != nil {
			return err
		}
	}
	if f.ServiceAccountBox.Size() == 0 {
		return errors.Errorf("no available service account file")
	}

	// Pop service account
	file, err := f.ServiceAccountBox.GetAccount(true, true)
	if err == nil {
		err = f.changeServiceAccountFile(file)
	}

	fs.Infof(nil, "Service Account Changed (remain: %d, reason: %s, project (%d): %s)", f.ServiceAccountBox.Size(), reason, f.ServiceAccountBox.CurrentProjectWeight, f.ServiceAccountBox.CurrentProjectKey)
	return err
}

func (f *Fs) changeServiceAccountFile(file string) (err error) {
	fs.Debugf(nil, "Changing Service Account File from %s to %s", f.opt.ServiceAccountFile, file)
	if file == f.opt.ServiceAccountFile {
		return nil
	}
	oldSvc := f.svc
	oldv2Svc := f.v2Svc
	oldOAuthClient := f.client
	oldFile := f.opt.ServiceAccountFile
	oldCredentials := f.opt.ServiceAccountCredentials
	defer func() {
		// Undo all the changes instead of doing selective undo's
		if err != nil {
			f.svc = oldSvc
			f.v2Svc = oldv2Svc
			f.client = oldOAuthClient
			f.opt.ServiceAccountFile = oldFile
			f.opt.ServiceAccountCredentials = oldCredentials
		}
	}()
	f.opt.ServiceAccountFile = file
	f.opt.ServiceAccountCredentials = ""
	oAuthClient, err := createOAuthClient(&f.opt, f.name, f.m)
	if err != nil {
		return errors.Wrap(err, "drive: failed when making oauth client")
	}

	f.client = oAuthClient
	f.svc, err = drive.New(f.client)
	if err != nil {
		return errors.Wrap(err, "couldn't create Drive client")
	}
	if f.opt.V2DownloadMinSize >= 0 {
		f.v2Svc, err = drive_v2.New(f.client)
		if err != nil {
			return errors.Wrap(err, "couldn't create Drive v2 client")
		}
	}
	return nil
}

// Create a shortcut from (f, srcPath) to (dstFs, dstPath)
//
// Will not overwrite existing files
func (f *Fs) makeShortcut(ctx context.Context, srcPath string, dstFs *Fs, dstPath string) (o fs.Object, err error) {
	srcFs := f
	srcPath = strings.Trim(srcPath, "/")
	dstPath = strings.Trim(dstPath, "/")
	if dstPath == "" {
		return nil, errors.New("shortcut destination can't be root directory")
	}

	// Find source
	var srcID string
	isDir := false
	if srcPath == "" {
		// source is root directory
		err = f.dirCache.FindRoot(ctx, false)
		if err != nil {
			return nil, err
		}
		srcID = f.dirCache.RootID()
		isDir = true
	} else if srcObj, err := srcFs.NewObject(ctx, srcPath); err != nil {
		if err != fs.ErrorNotAFile {
			return nil, errors.Wrap(err, "can't find source")
		}
		// source was a directory
		srcID, err = srcFs.dirCache.FindDir(ctx, srcPath, false)
		if err != nil {
			return nil, errors.Wrap(err, "failed to find source dir")
		}
		isDir = true
	} else {
		// source was a file
		srcID = srcObj.(*Object).id
	}
	srcID = actualID(srcID) // link to underlying object not to shortcut

	// Find destination
	_, err = dstFs.NewObject(ctx, dstPath)
	if err != fs.ErrorObjectNotFound {
		if err == nil {
			err = errors.New("existing file")
		} else if err == fs.ErrorNotAFile {
			err = errors.New("existing directory")
		}
		return nil, errors.Wrap(err, "not overwriting shortcut target")
	}

	// Create destination shortcut
	createInfo, err := dstFs.createFileInfo(ctx, dstPath, time.Now())
	if err != nil {
		return nil, errors.Wrap(err, "shortcut destination failed")
	}
	createInfo.MimeType = shortcutMimeType
	createInfo.ShortcutDetails = &drive.FileShortcutDetails{
		TargetId: srcID,
	}

	var info *drive.File
	err = dstFs.pacer.CallNoRetry(func() (bool, error) {
		info, err = dstFs.svc.Files.Create(createInfo).
			Fields(partialFields).
			SupportsAllDrives(true).
			KeepRevisionForever(dstFs.opt.KeepRevisionForever).
			Do()
		return dstFs.shouldRetry(err)
	})
	if err != nil {
		return nil, errors.Wrap(err, "shortcut creation failed")
	}
	if isDir {
		return nil, nil
	}
	return dstFs.newObjectWithInfo(dstPath, info)
}

var commandHelp = []fs.CommandHelp{{
	Name:  "get",
	Short: "Get command for fetching the drive config parameters",
	Long: `This is a get command which will be used to fetch the various drive config parameters

Usage Examples:

    rclone backend get drive: [-o service_account_file] [-o chunk_size]
    rclone rc backend/command command=get fs=drive: [-o service_account_file] [-o chunk_size]
`,
	Opts: map[string]string{
		"chunk_size":           "show the current upload chunk size",
		"service_account_file": "show the current service account file",
	},
}, {
	Name:  "set",
	Short: "Set command for updating the drive config parameters",
	Long: `This is a set command which will be used to update the various drive config parameters

Usage Examples:

    rclone backend set drive: [-o service_account_file=sa.json] [-o chunk_size=67108864]
    rclone rc backend/command command=set fs=drive: [-o service_account_file=sa.json] [-o chunk_size=67108864]
`,
	Opts: map[string]string{
		"chunk_size":           "update the current upload chunk size",
		"service_account_file": "update the current service account file",
	},
}, {
	Name:  "shortcut",
	Short: "Create shortcuts from files or directories",
	Long: `This command creates shortcuts from files or directories.

Usage:

    rclone backend shortcut drive: source_item destination_shortcut
    rclone backend shortcut drive: source_item -o target=drive2: destination_shortcut

In the first example this creates a shortcut from the "source_item"
which can be a file or a directory to the "destination_shortcut". The
"source_item" and the "destination_shortcut" should be relative paths
from "drive:"

In the second example this creates a shortcut from the "source_item"
relative to "drive:" to the "destination_shortcut" relative to
"drive2:". This may fail with a permission error if the user
authenticated with "drive2:" can't read files from "drive:".
`,
	Opts: map[string]string{
		"target": "optional target remote for the shortcut destination",
	},
}}

// Command the backend to run a named command
//
// The command run is name
// args may be used to read arguments from
// opts may be used to read optional arguments from
//
// The result should be capable of being JSON encoded
// If it is a string or a []string it will be shown to the user
// otherwise it will be JSON encoded and shown to the user like that
func (f *Fs) Command(ctx context.Context, name string, arg []string, opt map[string]string) (out interface{}, err error) {
	switch name {
	case "get":
		out := make(map[string]string)
		if _, ok := opt["service_account_file"]; ok {
			out["service_account_file"] = f.opt.ServiceAccountFile
		}
		if _, ok := opt["chunk_size"]; ok {
			out["chunk_size"] = fmt.Sprintf("%s", f.opt.ChunkSize)
		}
		return out, nil
	case "set":
		out := make(map[string]map[string]string)
		if serviceAccountFile, ok := opt["service_account_file"]; ok {
			serviceAccountMap := make(map[string]string)
			serviceAccountMap["previous"] = f.opt.ServiceAccountFile
			if err = f.changeServiceAccountFile(serviceAccountFile); err != nil {
				return out, err
			}
			f.m.Set("service_account_file", serviceAccountFile)
			serviceAccountMap["current"] = f.opt.ServiceAccountFile
			out["service_account_file"] = serviceAccountMap
		}
		if chunkSize, ok := opt["chunk_size"]; ok {
			chunkSizeMap := make(map[string]string)
			chunkSizeMap["previous"] = fmt.Sprintf("%s", f.opt.ChunkSize)
			if err = f.changeChunkSize(chunkSize); err != nil {
				return out, err
			}
			chunkSizeString := fmt.Sprintf("%s", f.opt.ChunkSize)
			f.m.Set("chunk_size", chunkSizeString)
			chunkSizeMap["current"] = chunkSizeString
			out["chunk_size"] = chunkSizeMap
		}
		return out, nil
	case "shortcut":
		if len(arg) != 2 {
			return nil, errors.New("need exactly 2 arguments")
		}
		dstFs := f
		target, ok := opt["target"]
		if ok {
			targetFs, err := cache.Get(target)
			if err != nil {
				return nil, errors.Wrap(err, "couldn't find target")
			}
			dstFs, ok = targetFs.(*Fs)
			if !ok {
				return nil, errors.New("target is not a drive backend")
			}
		}
		return f.makeShortcut(ctx, arg[0], dstFs, arg[1])
	default:
		return nil, fs.ErrorCommandNotFound
	}
}

// ------------------------------------------------------------

// Fs returns the parent Fs
func (o *baseObject) Fs() fs.Info {
	return o.fs
}

// Return a string version
func (o *baseObject) String() string {
	return o.remote
}

// Return a string version
func (o *Object) String() string {
	if o == nil {
		return "<nil>"
	}
	return o.remote
}

// Remote returns the remote path
func (o *baseObject) Remote() string {
	return o.remote
}

// Hash returns the Md5sum of an object returning a lowercase hex string
func (o *Object) Hash(ctx context.Context, t hash.Type) (string, error) {
	if t != hash.MD5 {
		return "", hash.ErrUnsupported
	}
	return o.md5sum, nil
}
func (o *baseObject) Hash(ctx context.Context, t hash.Type) (string, error) {
	if t != hash.MD5 {
		return "", hash.ErrUnsupported
	}
	return "", nil
}

// Size returns the size of an object in bytes
func (o *baseObject) Size() int64 {
	return o.bytes
}

// getRemoteInfo returns a drive.File for the remote
func (f *Fs) getRemoteInfo(ctx context.Context, remote string) (info *drive.File, err error) {
	info, _, _, _, _, err = f.getRemoteInfoWithExport(ctx, remote)
	return
}

// getRemoteInfoWithExport returns a drive.File and the export settings for the remote
func (f *Fs) getRemoteInfoWithExport(ctx context.Context, remote string) (
	info *drive.File, extension, exportName, exportMimeType string, isDocument bool, err error) {
	leaf, directoryID, err := f.dirCache.FindRootAndPath(ctx, remote, false)
	if err != nil {
		if err == fs.ErrorDirNotFound {
			return nil, "", "", "", false, fs.ErrorObjectNotFound
		}
		return nil, "", "", "", false, err
	}
	directoryID = actualID(directoryID)

	found, err := f.list(ctx, []string{directoryID}, leaf, false, false, false, func(item *drive.File) bool {
		if !f.opt.SkipGdocs {
			extension, exportName, exportMimeType, isDocument = f.findExportFormat(item)
			if exportName == leaf {
				info = item
				return true
			}
			if isDocument {
				return false
			}
		}
		if item.Name == leaf {
			info = item
			return true
		}
		return false
	})
	if err != nil {
		return nil, "", "", "", false, err
	}
	if !found {
		return nil, "", "", "", false, fs.ErrorObjectNotFound
	}
	return
}

// ModTime returns the modification time of the object
//
//
// It attempts to read the objects mtime and if that isn't present the
// LastModified returned in the http headers
func (o *baseObject) ModTime(ctx context.Context) time.Time {
	modTime, err := time.Parse(timeFormatIn, o.modifiedDate)
	if err != nil {
		fs.Debugf(o, "Failed to read mtime from object: %v", err)
		return time.Now()
	}
	return modTime
}

// SetModTime sets the modification time of the drive fs object
func (o *baseObject) SetModTime(ctx context.Context, modTime time.Time) error {
	// New metadata
	updateInfo := &drive.File{
		ModifiedTime: modTime.Format(timeFormatOut),
	}
	// Set modified date
	var info *drive.File
	err := o.fs.pacer.Call(func() (bool, error) {
		var err error
		info, err = o.fs.svc.Files.Update(actualID(o.id), updateInfo).
			Fields(partialFields).
			SupportsAllDrives(true).
			Do()
		return o.fs.shouldRetry(err)
	})
	if err != nil {
		return err
	}
	// Update info from read data
	o.modifiedDate = info.ModifiedTime
	return nil
}

// Storable returns a boolean as to whether this object is storable
func (o *baseObject) Storable() bool {
	return true
}

// httpResponse gets an http.Response object for the object
// using the url and method passed in
func (o *baseObject) httpResponse(ctx context.Context, url, method string, options []fs.OpenOption) (req *http.Request, res *http.Response, err error) {
	if url == "" {
		return nil, nil, errors.New("forbidden to download - check sharing permission")
	}
	req, err = http.NewRequest(method, url, nil)
	if err != nil {
		return req, nil, err
	}
	req = req.WithContext(ctx) // go1.13 can use NewRequestWithContext
	fs.OpenOptionAddHTTPHeaders(req.Header, options)
	if o.bytes == 0 {
		// Don't supply range requests for 0 length objects as they always fail
		delete(req.Header, "Range")
	}
	err = o.fs.pacer.Call(func() (bool, error) {
		res, err = o.fs.client.Do(req)
		if err == nil {
			err = googleapi.CheckResponse(res)
			if err != nil {
				_ = res.Body.Close() // ignore error
			}
		}
		return o.fs.shouldRetry(err)
	})
	if err != nil {
		return req, nil, err
	}
	return req, res, nil
}

// openDocumentFile represents a documentObject open for reading.
// Updates the object size after read successfully.
type openDocumentFile struct {
	o       *documentObject // Object we are reading for
	in      io.ReadCloser   // reading from here
	bytes   int64           // number of bytes read on this connection
	eof     bool            // whether we have read end of file
	errored bool            // whether we have encountered an error during reading
}

// Read bytes from the object - see io.Reader
func (file *openDocumentFile) Read(p []byte) (n int, err error) {
	n, err = file.in.Read(p)
	file.bytes += int64(n)
	if err != nil && err != io.EOF {
		file.errored = true
	}
	if err == io.EOF {
		file.eof = true
	}
	return
}

// Close the object and update bytes read
func (file *openDocumentFile) Close() (err error) {
	// If end of file, update bytes read
	if file.eof && !file.errored {
		fs.Debugf(file.o, "Updating size of doc after download to %v", file.bytes)
		file.o.bytes = file.bytes
	}
	return file.in.Close()
}

// Check it satisfies the interfaces
var _ io.ReadCloser = (*openDocumentFile)(nil)

// Checks to see if err is a googleapi.Error with of type what
func isGoogleError(err error, what string) bool {
	if gerr, ok := err.(*googleapi.Error); ok {
		for _, error := range gerr.Errors {
			if error.Reason == what {
				return true
			}
		}
	}
	return false
}

// open a url for reading
func (o *baseObject) open(ctx context.Context, url string, options ...fs.OpenOption) (in io.ReadCloser, err error) {
	_, res, err := o.httpResponse(ctx, url, "GET", options)
	if err != nil {
		if isGoogleError(err, "cannotDownloadAbusiveFile") {
			if o.fs.opt.AcknowledgeAbuse {
				// Retry acknowledging abuse
				if strings.ContainsRune(url, '?') {
					url += "&"
				} else {
					url += "?"
				}
				url += "acknowledgeAbuse=true"
				_, res, err = o.httpResponse(ctx, url, "GET", options)
			} else {
				err = errors.Wrap(err, "Use the --drive-acknowledge-abuse flag to download this file")
			}
		}
		if err != nil {
			return nil, errors.Wrap(err, "open file failed")
		}
	}
	return res.Body, nil
}

// Open an object for read
func (o *Object) Open(ctx context.Context, options ...fs.OpenOption) (in io.ReadCloser, err error) {
	if o.v2Download {
		var v2File *drive_v2.File
		err = o.fs.pacer.Call(func() (bool, error) {
			v2File, err = o.fs.v2Svc.Files.Get(actualID(o.id)).
				Fields("downloadUrl").
				SupportsAllDrives(true).
				Do()
			return o.fs.shouldRetry(err)
		})
		if err == nil {
			fs.Debugf(o, "Using v2 download: %v", v2File.DownloadUrl)
			o.url = v2File.DownloadUrl
			o.v2Download = false
		}
	}
	return o.baseObject.open(ctx, o.url, options...)
}
func (o *documentObject) Open(ctx context.Context, options ...fs.OpenOption) (in io.ReadCloser, err error) {
	// Update the size with what we are reading as it can change from
	// the HEAD in the listing to this GET. This stops rclone marking
	// the transfer as corrupted.
	var offset, end int64 = 0, -1
	var newOptions = options[:0]
	for _, o := range options {
		// Note that Range requests don't work on Google docs:
		// https://developers.google.com/drive/v3/web/manage-downloads#partial_download
		// So do a subset of them manually
		switch x := o.(type) {
		case *fs.RangeOption:
			offset, end = x.Start, x.End
		case *fs.SeekOption:
			offset, end = x.Offset, -1
		default:
			newOptions = append(newOptions, o)
		}
	}
	options = newOptions
	if offset != 0 {
		return nil, errors.New("partial downloads are not supported while exporting Google Documents")
	}
	in, err = o.baseObject.open(ctx, o.url, options...)
	if in != nil {
		in = &openDocumentFile{o: o, in: in}
	}
	if end >= 0 {
		in = readers.NewLimitedReadCloser(in, end-offset+1)
	}
	return
}
func (o *linkObject) Open(ctx context.Context, options ...fs.OpenOption) (in io.ReadCloser, err error) {
	var offset, limit int64 = 0, -1
	var data = o.content
	for _, option := range options {
		switch x := option.(type) {
		case *fs.SeekOption:
			offset = x.Offset
		case *fs.RangeOption:
			offset, limit = x.Decode(int64(len(data)))
		default:
			if option.Mandatory() {
				fs.Logf(o, "Unsupported mandatory option: %v", option)
			}
		}
	}
	if l := int64(len(data)); offset > l {
		offset = l
	}
	data = data[offset:]
	if limit != -1 && limit < int64(len(data)) {
		data = data[:limit]
	}

	return ioutil.NopCloser(bytes.NewReader(data)), nil
}

func (o *baseObject) update(ctx context.Context, updateInfo *drive.File, uploadMimeType string, in io.Reader,
	src fs.ObjectInfo) (info *drive.File, err error) {
	// Make the API request to upload metadata and file data.
	size := src.Size()
	if size >= 0 && size < int64(o.fs.opt.UploadCutoff) {
		// Don't retry, return a retry error instead
		err = o.fs.pacer.CallNoRetry(func() (bool, error) {
			info, err = o.fs.svc.Files.Update(actualID(o.id), updateInfo).
				Media(in, googleapi.ContentType(uploadMimeType)).
				Fields(partialFields).
				SupportsAllDrives(true).
				KeepRevisionForever(o.fs.opt.KeepRevisionForever).
				Do()
			return o.fs.shouldRetry(err)
		})
		return
	}
	// Upload the file in chunks
	return o.fs.Upload(ctx, in, size, uploadMimeType, o.id, o.remote, updateInfo)
}

// Update the already existing object
//
// Copy the reader into the object updating modTime and size
//
// The new object may have been created if an error is returned
func (o *Object) Update(ctx context.Context, in io.Reader, src fs.ObjectInfo, options ...fs.OpenOption) error {
	// If o is a shortcut
	if isShortcutID(o.id) {
		// Delete it first
		err := o.fs.delete(ctx, shortcutID(o.id), o.fs.opt.UseTrash)
		if err != nil {
			return err
		}
		// Then put the file as a new file
		newObj, err := o.fs.PutUnchecked(ctx, in, src, options...)
		if err != nil {
			return err
		}
		// Update the object
		if newO, ok := newObj.(*Object); ok {
			*o = *newO
		} else {
			fs.Debugf(newObj, "Failed to update object %T from new object %T", o, newObj)
		}
		return nil
	}
	srcMimeType := fs.MimeType(ctx, src)
	updateInfo := &drive.File{
		MimeType:     srcMimeType,
		ModifiedTime: src.ModTime(ctx).Format(timeFormatOut),
	}
	info, err := o.baseObject.update(ctx, updateInfo, srcMimeType, in, src)
	if err != nil {
		return err
	}
	newO, err := o.fs.newObjectWithInfo(src.Remote(), info)
	if err != nil {
		return err
	}
	switch newO := newO.(type) {
	case *Object:
		*o = *newO
	default:
		return errors.New("object type changed by update")
	}

	return nil
}
func (o *documentObject) Update(ctx context.Context, in io.Reader, src fs.ObjectInfo, options ...fs.OpenOption) error {
	srcMimeType := fs.MimeType(ctx, src)
	importMimeType := ""
	updateInfo := &drive.File{
		MimeType:     srcMimeType,
		ModifiedTime: src.ModTime(ctx).Format(timeFormatOut),
	}

	if o.fs.importMimeTypes == nil || o.fs.opt.SkipGdocs {
		return errors.Errorf("can't update google document type without --drive-import-formats")
	}
	importMimeType = o.fs.findImportFormat(updateInfo.MimeType)
	if importMimeType == "" {
		return errors.Errorf("no import format found for %q", srcMimeType)
	}
	if importMimeType != o.documentMimeType {
		return errors.Errorf("can't change google document type (o: %q, src: %q, import: %q)", o.documentMimeType, srcMimeType, importMimeType)
	}
	updateInfo.MimeType = importMimeType

	info, err := o.baseObject.update(ctx, updateInfo, srcMimeType, in, src)
	if err != nil {
		return err
	}

	remote := src.Remote()
	remote = remote[:len(remote)-o.extLen]

	newO, err := o.fs.newObjectWithInfo(remote, info)
	if err != nil {
		return err
	}
	switch newO := newO.(type) {
	case *documentObject:
		*o = *newO
	default:
		return errors.New("object type changed by update")
	}

	return nil
}

func (o *linkObject) Update(ctx context.Context, in io.Reader, src fs.ObjectInfo, options ...fs.OpenOption) error {
	return errors.New("cannot update link files")
}

// Remove an object
func (o *baseObject) Remove(ctx context.Context) error {
	if o.parents > 1 {
		return errors.New("can't delete safely - has multiple parents")
	}
	return o.fs.delete(ctx, shortcutID(o.id), o.fs.opt.UseTrash)
}

// MimeType of an Object if known, "" otherwise
func (o *baseObject) MimeType(ctx context.Context) string {
	return o.mimeType
}

// ID returns the ID of the Object if known, or "" if not
func (o *baseObject) ID() string {
	return o.id
}

func (o *documentObject) ext() string {
	return o.baseObject.remote[len(o.baseObject.remote)-o.extLen:]
}
func (o *linkObject) ext() string {
	return o.baseObject.remote[len(o.baseObject.remote)-o.extLen:]
}

// templates for document link files
const (
	urlTemplate = `[InternetShortcut]{{"\r"}}
URL={{ .URL }}{{"\r"}}
`
	weblocTemplate = `<?xml version="1.0" encoding="UTF-8"?>
<!DOCTYPE plist PUBLIC "-//Apple//DTD PLIST 1.0//EN" "http://www.apple.com/DTDs/PropertyList-1.0.dtd">
<plist version="1.0">
  <dict>
    <key>URL</key>
    <string>{{ .URL }}</string>
  </dict>
</plist>
`
	desktopTemplate = `[Desktop Entry]
Encoding=UTF-8
Name={{ .Title }}
URL={{ .URL }}
Icon=text-html
Type=Link
`
	htmlTemplate = `<html>
<head>
  <meta http-equiv="refresh" content="0; url={{ .URL }}" />
  <title>{{ .Title }}</title>
</head>
<body>
  Loading <a href="{{ .URL }}">{{ .Title }}</a>
</body>
</html>
`
)

// Check the interfaces are satisfied
var (
	_ fs.Fs              = (*Fs)(nil)
	_ fs.Purger          = (*Fs)(nil)
	_ fs.CleanUpper      = (*Fs)(nil)
	_ fs.PutStreamer     = (*Fs)(nil)
	_ fs.Copier          = (*Fs)(nil)
	_ fs.Mover           = (*Fs)(nil)
	_ fs.DirMover        = (*Fs)(nil)
	_ fs.Commander       = (*Fs)(nil)
	_ fs.DirCacheFlusher = (*Fs)(nil)
	_ fs.ChangeNotifier  = (*Fs)(nil)
	_ fs.PutUncheckeder  = (*Fs)(nil)
	_ fs.PublicLinker    = (*Fs)(nil)
	_ fs.ListRer         = (*Fs)(nil)
	_ fs.MergeDirser     = (*Fs)(nil)
	_ fs.Abouter         = (*Fs)(nil)
	_ fs.Object          = (*Object)(nil)
	_ fs.MimeTyper       = (*Object)(nil)
	_ fs.IDer            = (*Object)(nil)
	_ fs.Object          = (*documentObject)(nil)
	_ fs.MimeTyper       = (*documentObject)(nil)
	_ fs.IDer            = (*documentObject)(nil)
	_ fs.Object          = (*linkObject)(nil)
	_ fs.MimeTyper       = (*linkObject)(nil)
	_ fs.IDer            = (*linkObject)(nil)
)<|MERGE_RESOLUTION|>--- conflicted
+++ resolved
@@ -568,16 +568,13 @@
 	isTeamDrive      bool               // true if this is a team drive
 	fileFields       googleapi.Field    // fields to fetch file info with
 	m                configmap.Mapper
-<<<<<<< HEAD
 	grouping         int32               // number of IDs to search at once in ListR - read with atomic
 	listRmu          *sync.Mutex         // protects listRempties
 	listRempties     map[string]struct{} // IDs of supposedly empty directories which triggered grouping disable
-=======
 	// DriveMod: service account
 	ServiceAccountBox *ServiceAccountBox
 	FileObj           *fs.Object
 	FileName          string
->>>>>>> 49c830a8
 }
 
 type baseObject struct {
