--- conflicted
+++ resolved
@@ -1207,8 +1207,6 @@
 	var oAuthClient *http.Client
 	var err error
 
-	// Mod: [TODO]
-
 	// try loading service account credentials from env variable, then from a file
 	if len(opt.ServiceAccountCredentials) == 0 && opt.ServiceAccountFile != "" {
 		loadedCreds, err := ioutil.ReadFile(os.ExpandEnv(opt.ServiceAccountFile))
@@ -1381,7 +1379,6 @@
 		}
 	}
 
-<<<<<<< HEAD
 	// Mod: Preload services
 	if len(f.serviceAccountPool.Files) > 0 {
 		if svcs, err := f.serviceAccountPool.PreloadServices(f, f.opt.ServicesPreload); err == nil {
@@ -1390,7 +1387,7 @@
 				f.pacer = newPacer(opt)
 			}
 		}
-=======
+
 	// If impersonating warn about root_folder_id if set and unset it
 	//
 	// This is because rclone v1.51 and v1.52 cached root_folder_id when
@@ -1400,7 +1397,6 @@
 	if opt.RootFolderID != "" && opt.Impersonate != "" {
 		fs.Logf(f, "Ignoring cached root_folder_id when using --drive-impersonate")
 		opt.RootFolderID = ""
->>>>>>> d8144a7e
 	}
 
 	// set root folder for a team drive or query the user root folder
@@ -2053,6 +2049,9 @@
 			// the listR runners if they all get here
 			wg.Add(len(recycled))
 			go func() {
+				defer func(){
+					recover()
+				}()
 				for _, entry := range recycled {
 					if in != nil {
 						in <- entry
