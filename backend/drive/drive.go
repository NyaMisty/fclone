// Package drive interfaces with the Google Drive object storage system
package drive

// FIXME need to deal with some corner cases
// * multiple files with the same name
// * files can be in multiple directories
// * can have directory loops
// * files with / in name

import (
	"bytes"
	"context"
	"crypto/tls"
	"fmt"
	"io"
	"io/ioutil"
	"log"
	"math/rand"
	"mime"
	"net/http"
	"net/url"
	"os"
	"path"
	"path/filepath"
	"regexp"
	"sort"
	"strconv"
	"strings"
	"sync"
	"sync/atomic"
	"text/template"
	"time"

	"github.com/pkg/errors"
	"github.com/rclone/rclone/fs"
	"github.com/rclone/rclone/fs/cache"
	"github.com/rclone/rclone/fs/config"
	"github.com/rclone/rclone/fs/config/configmap"
	"github.com/rclone/rclone/fs/config/configstruct"
	"github.com/rclone/rclone/fs/config/obscure"
	"github.com/rclone/rclone/fs/fserrors"
	"github.com/rclone/rclone/fs/fshttp"
	"github.com/rclone/rclone/fs/hash"
	"github.com/rclone/rclone/fs/walk"
	"github.com/rclone/rclone/lib/dircache"
	"github.com/rclone/rclone/lib/encoder"
	"github.com/rclone/rclone/lib/env"
	"github.com/rclone/rclone/lib/oauthutil"
	"github.com/rclone/rclone/lib/pacer"
	"github.com/rclone/rclone/lib/readers"
	"golang.org/x/oauth2"
	"golang.org/x/oauth2/google"
	drive_v2 "google.golang.org/api/drive/v2"
	drive "google.golang.org/api/drive/v3"
	"google.golang.org/api/googleapi"
)

// Constants
const (
	rcloneClientID              = "202264815644.apps.googleusercontent.com"
	rcloneEncryptedClientSecret = "eX8GpZTVx3vxMWVkuuBdDWmAUE6rGhTwVrvG9GhllYccSdj2-mvHVg"
	driveFolderType             = "application/vnd.google-apps.folder"
	shortcutMimeType            = "application/vnd.google-apps.shortcut"
	timeFormatIn                = time.RFC3339
	timeFormatOut               = "2006-01-02T15:04:05.000000000Z07:00"
	defaultMinSleep             = fs.Duration(100 * time.Millisecond)
	defaultBurst                = 100
	defaultExportExtensions     = "docx,xlsx,pptx,svg"
	scopePrefix                 = "https://www.googleapis.com/auth/"
	defaultScope                = "drive"
	// chunkSize is the size of the chunks created during a resumable upload and should be a power of two.
	// 1<<18 is the minimum size supported by the Google uploader, and there is no maximum.
	minChunkSize     = 256 * fs.KibiByte
	defaultChunkSize = 8 * fs.MebiByte
	partialFields    = "id,name,size,md5Checksum,trashed,modifiedTime,createdTime,mimeType,parents,webViewLink,shortcutDetails"
	listRGrouping    = 50   // number of IDs to search at once when using ListR
	listRInputBuffer = 1000 // size of input buffer when using ListR
<<<<<<< HEAD

	// DriveMod
	defaultSAMinSleep      = fs.Duration(10 * time.Millisecond)
	maxServices            = 100
	defaltPreloadServices  = 50
	defaultSAPacerMinSleep = fs.Duration(10 * time.Millisecond)
=======
>>>>>>> d8144a7e
)

// Globals
var (
	// Description of how to auth for this app
	driveConfig = &oauth2.Config{
		Scopes:       []string{scopePrefix + "drive"},
		Endpoint:     google.Endpoint,
		ClientID:     rcloneClientID,
		ClientSecret: obscure.MustReveal(rcloneEncryptedClientSecret),
		RedirectURL:  oauthutil.TitleBarRedirectURL,
	}
	_mimeTypeToExtensionDuplicates = map[string]string{
		"application/x-vnd.oasis.opendocument.presentation": ".odp",
		"application/x-vnd.oasis.opendocument.spreadsheet":  ".ods",
		"application/x-vnd.oasis.opendocument.text":         ".odt",
		"image/jpg":   ".jpg",
		"image/x-bmp": ".bmp",
		"image/x-png": ".png",
		"text/rtf":    ".rtf",
	}
	_mimeTypeToExtension = map[string]string{
		"application/epub+zip":                            ".epub",
		"application/json":                                ".json",
		"application/msword":                              ".doc",
		"application/pdf":                                 ".pdf",
		"application/rtf":                                 ".rtf",
		"application/vnd.ms-excel":                        ".xls",
		"application/vnd.oasis.opendocument.presentation": ".odp",
		"application/vnd.oasis.opendocument.spreadsheet":  ".ods",
		"application/vnd.oasis.opendocument.text":         ".odt",
		"application/vnd.openxmlformats-officedocument.presentationml.presentation": ".pptx",
		"application/vnd.openxmlformats-officedocument.spreadsheetml.sheet":         ".xlsx",
		"application/vnd.openxmlformats-officedocument.wordprocessingml.document":   ".docx",
		"application/x-msmetafile":  ".wmf",
		"application/zip":           ".zip",
		"image/bmp":                 ".bmp",
		"image/jpeg":                ".jpg",
		"image/pjpeg":               ".pjpeg",
		"image/png":                 ".png",
		"image/svg+xml":             ".svg",
		"text/csv":                  ".csv",
		"text/html":                 ".html",
		"text/plain":                ".txt",
		"text/tab-separated-values": ".tsv",
	}
	_mimeTypeToExtensionLinks = map[string]string{
		"application/x-link-desktop": ".desktop",
		"application/x-link-html":    ".link.html",
		"application/x-link-url":     ".url",
		"application/x-link-webloc":  ".webloc",
	}
	_mimeTypeCustomTransform = map[string]string{
		"application/vnd.google-apps.script+json": "application/json",
	}
	fetchFormatsOnce sync.Once                     // make sure we fetch the export/import formats only once
	_exportFormats   map[string][]string           // allowed export MIME type conversions
	_importFormats   map[string][]string           // allowed import MIME type conversions
	templatesOnce    sync.Once                     // parse link templates only once
	_linkTemplates   map[string]*template.Template // available link types
)

// Parse the scopes option returning a slice of scopes
func driveScopes(scopesString string) (scopes []string) {
	if scopesString == "" {
		scopesString = defaultScope
	}
	for _, scope := range strings.Split(scopesString, ",") {
		scope = strings.TrimSpace(scope)
		scopes = append(scopes, scopePrefix+scope)
	}
	return scopes
}

// Returns true if one of the scopes was "drive.appfolder"
func driveScopesContainsAppFolder(scopes []string) bool {
	for _, scope := range scopes {
		if scope == scopePrefix+"drive.appfolder" {
			return true
		}

	}
	return false
}

// Register with Fs
func init() {
	fs.Register(&fs.RegInfo{
		Name:        "drive",
		Description: "Google Drive",
		NewFs:       NewFs,
		CommandHelp: commandHelp,
		Config: func(name string, m configmap.Mapper) {
			ctx := context.TODO()
			// Parse config into Options struct
			opt := new(Options)
			err := configstruct.Set(m, opt)
			if err != nil {
				fs.Errorf(nil, "Couldn't parse config into struct: %v", err)
				return
			}

			// Fill in the scopes
			driveConfig.Scopes = driveScopes(opt.Scope)
			// Set the root_folder_id if using drive.appfolder
			if driveScopesContainsAppFolder(driveConfig.Scopes) {
				m.Set("root_folder_id", "appDataFolder")
			}

			if opt.ServiceAccountFile == "" {
				err = oauthutil.Config("drive", name, m, driveConfig, nil)
				if err != nil {
					log.Fatalf("Failed to configure token: %v", err)
				}
			}
			err = configTeamDrive(ctx, opt, m, name)
			if err != nil {
				log.Fatalf("Failed to configure team drive: %v", err)
			}
		},
		Options: []fs.Option{{
			Name: config.ConfigClientID,
			Help: "Google Application Client Id\nSetting your own is recommended.\nSee https://rclone.org/drive/#making-your-own-client-id for how to create your own.\nIf you leave this blank, it will use an internal key which is low performance.",
		}, {
			Name: config.ConfigClientSecret,
			Help: "Google Application Client Secret\nSetting your own is recommended.",
		}, {
			Name: "scope",
			Help: "Scope that rclone should use when requesting access from drive.",
			Examples: []fs.OptionExample{{
				Value: "drive",
				Help:  "Full access all files, excluding Application Data Folder.",
			}, {
				Value: "drive.readonly",
				Help:  "Read-only access to file metadata and file contents.",
			}, {
				Value: "drive.file",
				Help:  "Access to files created by rclone only.\nThese are visible in the drive website.\nFile authorization is revoked when the user deauthorizes the app.",
			}, {
				Value: "drive.appfolder",
				Help:  "Allows read and write access to the Application Data folder.\nThis is not visible in the drive website.",
			}, {
				Value: "drive.metadata.readonly",
				Help:  "Allows read-only access to file metadata but\ndoes not allow any access to read or download file content.",
			}},
		}, {
			Name: "root_folder_id",
			Help: `ID of the root folder
Leave blank normally.

Fill in to access "Computers" folders (see docs), or for rclone to use
a non root folder as its starting point.

Note that if this is blank, the first time rclone runs it will fill it
in with the ID of the root folder.
`,
		}, {
			Name: "service_account_file",
			Help: "Service Account Credentials JSON file path \nLeave blank normally.\nNeeded only if you want use SA instead of interactive login.",
		}, { // Mod
			Name: "service_account_file_path",
			Help: "Service Account Credentials JSON folder path.",
		}, { // Mod
			Name:     "service_account_min_sleep",
			Default:  defaultSAMinSleep,
			Help:     "Minimum time to sleep between change service account.",
			Hide:     fs.OptionHideConfigurator,
			Advanced: true,
		}, { // Mod
			Name:     "services_preload",
			Default:  defaltPreloadServices,
			Help:     "Number of service account's drive service preloaded on startup",
			Hide:     fs.OptionHideConfigurator,
			Advanced: true,
		}, { // Mod
			Name:     "services_max",
			Default:  maxServices,
			Help:     "Max service account's drive service stored on memory",
			Hide:     fs.OptionHideConfigurator,
			Advanced: true,
		}, {
			Name:     "service_account_credentials",
			Help:     "Service Account Credentials JSON blob\nLeave blank normally.\nNeeded only if you want use SA instead of interactive login.",
			Hide:     fs.OptionHideConfigurator,
			Advanced: true,
		}, {
			Name:     "team_drive",
			Help:     "ID of the Team Drive",
			Hide:     fs.OptionHideConfigurator,
			Advanced: true,
		}, {
			Name:     "auth_owner_only",
			Default:  false,
			Help:     "Only consider files owned by the authenticated user.",
			Advanced: true,
		}, {
			Name:     "use_trash",
			Default:  true,
			Help:     "Send files to the trash instead of deleting permanently.\nDefaults to true, namely sending files to the trash.\nUse `--drive-use-trash=false` to delete files permanently instead.",
			Advanced: true,
		}, {
			Name:     "skip_gdocs",
			Default:  false,
			Help:     "Skip google documents in all listings.\nIf given, gdocs practically become invisible to rclone.",
			Advanced: true,
		}, {
			Name:    "skip_checksum_gphotos",
			Default: false,
			Help: `Skip MD5 checksum on Google photos and videos only.

Use this if you get checksum errors when transferring Google photos or
videos.

Setting this flag will cause Google photos and videos to return a
blank MD5 checksum.

Google photos are identified by being in the "photos" space.

Corrupted checksums are caused by Google modifying the image/video but
not updating the checksum.`,
			Advanced: true,
		}, {
			Name:    "shared_with_me",
			Default: false,
			Help: `Only show files that are shared with me.

Instructs rclone to operate on your "Shared with me" folder (where
Google Drive lets you access the files and folders others have shared
with you).

This works both with the "list" (lsd, lsl, etc) and the "copy"
commands (copy, sync, etc), and with all other commands too.`,
			Advanced: true,
		}, {
			Name:     "trashed_only",
			Default:  false,
			Help:     "Only show files that are in the trash.\nThis will show trashed files in their original directory structure.",
			Advanced: true,
		}, {
			Name:     "formats",
			Default:  "",
			Help:     "Deprecated: see export_formats",
			Advanced: true,
			Hide:     fs.OptionHideConfigurator,
		}, {
			Name:     "export_formats",
			Default:  defaultExportExtensions,
			Help:     "Comma separated list of preferred formats for downloading Google docs.",
			Advanced: true,
		}, {
			Name:     "import_formats",
			Default:  "",
			Help:     "Comma separated list of preferred formats for uploading Google docs.",
			Advanced: true,
		}, {
			Name:     "allow_import_name_change",
			Default:  false,
			Help:     "Allow the filetype to change when uploading Google docs (e.g. file.doc to file.docx). This will confuse sync and reupload every time.",
			Advanced: true,
		}, {
			Name:    "use_created_date",
			Default: false,
			Help: `Use file created date instead of modified date.,

Useful when downloading data and you want the creation date used in
place of the last modified date.

**WARNING**: This flag may have some unexpected consequences.

When uploading to your drive all files will be overwritten unless they
haven't been modified since their creation. And the inverse will occur
while downloading.  This side effect can be avoided by using the
"--checksum" flag.

This feature was implemented to retain photos capture date as recorded
by google photos. You will first need to check the "Create a Google
Photos folder" option in your google drive settings. You can then copy
or move the photos locally and use the date the image was taken
(created) set as the modification date.`,
			Advanced: true,
			Hide:     fs.OptionHideConfigurator,
		}, {
			Name:    "use_shared_date",
			Default: false,
			Help: `Use date file was shared instead of modified date.

Note that, as with "--drive-use-created-date", this flag may have
unexpected consequences when uploading/downloading files.

If both this flag and "--drive-use-created-date" are set, the created
date is used.`,
			Advanced: true,
			Hide:     fs.OptionHideConfigurator,
		}, {
			Name:     "list_chunk",
			Default:  1000,
			Help:     "Size of listing chunk 100-1000. 0 to disable.",
			Advanced: true,
		}, {
			Name:    "impersonate",
			Default: "",
			Help: `Impersonate this user when using a service account.

Note that if this is used then "root_folder_id" will be ignored.
`,
			Advanced: true,
		}, {
			Name:    "alternate_export",
			Default: false,
			Help: `Use alternate export URLs for google documents export.,

If this option is set this instructs rclone to use an alternate set of
export URLs for drive documents.  Users have reported that the
official export URLs can't export large documents, whereas these
unofficial ones can.

See rclone issue [#2243](https://github.com/rclone/rclone/issues/2243) for background,
[this google drive issue](https://issuetracker.google.com/issues/36761333) and
[this helpful post](https://www.labnol.org/internet/direct-links-for-google-drive/28356/).`,
			Advanced: true,
		}, {
			Name:     "upload_cutoff",
			Default:  defaultChunkSize,
			Help:     "Cutoff for switching to chunked upload",
			Advanced: true,
		}, {
			Name:    "chunk_size",
			Default: defaultChunkSize,
			Help: `Upload chunk size. Must a power of 2 >= 256k.

Making this larger will improve performance, but note that each chunk
is buffered in memory one per transfer.

Reducing this will reduce memory usage but decrease performance.`,
			Advanced: true,
		}, {
			Name:    "acknowledge_abuse",
			Default: false,
			Help: `Set to allow files which return cannotDownloadAbusiveFile to be downloaded.

If downloading a file returns the error "This file has been identified
as malware or spam and cannot be downloaded" with the error code
"cannotDownloadAbusiveFile" then supply this flag to rclone to
indicate you acknowledge the risks of downloading the file and rclone
will download it anyway.`,
			Advanced: true,
		}, {
			Name:     "keep_revision_forever",
			Default:  false,
			Help:     "Keep new head revision of each file forever.",
			Advanced: true,
		}, {
			Name:    "size_as_quota",
			Default: false,
			Help: `Show sizes as storage quota usage, not actual size.

Show the size of a file as the storage quota used. This is the
current version plus any older versions that have been set to keep
forever.

**WARNING**: This flag may have some unexpected consequences.

It is not recommended to set this flag in your config - the
recommended usage is using the flag form --drive-size-as-quota when
doing rclone ls/lsl/lsf/lsjson/etc only.

If you do use this flag for syncing (not recommended) then you will
need to use --ignore size also.`,
			Advanced: true,
			Hide:     fs.OptionHideConfigurator,
		}, {
			Name:     "v2_download_min_size",
			Default:  fs.SizeSuffix(-1),
			Help:     "If Object's are greater, use drive v2 API to download.",
			Advanced: true,
		}, {
			Name:     "pacer_min_sleep",
			Default:  defaultMinSleep,
			Help:     "Minimum time to sleep between API calls.",
			Advanced: true,
		}, {
			Name:     "pacer_burst",
			Default:  defaultBurst,
			Help:     "Number of API calls to allow without sleeping.",
			Advanced: true,
		}, {
			Name:    "server_side_across_configs",
			Default: false,
			Help: `Allow server side operations (eg copy) to work across different drive configs.

This can be useful if you wish to do a server side copy between two
different Google drives.  Note that this isn't enabled by default
because it isn't easy to tell if it will work between any two
configurations.`,
			Advanced: true,
		}, {
			Name:    "disable_http2",
			Default: true,
			Help: `Disable drive using http2

There is currently an unsolved issue with the google drive backend and
HTTP/2.  HTTP/2 is therefore disabled by default for the drive backend
but can be re-enabled here.  When the issue is solved this flag will
be removed.

See: https://github.com/rclone/rclone/issues/3631

`,
			Advanced: true,
		}, {
			Name:    "stop_on_upload_limit",
			Default: false,
			Help: `Make upload limit errors be fatal

At the time of writing it is only possible to upload 750GB of data to
Google Drive a day (this is an undocumented limit). When this limit is
reached Google Drive produces a slightly different error message. When
this flag is set it causes these errors to be fatal.  These will stop
the in-progress sync.

Note that this detection is relying on error message strings which
Google don't document so it may break in the future.

See: https://github.com/rclone/rclone/issues/3857
`,
			Advanced: true,
		}, {
			Name: "skip_shortcuts",
			Help: `If set skip shortcut files

Normally rclone dereferences shortcut files making them appear as if
they are the original file (see [the shortcuts section](#shortcuts)).
If this flag is set then rclone will ignore shortcut files completely.
`,
			Advanced: true,
			Default:  false,
		}, {
			Name:     config.ConfigEncoding,
			Help:     config.ConfigEncodingHelp,
			Advanced: true,
			// Encode invalid UTF-8 bytes as json doesn't handle them properly.
			// Don't encode / as it's a valid name character in drive.
			Default: encoder.EncodeInvalidUtf8,
		}},
	})

	// register duplicate MIME types first
	// this allows them to be used with mime.ExtensionsByType() but
	// mime.TypeByExtension() will return the later registered MIME type
	for _, m := range []map[string]string{
		_mimeTypeToExtensionDuplicates, _mimeTypeToExtension, _mimeTypeToExtensionLinks,
	} {
		for mimeType, extension := range m {
			if err := mime.AddExtensionType(extension, mimeType); err != nil {
				log.Fatalf("Failed to register MIME type %q: %v", mimeType, err)
			}
		}
	}
}

// Options defines the configuration for this backend
type Options struct {
	Scope                     string               `config:"scope"`
	RootFolderID              string               `config:"root_folder_id"`
	ServiceAccountFile        string               `config:"service_account_file"`
	ServiceAccountFilePath    string               `config:"service_account_file_path"` // DriveMod
	ServiceAccountMinSleep    fs.Duration          `config:"service_account_min_sleep"` // DriveMod
	ServicesPreload           int                  `config:"services_preload"`          // DriveMod
	ServicesMax               int                  `config:"services_max"`              // DriveMod
	ServiceAccountCredentials string               `config:"service_account_credentials"`
	TeamDriveID               string               `config:"team_drive"`
	AuthOwnerOnly             bool                 `config:"auth_owner_only"`
	UseTrash                  bool                 `config:"use_trash"`
	SkipGdocs                 bool                 `config:"skip_gdocs"`
	SkipChecksumGphotos       bool                 `config:"skip_checksum_gphotos"`
	SharedWithMe              bool                 `config:"shared_with_me"`
	TrashedOnly               bool                 `config:"trashed_only"`
	Extensions                string               `config:"formats"`
	ExportExtensions          string               `config:"export_formats"`
	ImportExtensions          string               `config:"import_formats"`
	AllowImportNameChange     bool                 `config:"allow_import_name_change"`
	UseCreatedDate            bool                 `config:"use_created_date"`
	UseSharedDate             bool                 `config:"use_shared_date"`
	ListChunk                 int64                `config:"list_chunk"`
	Impersonate               string               `config:"impersonate"`
	AlternateExport           bool                 `config:"alternate_export"`
	UploadCutoff              fs.SizeSuffix        `config:"upload_cutoff"`
	ChunkSize                 fs.SizeSuffix        `config:"chunk_size"`
	AcknowledgeAbuse          bool                 `config:"acknowledge_abuse"`
	KeepRevisionForever       bool                 `config:"keep_revision_forever"`
	SizeAsQuota               bool                 `config:"size_as_quota"`
	V2DownloadMinSize         fs.SizeSuffix        `config:"v2_download_min_size"`
	PacerMinSleep             fs.Duration          `config:"pacer_min_sleep"`
	PacerBurst                int                  `config:"pacer_burst"`
	ServerSideAcrossConfigs   bool                 `config:"server_side_across_configs"`
	DisableHTTP2              bool                 `config:"disable_http2"`
	StopOnUploadLimit         bool                 `config:"stop_on_upload_limit"`
	SkipShortcuts             bool                 `config:"skip_shortcuts"`
	Enc                       encoder.MultiEncoder `config:"encoding"`
}

// Fs represents a remote drive server
type Fs struct {
	name             string             // name of this remote
	root             string             // the path we are working on
	opt              Options            // parsed options
	features         *fs.Features       // optional features
	svc              *drive.Service     // the connection to the drive server
	v2Svc            *drive_v2.Service  // used to create download links for the v2 api
	client           *http.Client       // authorized client
	rootFolderID     string             // the id of the root folder
	dirCache         *dircache.DirCache // Map of directory path to directory id
	pacer            *fs.Pacer          // To pace the API calls
	exportExtensions []string           // preferred extensions to download docs
	importMimeTypes  []string           // MIME types to convert to docs
	isTeamDrive      bool               // true if this is a team drive
	fileFields       googleapi.Field    // fields to fetch file info with
	m                configmap.Mapper
	grouping         int32               // number of IDs to search at once in ListR - read with atomic
	listRmu          *sync.Mutex         // protects listRempties
	listRempties     map[string]struct{} // IDs of supposedly empty directories which triggered grouping disable
<<<<<<< HEAD
	// DriveMod: service account
	saMu               *sync.Mutex
	ServiceAccountPool *ServiceAccountPool
	lastChangeSATime   time.Time
	FileObj            *fs.Object
	FileName           string
=======
>>>>>>> d8144a7e
}

type baseObject struct {
	fs           *Fs    // what this object is part of
	remote       string // The remote path
	id           string // Drive Id of this object
	modifiedDate string // RFC3339 time it was last modified
	mimeType     string // The object MIME type
	bytes        int64  // size of the object
	parents      int    // number of parents
}
type documentObject struct {
	baseObject
	url              string // Download URL of this object
	documentMimeType string // the original document MIME type
	extLen           int    // The length of the added export extension
}
type linkObject struct {
	baseObject
	content []byte // The file content generated by a link template
	extLen  int    // The length of the added export extension
}

// Object describes a drive object
type Object struct {
	baseObject
	url        string // Download URL of this object
	md5sum     string // md5sum of the object
	v2Download bool   // generate v2 download link ondemand
}

// ------------------------------------------------------------
// DriveMod

// ServiceAccount ...
type ServiceAccount struct {
	Group       string
	File        string
	Credentials string
	Weight      int
	svc         *drive.Service
	initialized bool
}

func newServiceAccount(group string, file string) (*ServiceAccount, error) {
	u := &ServiceAccount{
		Group: group,
		File:  file,
	}

	// Read file
	loadedCreds, err := ioutil.ReadFile(os.ExpandEnv(u.File))
	if err != nil {
		return nil, errors.Wrap(err, "error opening service account credentials file")
	}
	u.Credentials = string(loadedCreds)
	return u, nil
}

// Initialized ....
func (u *ServiceAccount) Initialized() bool {
	return u.initialized
}

// CreateService create drive service from service account.
// If last error is nil, it returns the last error.
func (u *ServiceAccount) CreateService(f *Fs) (svc *drive.Service, err error) {
	opt := &f.opt

	oAuthClient, err := getServiceAccountClient(opt, []byte(u.Credentials))
	if err != nil {
		err = errors.Wrap(err, "failed to create oauth client from service account")
		return nil, err
	}

	svc, err = drive.New(oAuthClient)
	if err != nil {
		err = errors.Wrap(err, "couldn't create Drive client")
		return nil, err
	}

	u.svc = svc
	return svc, nil
}

// Service return created service or create it if not created.
func (u *ServiceAccount) Service(f *Fs) (svc *drive.Service, err error) {
	if !u.initialized {
		// Create Service
		u.svc, err = u.CreateService(f)
		u.initialized = true
	}
	return u.svc, err
}

// ServiceAccountGroup ...
type ServiceAccountGroup struct {
	Name   string
	List   map[string]*ServiceAccount
	Weight int
}

func newServiceAccountGroup(name string) *ServiceAccountGroup {
	g := &ServiceAccountGroup{
		Name: name,
		List: make(map[string]*ServiceAccount),
	}
	return g
}

// ServiceAccountPool ...
type ServiceAccountPool struct {
	ID        string
	Groups    map[string]*ServiceAccountGroup
	LastGroup *ServiceAccountGroup
	Max       int

	Services []*drive.Service
	existed  map[string]struct{}
	// Weights           map[string]int
	// LatestGroupWeight int

	// Mutex *sync.Mutex
	mu *sync.Mutex
}

func newServiceAccountPool(max int) *ServiceAccountPool {
	p := &ServiceAccountPool{
		Groups:    make(map[string]*ServiceAccountGroup),
		LastGroup: &ServiceAccountGroup{},
		Max:       max,
		existed:   make(map[string]struct{}),
		mu:        new(sync.Mutex),
		// Mutex:  new(sync.Mutex),
	}
	return p
}

// Load service account file from folder (recursive)
func (p *ServiceAccountPool) Load(opt *Options) (err error) {
	root := opt.ServiceAccountFilePath
	if len(root) == 0 {
		return errors.Errorf("service account folder is not set")
	}

	fs.Debugf(nil, "Loading Service Account File(s) from %q", root)
	if _, err = os.Stat(root); !os.IsNotExist(err) {
		err = filepath.Walk(root,
			func(path string, f os.FileInfo, err error) error {
				if err != nil {
					return err
				}
				if !f.IsDir() && filepath.Ext(path) == ".json" {
					// Create service account
					groupKey := filepath.Dir(path)
					if unit, e := newServiceAccount(groupKey, path); e == nil {
						// Add to pool
						p.PutAccount(filepath.Dir(path), unit)
					}
				}
				return nil
			})
		if err != nil {
			return errors.Wrap(err, "error loading service account from folder")
		}
	}
	fs.Debugf(nil, "Loaded %d Service Account File(s) from %d Project(s)", p.Size(), p.GroupSize())
	return err
}

// GroupSize ...
func (p *ServiceAccountPool) GroupSize() int {
	return len(p.Groups)
}

// Size ...
func (p *ServiceAccountPool) Size() (size int) {
	for _, g := range p.Groups {
		size = size + len(g.List)
	}
	return size
}

// IsEmpty ...
func (p *ServiceAccountPool) IsEmpty() bool {
	return p.Size() >= 0
}

// CreateServices from the pool
// count = -1 - create all service
func (p *ServiceAccountPool) CreateServices(f *Fs, count int) ([]*drive.Service, error) {
	newServices := make([]*drive.Service, 0)

	for i := 0; i < p.Size(); i++ {
		if count > -1 && len(newServices) >= count {
			break
		}

		sa, err := p.GetAccount(false, false)
		if err != nil {
			continue
		}
		if !sa.Initialized() {
			if svc, err := sa.Service(f); err == nil {
				newServices = append(newServices, svc)
			}
		}
	}

	// add to front
	p.Services = append(newServices, p.Services...)
	return newServices, nil
}

// AddService add the service to the front
func (p *ServiceAccountPool) AddService(file string, svc *drive.Service) (err error) {
	p.mu.Lock()
	defer p.mu.Unlock()

	if _, ok := p.existed[file]; !ok {
		p.existed[file] = struct{}{}
		p.Services = append([]*drive.Service{svc}, p.Services...)

		if len(p.Services) > p.Max {
			p.Services = p.Services[:p.Max]
		}
	}
	return nil
}

// GetService return service from the front
func (p *ServiceAccountPool) GetService() (svc *drive.Service, err error) {
	p.mu.Lock()
	defer p.mu.Unlock()

	if len(p.Services) == 0 {
		return nil, errors.Errorf("No available services")
	}

	svc, p.Services = p.Services[0], append(p.Services[1:], p.Services[0])
	// fs.Infof(nil, "Remain Service: %d | %s", len(p.Services), p.ID)
	return
}

// _getGroup return group by random or weight (asc)...
func (p *ServiceAccountPool) _getGroup(random bool) (g *ServiceAccountGroup) {
	// by random
	if random {
		keys := []string{}
		for k := range p.Groups {
			keys = append(keys, k)
		}
		r := rand.Intn(len(keys))
		return p.Groups[keys[r]]
	}

	// by weight
	weights := []int{}
	for _, g := range p.Groups {
		weights = append(weights, g.Weight)
	}
	sort.Ints(weights)
	weight := weights[0]

	for _, g := range p.Groups {
		if g.Weight == weight {
			return g
		}
	}
	return
}

// _getAccount ...
func (p *ServiceAccountPool) _getAccount(random bool, remove bool) (sa *ServiceAccount, err error) {
	if p.GroupSize() <= 0 {
		err = errors.Errorf("No available groups")
		return
	}
	if p.Size() <= 0 {
		err = errors.Errorf("No available service accounts")
		return
	}

	// Select group
	group := p._getGroup(random)

	// Select account
	if random {
		// by random
		keys := []string{}
		for k := range group.List {
			keys = append(keys, k)
		}
		r := rand.Intn(len(keys))
		sa = group.List[keys[r]]
	} else {
		// by weight
		weights := []int{}
		for _, sa := range group.List {
			weights = append(weights, sa.Weight)
		}
		sort.Ints(weights)
		weight := weights[0]

		accounts := make([]*ServiceAccount, 0)
		for _, v := range group.List {
			if v.Weight == weight {
				accounts = append(accounts, v)
			}
		}

		sa = accounts[rand.Intn(len(accounts))]
	}

	p.LastGroup = group

	if sa != nil {
		if remove {
			delete(group.List, sa.File)
			// Remove empty group
			if len(group.List) == 0 {
				delete(p.Groups, group.Name)
			}
		} else {
			group.Weight++
			sa.Weight++
		}
	}
	return sa, err
}

// PutAccount service account into pool with group name
func (p *ServiceAccountPool) PutAccount(groupName string, sa *ServiceAccount) (err error) {
	p.mu.Lock()
	defer p.mu.Unlock()

	// Create group if not exists
	if _, ok := p.Groups[groupName]; !ok {
		p.Groups[groupName] = newServiceAccountGroup(groupName)
	}
	g := p.Groups[groupName]

	// Add to group
	g.List[sa.File] = sa
	return
}

// GetAccount return service account with lowest weight.
// - select group (weight ASC)
// - select account (random OR weight ASC)
// - group's weight + 1
// - account's weight + 1
func (p *ServiceAccountPool) GetAccount(random bool, remove bool) (sa *ServiceAccount, err error) {
	p.mu.Lock()
	defer p.mu.Unlock()

	return p._getAccount(random, remove)
}

// ------------------------------------------------------------

// Name of the remote (as passed into NewFs)
func (f *Fs) Name() string {
	return f.name
}

// Root of the remote (as passed into NewFs)
func (f *Fs) Root() string {
	return f.root
}

// String converts this Fs to a string
func (f *Fs) String() string {
	return fmt.Sprintf("Google drive root '%s'", f.root)
}

// Features returns the optional features of this Fs
func (f *Fs) Features() *fs.Features {
	return f.features
}

// DirCache ....
func (f *Fs) DirCache() *dircache.DirCache {
	return f.dirCache
}

// shouldRetry determines whether a given err rates being retried
func (f *Fs) shouldRetry(err error) (bool, error) {

	if err == nil {
		// if s, _ := f.ServiceAccountPool.GetService(); s != nil {
		// 	f.svc = s
		// 	// f.pacer = newPacer(&f.opt)
		// }

		return false, nil
	}
	if fserrors.ShouldRetry(err) {
		return true, err
	}
	switch gerr := err.(type) {
	case *googleapi.Error:
		if gerr.Code >= 500 && gerr.Code < 600 {
			// All 5xx errors should be retried
			return true, err
		}
		if len(gerr.Errors) > 0 {
			reason := gerr.Errors[0].Reason
			// fs.Logf(nil, "Retry: %s", reason)
			message := gerr.Errors[0].Message
			if reason == "rateLimitExceeded" || reason == "userRateLimitExceeded" || (reason == "dailyLimitExceededUnreg" || strings.HasPrefix(message, "Daily Limit for Unauthenticated Use Exceeded")) {
				// DriveMod: change service account
				// if f.hasSA() {
				f.saMu.Lock()
				defer f.saMu.Unlock()

				if ok, _ := f.shouldChangeSA(); ok {
					if e := f.changeServiceAccount(reason, true); e != nil {
						fs.Errorf(f, "Change service account error: %v", err)
					} else {
						f.ServiceAccountPool.AddService(f.opt.ServiceAccountFile, f.svc)
					}
					return true, err
				}
				// }

				if f.opt.StopOnUploadLimit && gerr.Errors[0].Message == "User rate limit exceeded." {
					fs.Errorf(f, "Received upload limit error: %v", err)
					return false, fserrors.FatalError(err)
				}
				return true, err
			} else if f.opt.StopOnUploadLimit && reason == "teamDriveFileLimitExceeded" {
				fs.Errorf(f, "Received team drive file limit error: %v", err)
				return false, fserrors.FatalError(err)
			}
		}
	}
	return false, err
}

// parseParse parses a drive 'url'
func parseDrivePath(path string) (root string, err error) {
	root = strings.Trim(path, "/")
	return
}

// User function to process a File item from list
//
// Should return true to finish processing
type listFn func(*drive.File) bool

func containsString(slice []string, s string) bool {
	for _, e := range slice {
		if e == s {
			return true
		}
	}
	return false
}

// GetFile returns drive.File for the ID passed and fields passed in
//* DriveMod export function
func (f *Fs) GetFile(ID string, fields googleapi.Field) (info *drive.File, err error) {
	return f.getFile(ID, fields)
}

// getFile returns drive.File for the ID passed and fields passed in
func (f *Fs) getFile(ID string, fields googleapi.Field) (info *drive.File, err error) {
	err = f.pacer.CallNoRetry(func() (bool, error) {
		// DriveMod
		// svc := f.svc
		// f.ServiceAccountPool.Mutex.Lock()
		// if u, err := f.ServiceAccountPool.GetUnit(true, false); err == nil {
		// 	fs.Infof(nil, "Service Changed (Create): %s", u.File)
		// 	svc = u.svc
		// }
		// f.ServiceAccountPool.Mutex.Unlock()

		info, err = f.svc.Files.Get(ID).
			Fields(fields).
			SupportsAllDrives(true).
			Do()
		return f.shouldRetry(err)
	})
	return info, err
}

// GetRootID ....
//* DriveMod export function
func (f *Fs) GetRootID() (string, error) {
	return f.getRootID()
}

// getRootID returns the canonical ID for the "root" ID
func (f *Fs) getRootID() (string, error) {
	info, err := f.getFile("root", "id")
	if err != nil {
		return "", errors.Wrap(err, "couldn't find root directory ID")
	}
	return info.Id, nil
}

// Lists the directory required calling the user function on each item found
//
// If the user fn ever returns true then it early exits with found = true
//
// Search params: https://developers.google.com/drive/search-parameters
func (f *Fs) list(ctx context.Context, dirIDs []string, title string, directoriesOnly, filesOnly, includeAll bool, fn listFn) (found bool, err error) {
	var query []string
	if !includeAll {
		q := "trashed=" + strconv.FormatBool(f.opt.TrashedOnly)
		if f.opt.TrashedOnly {
			q = fmt.Sprintf("(mimeType='%s' or %s)", driveFolderType, q)
		}
		query = append(query, q)
	}
	// Search with sharedWithMe will always return things listed in "Shared With Me" (without any parents)
	// We must not filter with parent when we try list "ROOT" with drive-shared-with-me
	// If we need to list file inside those shared folders, we must search it without sharedWithMe
	parentsQuery := bytes.NewBufferString("(")
	for _, dirID := range dirIDs {
		if dirID == "" {
			continue
		}
		if parentsQuery.Len() > 1 {
			_, _ = parentsQuery.WriteString(" or ")
		}
		if f.opt.SharedWithMe && dirID == f.rootFolderID {
			_, _ = parentsQuery.WriteString("sharedWithMe=true")
		} else {
			_, _ = fmt.Fprintf(parentsQuery, "'%s' in parents", dirID)
		}
	}
	if parentsQuery.Len() > 1 {
		_ = parentsQuery.WriteByte(')')
		query = append(query, parentsQuery.String())
	}
	var stems []string
	if title != "" {
		searchTitle := f.opt.Enc.FromStandardName(title)
		// Escaping the backslash isn't documented but seems to work
		searchTitle = strings.Replace(searchTitle, `\`, `\\`, -1)
		searchTitle = strings.Replace(searchTitle, `'`, `\'`, -1)

		var titleQuery bytes.Buffer
		_, _ = fmt.Fprintf(&titleQuery, "(name='%s'", searchTitle)
		if !directoriesOnly && !f.opt.SkipGdocs {
			// If the search title has an extension that is in the export extensions add a search
			// for the filename without the extension.
			// Assume that export extensions don't contain escape sequences.
			for _, ext := range f.exportExtensions {
				if strings.HasSuffix(searchTitle, ext) {
					stems = append(stems, title[:len(title)-len(ext)])
					_, _ = fmt.Fprintf(&titleQuery, " or name='%s'", searchTitle[:len(searchTitle)-len(ext)])
				}
			}
		}
		_ = titleQuery.WriteByte(')')
		query = append(query, titleQuery.String())
	}
	if directoriesOnly {
		query = append(query, fmt.Sprintf("(mimeType='%s' or mimeType='%s')", driveFolderType, shortcutMimeType))
	}
	if filesOnly {
		query = append(query, fmt.Sprintf("mimeType!='%s'", driveFolderType))
	}

	// DriveMod
	svc := f.svc
	if s, _ := f.ServiceAccountPool.GetService(); s != nil {
		svc = s
		// f.pacer = newPacer(&f.opt)
	}

	list := svc.Files.List()
	if len(query) > 0 {
		list.Q(strings.Join(query, " and "))
		// fmt.Printf("list Query = %q\n", query)
	}
	if f.opt.ListChunk > 0 {
		list.PageSize(f.opt.ListChunk)
	}
	list.SupportsAllDrives(true)
	list.IncludeItemsFromAllDrives(true)
	if f.isTeamDrive {
		list.DriveId(f.opt.TeamDriveID)
		list.Corpora("drive")
	}
	// If using appDataFolder then need to add Spaces
	if f.rootFolderID == "appDataFolder" {
		list.Spaces("appDataFolder")
	}

	fields := fmt.Sprintf("files(%s),nextPageToken,incompleteSearch", f.fileFields)

OUTER:
	for {
		var files *drive.FileList
		err = f.pacer.Call(func() (bool, error) {
			files, err = list.Fields(googleapi.Field(fields)).Context(ctx).Do()
			return f.shouldRetry(err)
		})
		if err != nil {
			return false, errors.Wrap(err, "couldn't list directory")
		}
		if files.IncompleteSearch {
			fs.Errorf(f, "search result INCOMPLETE")
		}
		for _, item := range files.Files {
			item.Name = f.opt.Enc.ToStandardName(item.Name)
			if isShortcut(item) {
				// ignore shortcuts if directed
				if f.opt.SkipShortcuts {
					continue
				}
				// skip file shortcuts if directory only
				if directoriesOnly && item.ShortcutDetails.TargetMimeType != driveFolderType {
					continue
				}
				// skip directory shortcuts if file only
				if filesOnly && item.ShortcutDetails.TargetMimeType == driveFolderType {
					continue
				}
				item, err = f.resolveShortcut(item)
				if err != nil {
					return false, errors.Wrap(err, "list")
				}
			}
			// Check the case of items is correct since
			// the `=` operator is case insensitive.
			if title != "" && title != item.Name {
				found := false
				for _, stem := range stems {
					if stem == item.Name {
						found = true
						break
					}
				}
				if !found {
					continue
				}
				_, exportName, _, _ := f.findExportFormat(item)
				if exportName == "" || exportName != title {
					continue
				}
			}
			if fn(item) {
				found = true
				break OUTER
			}
		}
		if files.NextPageToken == "" {
			break
		}
		list.PageToken(files.NextPageToken)
	}
	return
}

// Returns true of x is a power of 2 or zero
func isPowerOfTwo(x int64) bool {
	switch {
	case x == 0:
		return true
	case x < 0:
		return false
	default:
		return (x & (x - 1)) == 0
	}
}

// add a charset parameter to all text/* MIME types
func fixMimeType(mimeTypeIn string) string {
	if mimeTypeIn == "" {
		return ""
	}
	mediaType, param, err := mime.ParseMediaType(mimeTypeIn)
	if err != nil {
		return mimeTypeIn
	}
	mimeTypeOut := mimeTypeIn
	if strings.HasPrefix(mediaType, "text/") && param["charset"] == "" {
		param["charset"] = "utf-8"
		mimeTypeOut = mime.FormatMediaType(mediaType, param)
	}
	if mimeTypeOut == "" {
		panic(errors.Errorf("unable to fix MIME type %q", mimeTypeIn))
	}
	return mimeTypeOut
}
func fixMimeTypeMap(in map[string][]string) (out map[string][]string) {
	out = make(map[string][]string, len(in))
	for k, v := range in {
		for i, mt := range v {
			v[i] = fixMimeType(mt)
		}
		out[fixMimeType(k)] = v
	}
	return out
}
func isInternalMimeType(mimeType string) bool {
	return strings.HasPrefix(mimeType, "application/vnd.google-apps.")
}
func isLinkMimeType(mimeType string) bool {
	return strings.HasPrefix(mimeType, "application/x-link-")
}

// parseExtensions parses a list of comma separated extensions
// into a list of unique extensions with leading "." and a list of associated MIME types
func parseExtensions(extensionsIn ...string) (extensions, mimeTypes []string, err error) {
	for _, extensionText := range extensionsIn {
		for _, extension := range strings.Split(extensionText, ",") {
			extension = strings.ToLower(strings.TrimSpace(extension))
			if extension == "" {
				continue
			}
			if len(extension) > 0 && extension[0] != '.' {
				extension = "." + extension
			}
			mt := mime.TypeByExtension(extension)
			if mt == "" {
				return extensions, mimeTypes, errors.Errorf("couldn't find MIME type for extension %q", extension)
			}
			if !containsString(extensions, extension) {
				extensions = append(extensions, extension)
				mimeTypes = append(mimeTypes, mt)
			}
		}
	}
	return
}

// Figure out if the user wants to use a team drive
func configTeamDrive(ctx context.Context, opt *Options, m configmap.Mapper, name string) error {
	// Stop if we are running non-interactive config
	if fs.Config.AutoConfirm {
		return nil
	}
	if opt.TeamDriveID == "" {
		fmt.Printf("Configure this as a team drive?\n")
	} else {
		fmt.Printf("Change current team drive ID %q?\n", opt.TeamDriveID)
	}
	if !config.Confirm(false) {
		return nil
	}
	client, err := createOAuthClient(opt, name, m)
	if err != nil {
		return errors.Wrap(err, "config team drive failed to create oauth client")
	}
	svc, err := drive.New(client)
	if err != nil {
		return errors.Wrap(err, "config team drive failed to make drive client")
	}
	fmt.Printf("Fetching team drive list...\n")
	var driveIDs, driveNames []string

	listTeamDrives := svc.Teamdrives.List().PageSize(100)
	listFailed := false
	var defaultFs Fs // default Fs with default Options
	for {
		var teamDrives *drive.TeamDriveList
		err = newPacer(opt).Call(func() (bool, error) {
			teamDrives, err = listTeamDrives.Context(ctx).Do()
			return defaultFs.shouldRetry(err)
		})
		if err != nil {
			fmt.Printf("Listing team drives failed: %v\n", err)
			listFailed = true
			break
		}
		for _, drive := range teamDrives.TeamDrives {
			driveIDs = append(driveIDs, drive.Id)
			driveNames = append(driveNames, drive.Name)
		}
		if teamDrives.NextPageToken == "" {
			break
		}
		listTeamDrives.PageToken(teamDrives.NextPageToken)
	}
	var driveID string
	if !listFailed && len(driveIDs) == 0 {
		fmt.Printf("No team drives found in your account")
	} else {
		driveID = config.Choose("Enter a Team Drive ID", driveIDs, driveNames, true)
	}
	m.Set("team_drive", driveID)
	opt.TeamDriveID = driveID
	return nil
}

// newPacer makes a pacer configured for drive
func newPacer(opt *Options) *fs.Pacer {
	return fs.NewPacer(pacer.NewGoogleDrive(pacer.MinSleep(opt.PacerMinSleep), pacer.Burst(opt.PacerBurst)))
}

// getClient makes an http client according to the options
func getClient(opt *Options) *http.Client {

	t := fshttp.NewTransportCustom(fs.Config, func(t *http.Transport) {
		if opt.DisableHTTP2 {
			t.TLSNextProto = map[string]func(string, *tls.Conn) http.RoundTripper{}
		}
	})
	return &http.Client{
		Transport: t,
	}
}

func getServiceAccountClient(opt *Options, credentialsData []byte) (*http.Client, error) {
	scopes := driveScopes(opt.Scope)
	conf, err := google.JWTConfigFromJSON(credentialsData, scopes...)
	if err != nil {
		return nil, errors.Wrap(err, "error processing credentials")
	}
	if opt.Impersonate != "" {
		conf.Subject = opt.Impersonate
	}
	ctxWithSpecialClient := oauthutil.Context(getClient(opt))
	return oauth2.NewClient(ctxWithSpecialClient, conf.TokenSource(ctxWithSpecialClient)), nil
}

func createOAuthClient(opt *Options, name string, m configmap.Mapper) (*http.Client, error) {
	var oAuthClient *http.Client
	var err error

	// try loading service account credentials from env variable, then from a file
	if len(opt.ServiceAccountCredentials) == 0 && opt.ServiceAccountFile != "" {
		loadedCreds, err := ioutil.ReadFile(env.ShellExpand(opt.ServiceAccountFile))
		if err != nil {
			return nil, errors.Wrap(err, "error opening service account credentials file")
		}
		opt.ServiceAccountCredentials = string(loadedCreds)
	}
	if opt.ServiceAccountCredentials != "" {
		// fmt.Printf("Initial SA Client %s \n", opt.ServiceAccountCredentials[0:250])
		oAuthClient, err = getServiceAccountClient(opt, []byte(opt.ServiceAccountCredentials))
		if err != nil {
			return nil, errors.Wrap(err, "failed to create oauth client from service account")
		}
	} else {
		oAuthClient, _, err = oauthutil.NewClientWithBaseClient(name, m, driveConfig, getClient(opt))
		if err != nil {
			return nil, errors.Wrap(err, "failed to create oauth client")
		}
	}

	return oAuthClient, nil
}

func checkUploadChunkSize(cs fs.SizeSuffix) error {
	if !isPowerOfTwo(int64(cs)) {
		return errors.Errorf("%v isn't a power of two", cs)
	}
	if cs < minChunkSize {
		return errors.Errorf("%s is less than %s", cs, minChunkSize)
	}
	return nil
}

func (f *Fs) setUploadChunkSize(cs fs.SizeSuffix) (old fs.SizeSuffix, err error) {
	err = checkUploadChunkSize(cs)
	if err == nil {
		old, f.opt.ChunkSize = f.opt.ChunkSize, cs
	}
	return
}

func checkUploadCutoff(cs fs.SizeSuffix) error {
	return nil
}

func (f *Fs) setUploadCutoff(cs fs.SizeSuffix) (old fs.SizeSuffix, err error) {
	err = checkUploadCutoff(cs)
	if err == nil {
		old, f.opt.UploadCutoff = f.opt.UploadCutoff, cs
	}
	return
}

func parseRootID(s string) (rootID string, err error) {
	rootID = s

	if strings.HasPrefix(s, "http") {
		// folders - https://drive.google.com/drive/u/0/folders/
		// file - https://drive.google.com/file/d/
		re := regexp.MustCompile(`\/(folders|files|file\/d)\/([A-Za-z0-9_-]+)\/?`)
		if m := re.FindStringSubmatch(s); m != nil {
			rootID = m[2]
			return
		}

		// id - https://drive.google.com/open?id=
		re = regexp.MustCompile(`.+id=([A-Za-z0-9_-]+).?`)
		if m := re.FindStringSubmatch(s); m != nil {
			rootID = m[1]
			return
		}
	}
	return
}

// NewFs constructs an Fs from the path, container:path
func NewFs(name, path string, m configmap.Mapper) (fs.Fs, error) {
	ctx := context.Background()
	// Parse config into Options struct
	opt := new(Options)
	err := configstruct.Set(m, opt)

	// DriveMod: parse object id from path remote:{ID}
	isFileID := false
	if path != "" && path[0:1] == "{" && strings.Contains(path, "}") {
		idIndex := strings.Index(path, "}")
		if idIndex > 0 {
			rootID, err := parseRootID(path[1:idIndex])
			if err != nil {

			} else {
				name += rootID
				fs.Debugf(nil, "Root ID detected: %s", rootID)
				//opt.ServerSideAcrossConfigs = true
				if len(rootID) == 33 || len(rootID) == 28 {
					isFileID = true
					opt.RootFolderID = rootID
				} else {
					opt.RootFolderID = rootID
					opt.TeamDriveID = rootID
				}
				path = path[idIndex+1:]
			}
		}
	}

	if err != nil {
		return nil, err
	}
	err = checkUploadCutoff(opt.UploadCutoff)
	if err != nil {
		return nil, errors.Wrap(err, "drive: upload cutoff")
	}
	err = checkUploadChunkSize(opt.ChunkSize)
	if err != nil {
		return nil, errors.Wrap(err, "drive: chunk size")
	}

	// DriveMod: ServiceAccountPool
	pool := newServiceAccountPool(opt.ServicesMax)
	if err := pool.Load(opt); err == nil {
		// Assign default service account file
		if len(opt.ServiceAccountFile) == 0 {
			if sa, err := pool.GetAccount(true, false); err == nil {
				opt.ServiceAccountFile = sa.File
				fs.Debugf(nil, "Assigned Service Account File to %s", sa.File)
			}
		}
	}

	oAuthClient, err := createOAuthClient(opt, name, m)
	if err != nil {
		return nil, errors.Wrap(err, "drive: failed when making oauth client")
	}

	root, err := parseDrivePath(path)
	if err != nil {
		return nil, err
	}

	f := &Fs{
		name:         name,
		root:         root,
		opt:          *opt,
		pacer:        newPacer(opt),
		m:            m,
		grouping:     listRGrouping,
		listRmu:      new(sync.Mutex),
		listRempties: make(map[string]struct{}),
<<<<<<< HEAD

		// DriveMod
		saMu:               new(sync.Mutex),
		ServiceAccountPool: pool,
=======
>>>>>>> d8144a7e
	}
	f.isTeamDrive = opt.TeamDriveID != ""
	f.fileFields = f.getFileFields()
	f.features = (&fs.Features{
		DuplicateFiles:          true,
		ReadMimeType:            true,
		WriteMimeType:           true,
		CanHaveEmptyDirectories: true,
		ServerSideAcrossConfigs: opt.ServerSideAcrossConfigs,
	}).Fill(f)

	// Create a new authorized Drive client.
	f.client = oAuthClient
	f.svc, err = drive.New(f.client)
	if err != nil {
		return nil, errors.Wrap(err, "couldn't create Drive client")
	}

	// DriveMod: Create service
	if f.ServiceAccountPool.Size() > 0 {
		if _, err := f.ServiceAccountPool.CreateServices(f, f.opt.ServicesPreload); err != nil {
			return nil, errors.Wrap(err, "couldn't create service for service account")
		}
	}

	if f.opt.V2DownloadMinSize >= 0 {
		f.v2Svc, err = drive_v2.New(f.client)
		if err != nil {
			return nil, errors.Wrap(err, "couldn't create Drive v2 client")
		}
	}

	// If impersonating warn about root_folder_id if set and unset it
	//
	// This is because rclone v1.51 and v1.52 cached root_folder_id when
	// using impersonate which they shouldn't have done. It is possible
	// someone is using impersonate and root_folder_id in which case this
	// breaks their workflow. There isn't an easy way around that.
	if opt.RootFolderID != "" && opt.Impersonate != "" {
		fs.Logf(f, "Ignoring cached root_folder_id when using --drive-impersonate")
		opt.RootFolderID = ""
	}

	// set root folder for a team drive or query the user root folder
	if opt.RootFolderID != "" {
		// override root folder if set or cached in the config and not impersonating
		f.rootFolderID = opt.RootFolderID
	} else if f.isTeamDrive {
		f.rootFolderID = f.opt.TeamDriveID
	} else {
		// Look up the root ID and cache it in the config
		rootID, err := f.getRootID()
		if err != nil {
			if gerr, ok := errors.Cause(err).(*googleapi.Error); ok && gerr.Code == 404 {
				// 404 means that this scope does not have permission to get the
				// root so just use "root"
				rootID = "root"
			} else {
				return nil, err
			}
		}
		f.rootFolderID = rootID
		// Don't cache the root folder ID if impersonating
		if opt.Impersonate == "" {
			m.Set("root_folder_id", rootID)
		}
	}

	f.dirCache = dircache.New(root, f.rootFolderID, f)

	// Parse extensions
	if opt.Extensions != "" {
		if opt.ExportExtensions != defaultExportExtensions {
			return nil, errors.New("only one of 'formats' and 'export_formats' can be specified")
		}
		opt.Extensions, opt.ExportExtensions = "", opt.Extensions
	}
	f.exportExtensions, _, err = parseExtensions(opt.ExportExtensions, defaultExportExtensions)
	if err != nil {
		return nil, err
	}

	_, f.importMimeTypes, err = parseExtensions(opt.ImportExtensions)
	if err != nil {
		return nil, err
	}

	// DriveMod: confirm the object ID is file
	if isFileID {
		file, err := f.svc.Files.Get(opt.RootFolderID).Fields("name", "id", "size", "mimeType").SupportsAllDrives(true).Do()
		if err == nil {
			//fmt.Println("file.MimeType", file.MimeType)
			if "application/vnd.google-apps.folder" != file.MimeType && file.MimeType != "" {
				tempF := *f
				newRoot := ""
				tempF.dirCache = dircache.New(newRoot, f.rootFolderID, &tempF)
				tempF.root = newRoot
				f.dirCache = tempF.dirCache
				f.root = tempF.root

				extension, exportName, exportMimeType, isDocument := f.findExportFormat(file)
				obj, _ := f.newObjectWithExportInfo(file.Name, file, extension, exportName, exportMimeType, isDocument)
				f.root = "isFile:" + file.Name
				f.FileObj = &obj
				return f, fs.ErrorIsFile
			}
		}
	}

	// Find the current root
	err = f.dirCache.FindRoot(ctx, false)
	if err != nil {
		// Assume it is a file
		newRoot, remote := dircache.SplitPath(root)
		tempF := *f
		tempF.dirCache = dircache.New(newRoot, f.rootFolderID, &tempF)
		tempF.root = newRoot
		// Make new Fs which is the parent
		err = tempF.dirCache.FindRoot(ctx, false)
		if err != nil {
			// No root so return old f
			return f, nil
		}
		_, err := tempF.NewObject(ctx, remote)
		if err != nil {
			// unable to list folder so return old f
			return f, nil
		}
		// XXX: update the old f here instead of returning tempF, since
		// `features` were already filled with functions having *f as a receiver.
		// See https://github.com/rclone/rclone/issues/2182
		f.dirCache = tempF.dirCache
		f.root = tempF.root
		return f, fs.ErrorIsFile
	}
	// fmt.Printf("Root id %s", f.dirCache.RootID())
	return f, nil
}

func (f *Fs) newBaseObject(remote string, info *drive.File) baseObject {
	modifiedDate := info.ModifiedTime
	if f.opt.UseCreatedDate {
		modifiedDate = info.CreatedTime
	} else if f.opt.UseSharedDate && info.SharedWithMeTime != "" {
		modifiedDate = info.SharedWithMeTime
	}
	size := info.Size
	if f.opt.SizeAsQuota {
		size = info.QuotaBytesUsed
	}
	return baseObject{
		fs:           f,
		remote:       remote,
		id:           info.Id,
		modifiedDate: modifiedDate,
		mimeType:     info.MimeType,
		bytes:        size,
		parents:      len(info.Parents),
	}
}

// getFileFields gets the fields for a normal file Get or List
func (f *Fs) getFileFields() (fields googleapi.Field) {
	fields = partialFields
	if f.opt.AuthOwnerOnly {
		fields += ",owners"
	}
	if f.opt.UseSharedDate {
		fields += ",sharedWithMeTime"
	}
	if f.opt.SkipChecksumGphotos {
		fields += ",spaces"
	}
	if f.opt.SizeAsQuota {
		fields += ",quotaBytesUsed"
	}
	return fields
}

// newRegularObject creates an fs.Object for a normal drive.File
func (f *Fs) newRegularObject(remote string, info *drive.File) fs.Object {
	// wipe checksum if SkipChecksumGphotos and file is type Photo or Video
	if f.opt.SkipChecksumGphotos {
		for _, space := range info.Spaces {
			if space == "photos" {
				info.Md5Checksum = ""
				break
			}
		}
	}
	return &Object{
		baseObject: f.newBaseObject(remote, info),
		url:        fmt.Sprintf("%sfiles/%s?alt=media", f.svc.BasePath, actualID(info.Id)),
		md5sum:     strings.ToLower(info.Md5Checksum),
		v2Download: f.opt.V2DownloadMinSize != -1 && info.Size >= int64(f.opt.V2DownloadMinSize),
	}
}

// newDocumentObject creates an fs.Object for a google docs drive.File
func (f *Fs) newDocumentObject(remote string, info *drive.File, extension, exportMimeType string) (fs.Object, error) {
	mediaType, _, err := mime.ParseMediaType(exportMimeType)
	if err != nil {
		return nil, err
	}
	id := actualID(info.Id)
	url := fmt.Sprintf("%sfiles/%s/export?mimeType=%s", f.svc.BasePath, id, url.QueryEscape(mediaType))
	if f.opt.AlternateExport {
		switch info.MimeType {
		case "application/vnd.google-apps.drawing":
			url = fmt.Sprintf("https://docs.google.com/drawings/d/%s/export/%s", id, extension[1:])
		case "application/vnd.google-apps.document":
			url = fmt.Sprintf("https://docs.google.com/document/d/%s/export?format=%s", id, extension[1:])
		case "application/vnd.google-apps.spreadsheet":
			url = fmt.Sprintf("https://docs.google.com/spreadsheets/d/%s/export?format=%s", id, extension[1:])
		case "application/vnd.google-apps.presentation":
			url = fmt.Sprintf("https://docs.google.com/presentation/d/%s/export/%s", id, extension[1:])
		}
	}
	baseObject := f.newBaseObject(remote+extension, info)
	baseObject.bytes = -1
	baseObject.mimeType = exportMimeType
	return &documentObject{
		baseObject:       baseObject,
		url:              url,
		documentMimeType: info.MimeType,
		extLen:           len(extension),
	}, nil
}

// newLinkObject creates an fs.Object that represents a link a google docs drive.File
func (f *Fs) newLinkObject(remote string, info *drive.File, extension, exportMimeType string) (fs.Object, error) {
	t := linkTemplate(exportMimeType)
	if t == nil {
		return nil, errors.Errorf("unsupported link type %s", exportMimeType)
	}
	var buf bytes.Buffer
	err := t.Execute(&buf, struct {
		URL, Title string
	}{
		info.WebViewLink, info.Name,
	})
	if err != nil {
		return nil, errors.Wrap(err, "executing template failed")
	}

	baseObject := f.newBaseObject(remote+extension, info)
	baseObject.bytes = int64(buf.Len())
	baseObject.mimeType = exportMimeType
	return &linkObject{
		baseObject: baseObject,
		content:    buf.Bytes(),
		extLen:     len(extension),
	}, nil
}

// newObjectWithInfo creates an fs.Object for any drive.File
//
// When the drive.File cannot be represented as an fs.Object it will return (nil, nil).
func (f *Fs) newObjectWithInfo(remote string, info *drive.File) (fs.Object, error) {
	// If item has MD5 sum or a length it is a file stored on drive
	if info.Md5Checksum != "" || info.Size > 0 {
		return f.newRegularObject(remote, info), nil
	}

	extension, exportName, exportMimeType, isDocument := f.findExportFormat(info)
	return f.newObjectWithExportInfo(remote, info, extension, exportName, exportMimeType, isDocument)
}

// newObjectWithExportInfo creates an fs.Object for any drive.File and the result of findExportFormat
//
// When the drive.File cannot be represented as an fs.Object it will return (nil, nil).
func (f *Fs) newObjectWithExportInfo(
	remote string, info *drive.File,
	extension, exportName, exportMimeType string, isDocument bool) (o fs.Object, err error) {
	// Note that resolveShortcut will have been called already if
	// we are being called from a listing. However the drive.Item
	// will have been resolved so this will do nothing.
	info, err = f.resolveShortcut(info)
	if err != nil {
		return nil, errors.Wrap(err, "new object")
	}
	switch {
	case info.MimeType == driveFolderType:
		return nil, fs.ErrorNotAFile
	case info.MimeType == shortcutMimeType:
		// We can only get here if f.opt.SkipShortcuts is set
		// and not from a listing. This is unlikely.
		fs.Debugf(remote, "Ignoring shortcut as skip shortcuts is set")
		return nil, fs.ErrorObjectNotFound
	case info.Md5Checksum != "" || info.Size > 0:
		// If item has MD5 sum or a length it is a file stored on drive
		return f.newRegularObject(remote, info), nil
	case f.opt.SkipGdocs:
		fs.Debugf(remote, "Skipping google document type %q", info.MimeType)
		return nil, fs.ErrorObjectNotFound
	default:
		// If item MimeType is in the ExportFormats then it is a google doc
		if !isDocument {
			fs.Debugf(remote, "Ignoring unknown document type %q", info.MimeType)
			return nil, fs.ErrorObjectNotFound
		}
		if extension == "" {
			fs.Debugf(remote, "No export formats found for %q", info.MimeType)
			return nil, fs.ErrorObjectNotFound
		}
		if isLinkMimeType(exportMimeType) {
			return f.newLinkObject(remote, info, extension, exportMimeType)
		}
		return f.newDocumentObject(remote, info, extension, exportMimeType)
	}
}

// NewObject finds the Object at remote.  If it can't be found
// it returns the error fs.ErrorObjectNotFound.
func (f *Fs) NewObject(ctx context.Context, remote string) (fs.Object, error) {
	// DriveMod
	if f.FileObj != nil {
		return *f.FileObj, nil
	}

	info, extension, exportName, exportMimeType, isDocument, err := f.getRemoteInfoWithExport(ctx, remote)
	if err != nil {
		return nil, err
	}

	remote = remote[:len(remote)-len(extension)]
	obj, err := f.newObjectWithExportInfo(remote, info, extension, exportName, exportMimeType, isDocument)

	switch {
	case err != nil:
		return nil, err
	case obj == nil:
		return nil, fs.ErrorObjectNotFound
	default:
		return obj, nil
	}
}

// FindLeaf finds a directory of name leaf in the folder with ID pathID
func (f *Fs) FindLeaf(ctx context.Context, pathID, leaf string) (pathIDOut string, found bool, err error) {
	// fs.Infof(nil, "FindLeaf: %s | %s", f.Name(), leaf)
	// Find the leaf in pathID
	pathID = actualID(pathID)
	found, err = f.list(ctx, []string{pathID}, leaf, true, false, false, func(item *drive.File) bool {
		if !f.opt.SkipGdocs {
			_, exportName, _, isDocument := f.findExportFormat(item)
			if exportName == leaf {
				pathIDOut = item.Id
				return true
			}
			if isDocument {
				return false
			}
		}
		if item.Name == leaf {
			pathIDOut = item.Id
			return true
		}
		return false
	})
	return pathIDOut, found, err
}

// CreateDir makes a directory with pathID as parent and name leaf
func (f *Fs) CreateDir(ctx context.Context, pathID, leaf string) (newID string, err error) {
	leaf = f.opt.Enc.FromStandardName(leaf)
	// fmt.Println("Making", path)
	// Define the metadata for the directory we are going to create.
	pathID = actualID(pathID)
	createInfo := &drive.File{
		Name:        leaf,
		Description: leaf,
		MimeType:    driveFolderType,
		Parents:     []string{pathID},
	}

	var info *drive.File
	err = f.pacer.Call(func() (bool, error) {
		// DriveMod
		svc := f.svc
		if s, _ := f.ServiceAccountPool.GetService(); s != nil {
			svc = s
		}

		st := time.Now()
		info, err = svc.Files.Create(createInfo).
			Fields("id").
			SupportsAllDrives(true).
			Do()
		fs.Errorf(nil, "API::Create (%.1fs)", time.Now().Sub(st).Seconds())
		return f.shouldRetry(err)
	})
	if err != nil {
		return "", err
	}
	return info.Id, nil
}

// CreateLeafDir makes a directory with path (non-recursive)
// if parent is not exists, it returns an error
//* DriveMod
func (f *Fs) CreateLeafDir(ctx context.Context, dir string) (newID string, err error) {
	// st := time.Now()
	defer func() {
		// fs.Errorf(nil, "Drive::CreateLeafDir (%.1fs)", time.Now().Sub(st).Seconds())
	}()
	err = f.dirCache.FindRoot(ctx, true)
	if err != nil {
		return
	}
	// root
	if dir == "" {
		return f.dirCache.RootID(), err
	}

	// check if exists
	// newID, err = f.dirCache.FindDir(ctx, dir, false)
	// if err == nil {
	// return
	// }
	newID, ok := f.dirCache.Get(dir)
	if ok {
		return newID, nil
	}

	parentID := f.dirCache.RootID()

	parent, leaf := dircache.SplitPath(dir)
	if parent != "" {
		// Find parent
		// parentID, err = f.dirCache.FindDir(ctx, parent, false)
		// if err != nil {
		// 	err = fs.ErrorDirNotFound
		// 	return
		// }
		parentID, ok = f.dirCache.Get(parent)
		if !ok {
			return "", fs.ErrorDirNotFound
		}
	}

	newID, err = f.CreateDir(ctx, parentID, leaf)
	if err == nil {
		f.dirCache.Put(dir, newID)
	}

	return
}

// CreateDirs makes multiple directory
func (f *Fs) CreateDirs(ctx context.Context, useCache bool, dirs []string) (count int, err error) {
	err = f.dirCache.FindRoot(ctx, true)

	processing := make(map[string]struct{})
	mu := sync.Mutex{}

	toBeCreated := make(chan string, len(dirs)+fs.Config.Transfers)
	created := make(chan struct{})
	var wg sync.WaitGroup
	for i := 0; i < fs.Config.Transfers; i++ {
		go func() {
			for dir := range toBeCreated {
				done := make(chan struct{})
				go func() {
					defer func() {
						wg.Done()
						close(done)
					}()

					if _, ok := f.dirCache.Get(dir); ok {
						return
					}

					mu.Lock()
					if _, ok := processing[dir]; ok {
						mu.Unlock()
						return
					}
					processing[dir] = struct{}{}
					mu.Unlock()

					parent, leaf := dircache.SplitPath(dir)
					parentID, ok := f.dirCache.Get(parent)
					if ok {
						if newID, err := f.CreateDir(ctx, parentID, leaf); err == nil {
							fs.Debugf(nil, "%s: Directory Created", dir)
							f.dirCache.Put(dir, newID)
							created <- struct{}{}
						}
					} else {
						wg.Add(1)
						// toBeCreated <- parent
						time.Sleep(time.Duration(100+rand.Intn(500)) * time.Millisecond)
						toBeCreated <- dir
					}

					mu.Lock()
					delete(processing, dir)
					mu.Unlock()
				}()
				<-done
			}
		}()
	}

	seen := make(map[string]struct{})
	for _, dir := range dirs {
		if _, ok := f.dirCache.Get(dir); ok {
			continue
		}

		newDirs := make([]string, 0)

		// dir not exists
		if _, ok := seen[dir]; !ok {
			seen[dir] = struct{}{}
			newDirs = append(newDirs, dir)
		}

		for {
			parent, _ := dircache.SplitPath(dir)
			if parent == "" {
				break
			}
			if _, ok := f.dirCache.Get(parent); ok {
				break
			}

			if _, ok := seen[parent]; !ok {
				seen[parent] = struct{}{}
				newDirs = append(newDirs, parent)
			}

			dir = parent
		}

		wg.Add(len(newDirs))
		for i := len(newDirs) - 1; i >= 0; i-- {
			toBeCreated <- newDirs[i]
		}
	}

	count = 0
	go func() {
		for {
			_, ok := <-created
			if !ok {
				break
			}
			count = count + 1
		}
	}()
	wg.Wait()
	close(toBeCreated)
	close(created)

	return count, nil
}

// isAuthOwned checks if any of the item owners is the authenticated owner
func isAuthOwned(item *drive.File) bool {
	for _, owner := range item.Owners {
		if owner.Me {
			return true
		}
	}
	return false
}

// linkTemplate returns the Template for a MIME type or nil if the
// MIME type does not represent a link
func linkTemplate(mt string) *template.Template {
	templatesOnce.Do(func() {
		_linkTemplates = map[string]*template.Template{
			"application/x-link-desktop": template.Must(
				template.New("application/x-link-desktop").Parse(desktopTemplate)),
			"application/x-link-html": template.Must(
				template.New("application/x-link-html").Parse(htmlTemplate)),
			"application/x-link-url": template.Must(
				template.New("application/x-link-url").Parse(urlTemplate)),
			"application/x-link-webloc": template.Must(
				template.New("application/x-link-webloc").Parse(weblocTemplate)),
		}
	})
	return _linkTemplates[mt]
}
func (f *Fs) fetchFormats() {
	fetchFormatsOnce.Do(func() {
		var about *drive.About
		var err error
		err = f.pacer.Call(func() (bool, error) {
			about, err = f.svc.About.Get().
				Fields("exportFormats,importFormats").
				Do()
			return f.shouldRetry(err)
		})
		if err != nil {
			fs.Errorf(f, "Failed to get Drive exportFormats and importFormats: %v", err)
			_exportFormats = map[string][]string{}
			_importFormats = map[string][]string{}
			return
		}
		_exportFormats = fixMimeTypeMap(about.ExportFormats)
		_importFormats = fixMimeTypeMap(about.ImportFormats)
	})
}

// exportFormats returns the export formats from drive, fetching them
// if necessary.
//
// if the fetch fails then it will not export any drive formats
func (f *Fs) exportFormats() map[string][]string {
	f.fetchFormats()
	return _exportFormats
}

// importFormats returns the import formats from drive, fetching them
// if necessary.
//
// if the fetch fails then it will not import any drive formats
func (f *Fs) importFormats() map[string][]string {
	f.fetchFormats()
	return _importFormats
}

// findExportFormatByMimeType works out the optimum export settings
// for the given MIME type.
//
// Look through the exportExtensions and find the first format that can be
// converted.  If none found then return ("", "", false)
func (f *Fs) findExportFormatByMimeType(itemMimeType string) (
	extension, mimeType string, isDocument bool) {
	exportMimeTypes, isDocument := f.exportFormats()[itemMimeType]
	if isDocument {
		for _, _extension := range f.exportExtensions {
			_mimeType := mime.TypeByExtension(_extension)
			if isLinkMimeType(_mimeType) {
				return _extension, _mimeType, true
			}
			for _, emt := range exportMimeTypes {
				if emt == _mimeType {
					return _extension, emt, true
				}
				if _mimeType == _mimeTypeCustomTransform[emt] {
					return _extension, emt, true
				}
			}
		}
	}

	// else return empty
	return "", "", isDocument
}

// findExportFormatByMimeType works out the optimum export settings
// for the given drive.File.
//
// Look through the exportExtensions and find the first format that can be
// converted.  If none found then return ("", "", "", false)
func (f *Fs) findExportFormat(item *drive.File) (extension, filename, mimeType string, isDocument bool) {
	extension, mimeType, isDocument = f.findExportFormatByMimeType(item.MimeType)
	if extension != "" {
		filename = item.Name + extension
	}
	return
}

// findImportFormat finds the matching upload MIME type for a file
// If the given MIME type is in importMimeTypes, the matching upload
// MIME type is returned
//
// When no match is found "" is returned.
func (f *Fs) findImportFormat(mimeType string) string {
	mimeType = fixMimeType(mimeType)
	ifs := f.importFormats()
	for _, mt := range f.importMimeTypes {
		if mt == mimeType {
			importMimeTypes := ifs[mimeType]
			if l := len(importMimeTypes); l > 0 {
				if l > 1 {
					fs.Infof(f, "found %d import formats for %q: %q", l, mimeType, importMimeTypes)
				}
				return importMimeTypes[0]
			}
		}
	}
	return ""
}

// List the objects and directories in dir into entries.  The
// entries can be returned in any order but should be for a
// complete directory.
//
// dir should be "" to list the root, and should not have
// trailing slashes.
//
// This should return ErrDirNotFound if the directory isn't
// found.
func (f *Fs) List(ctx context.Context, dir string) (entries fs.DirEntries, err error) {
	err = f.dirCache.FindRoot(ctx, false)
	if err != nil {
		return nil, err
	}
	directoryID, err := f.dirCache.FindDir(ctx, dir, false)
	if err != nil {
		return nil, err
	}
	directoryID = actualID(directoryID)

	var iErr error
	_, err = f.list(ctx, []string{directoryID}, "", false, false, false, func(item *drive.File) bool {
		entry, err := f.itemToDirEntry(path.Join(dir, item.Name), item)
		if err != nil {
			iErr = err
			return true
		}
		if entry != nil {
			entries = append(entries, entry)
		}
		return false
	})
	if err != nil {
		return nil, err
	}
	if iErr != nil {
		return nil, iErr
	}
	// If listing the root of a teamdrive and got no entries,
	// double check we have access
	if f.isTeamDrive && len(entries) == 0 && f.root == "" && dir == "" {
		err = f.teamDriveOK(ctx)
		if err != nil {
			return nil, err
		}
	}
	return entries, nil
}

// listREntry is a task to be executed by a litRRunner
type listREntry struct {
	id, path string
}

// listRSlices is a helper struct to sort two slices at once
type listRSlices struct {
	dirs  []string
	paths []string
}

func (s listRSlices) Sort() {
	sort.Sort(s)
}

func (s listRSlices) Len() int {
	return len(s.dirs)
}

func (s listRSlices) Swap(i, j int) {
	s.dirs[i], s.dirs[j] = s.dirs[j], s.dirs[i]
	s.paths[i], s.paths[j] = s.paths[j], s.paths[i]
}

func (s listRSlices) Less(i, j int) bool {
	return s.dirs[i] < s.dirs[j]
}

// listRRunner will read dirIDs from the in channel, perform the file listing and call cb with each DirEntry.
//
// In each cycle it will read up to grouping entries from the in channel without blocking.
// If an error occurs it will be send to the out channel and then return. Once the in channel is closed,
// nil is send to the out channel and the function returns.
func (f *Fs) listRRunner(ctx context.Context, wg *sync.WaitGroup, in chan listREntry, out chan<- error, cb func(fs.DirEntry) error) {
	var dirs []string
	var paths []string
	var grouping int32

	for dir := range in {
		dirs = append(dirs[:0], dir.id)
		paths = append(paths[:0], dir.path)
		grouping = atomic.LoadInt32(&f.grouping)
	waitloop:
		for i := int32(1); i < grouping; i++ {
			select {
			case d, ok := <-in:
				if !ok {
					break waitloop
				}
				dirs = append(dirs, d.id)
				paths = append(paths, d.path)
			default:
			}
		}
		listRSlices{dirs, paths}.Sort()
		var iErr error
		foundItems := false
		_, err := f.list(ctx, dirs, "", false, false, false, func(item *drive.File) bool {
			// shared with me items have no parents when at the root
			if f.opt.SharedWithMe && len(item.Parents) == 0 && len(paths) == 1 && paths[0] == "" {
				item.Parents = dirs
			}
			for _, parent := range item.Parents {
				var i int
				foundItems = true
				earlyExit := false
				// If only one item in paths then no need to search for the ID
				// assuming google drive is doing its job properly.
				//
				// Note that we at the root when len(paths) == 1 && paths[0] == ""
				if len(paths) == 1 {
					// don't check parents at root because
					// - shared with me items have no parents at the root
					// - if using a root alias, eg "root" or "appDataFolder" the ID won't match
					i = 0
					// items at root can have more than one parent so we need to put
					// the item in just once.
					earlyExit = true
				} else {
					// only handle parents that are in the requested dirs list if not at root
					i = sort.SearchStrings(dirs, parent)
					if i == len(dirs) || dirs[i] != parent {
						continue
					}
				}
				remote := path.Join(paths[i], item.Name)
				entry, err := f.itemToDirEntry(remote, item)
				if err != nil {
					iErr = err
					return true
				}

				err = cb(entry)
				if err != nil {
					iErr = err
					return true
				}

				// If didn't check parents then insert only once
				if earlyExit {
					break
				}
			}
			return false
		})
		// Found no items in more than one directory. Retry these as
		// individual directories This is to work around a bug in google
		// drive where (A in parents) or (B in parents) returns nothing
		// sometimes. See #3114, #4289 and
		// https://issuetracker.google.com/issues/149522397
		if len(dirs) > 1 && !foundItems {
			if atomic.SwapInt32(&f.grouping, 1) != 1 {
				fs.Logf(f, "Disabling ListR to work around bug in drive as multi listing (%d) returned no entries", len(dirs))
			}
			var recycled = make([]listREntry, len(dirs))
			f.listRmu.Lock()
			for i := range dirs {
				recycled[i] = listREntry{id: dirs[i], path: paths[i]}
				// Make a note of these dirs - if they all turn
				// out to be empty then we can re-enable grouping
				f.listRempties[dirs[i]] = struct{}{}
			}
			f.listRmu.Unlock()
			// recycle these in the background so we don't deadlock
			// the listR runners if they all get here
			wg.Add(len(recycled))
			go func() {
<<<<<<< HEAD
				defer func() {
					recover()
				}()
				for _, entry := range recycled {
					if in != nil {
						in <- entry
					}
=======
				for _, entry := range recycled {
					in <- entry
>>>>>>> d8144a7e
				}
				fs.Debugf(f, "Recycled %d entries", len(recycled))
			}()
		}
		// If using a grouping of 1 and dir was empty then check to see if it
		// is part of the group that caused grouping to be disabled.
		if grouping == 1 && len(dirs) == 1 && !foundItems {
			f.listRmu.Lock()
			if _, found := f.listRempties[dirs[0]]; found {
				// Remove the ID
				delete(f.listRempties, dirs[0])
				// If no empties left => all the directories that
				// triggered the grouping being set to 1 were actually
				// empty so must have made a mistake
				if len(f.listRempties) == 0 {
					if atomic.SwapInt32(&f.grouping, listRGrouping) != listRGrouping {
						fs.Logf(f, "Re-enabling ListR as previous detection was in error")
					}
				}
			}
			f.listRmu.Unlock()
		}

		for range dirs {
			wg.Done()
		}

		if iErr != nil {
			out <- iErr
			return
		}

		if err != nil {
			out <- err
			return
		}
	}
	out <- nil
}

// ListR lists the objects and directories of the Fs starting
// from dir recursively into out.
//
// dir should be "" to start from the root, and should not
// have trailing slashes.
//
// This should return ErrDirNotFound if the directory isn't
// found.
//
// It should call callback for each tranche of entries read.
// These need not be returned in any particular order.  If
// callback returns an error then the listing will stop
// immediately.
//
// Don't implement this unless you have a more efficient way
// of listing recursively that doing a directory traversal.
func (f *Fs) ListR(ctx context.Context, dir string, callback fs.ListRCallback) (err error) {
	err = f.dirCache.FindRoot(ctx, false)
	if err != nil {
		return err
	}
	directoryID, err := f.dirCache.FindDir(ctx, dir, false)
	if err != nil {
		return err
	}
	directoryID = actualID(directoryID)

	mu := sync.Mutex{} // protects in and overflow
	wg := sync.WaitGroup{}
	in := make(chan listREntry, listRInputBuffer)
	out := make(chan error, fs.Config.Checkers)
	list := walk.NewListRHelper(callback)
	overflow := []listREntry{}
	listed := 0

	cb := func(entry fs.DirEntry) error {
		mu.Lock()
		defer mu.Unlock()
		if d, isDir := entry.(*fs.Dir); isDir && in != nil {
			job := listREntry{actualID(d.ID()), d.Remote()}
			select {
			case in <- job:
				// Adding the wg after we've entered the item is
				// safe here because we know when the callback
				// is called we are holding a waitgroup.
				wg.Add(1)
			default:
				overflow = append(overflow, job)
			}
		}
		listed++
		return list.Add(entry)
	}

	wg.Add(1)
	in <- listREntry{directoryID, dir}

	for i := 0; i < fs.Config.Checkers; i++ {
		go f.listRRunner(ctx, &wg, in, out, cb)
	}
	go func() {
		// wait until the all directories are processed
		wg.Wait()
		// if the input channel overflowed add the collected entries to the channel now
		for len(overflow) > 0 {
			mu.Lock()
			l := len(overflow)
			// only fill half of the channel to prevent entries being put into overflow again
			if l > listRInputBuffer/2 {
				l = listRInputBuffer / 2
			}
			wg.Add(l)
			for _, d := range overflow[:l] {
				in <- d
			}
			overflow = overflow[l:]
			mu.Unlock()

			// wait again for the completion of all directories
			wg.Wait()
		}
		mu.Lock()
		if in != nil {
			// notify all workers to exit
			close(in)
			in = nil
		}
		mu.Unlock()
	}()
	// wait until the all workers to finish
	for i := 0; i < fs.Config.Checkers; i++ {
		e := <-out
		mu.Lock()
		// if one worker returns an error early, close the input so all other workers exit
		if e != nil && in != nil {
			err = e
			close(in)
			in = nil
		}
		mu.Unlock()
	}

	close(out)
	if err != nil {
		return err
	}

	err = list.Flush()
	if err != nil {
		return err
	}

	// If listing the root of a teamdrive and got no entries,
	// double check we have access
	if f.isTeamDrive && listed == 0 && f.root == "" && dir == "" {
		err = f.teamDriveOK(ctx)
		if err != nil {
			return err
		}
	}

	return nil
}

const shortcutSeparator = '\t'

// joinID adds an actual drive ID to the shortcut ID it came from
//
// directoryIDs in the dircache are these composite directory IDs so
// we must always unpack them before use.
func joinID(actual, shortcut string) string {
	return actual + string(shortcutSeparator) + shortcut
}

// splitID separates an actual ID and a shortcut ID from a composite
// ID. If there was no shortcut ID then it will return "" for it.
func splitID(compositeID string) (actualID, shortcutID string) {
	i := strings.IndexRune(compositeID, shortcutSeparator)
	if i < 0 {
		return compositeID, ""
	}
	return compositeID[:i], compositeID[i+1:]
}

// isShortcutID returns true if compositeID refers to a shortcut
func isShortcutID(compositeID string) bool {
	return strings.IndexRune(compositeID, shortcutSeparator) >= 0
}

// actualID returns an actual ID from a composite ID
func actualID(compositeID string) (actualID string) {
	actualID, _ = splitID(compositeID)
	return actualID
}

// shortcutID returns a shortcut ID from a composite ID if available,
// or the actual ID if not.
func shortcutID(compositeID string) (shortcutID string) {
	actualID, shortcutID := splitID(compositeID)
	if shortcutID != "" {
		return shortcutID
	}
	return actualID
}

// isShortcut returns true of the item is a shortcut
func isShortcut(item *drive.File) bool {
	return item.MimeType == shortcutMimeType && item.ShortcutDetails != nil
}

// Dereference shortcut if required. It returns the newItem (which may
// be just item).
//
// If we return a new item then the ID will be adjusted to be a
// composite of the actual ID and the shortcut ID. This is to make
// sure that we have decided in all use places what we are doing with
// the ID.
//
// Note that we assume shortcuts can't point to shortcuts. Google
// drive web interface doesn't offer the option to create a shortcut
// to a shortcut. The documentation is silent on the issue.
func (f *Fs) resolveShortcut(item *drive.File) (newItem *drive.File, err error) {
	if f.opt.SkipShortcuts || item.MimeType != shortcutMimeType {
		return item, nil
	}
	if item.ShortcutDetails == nil {
		fs.Errorf(nil, "Expecting shortcutDetails in %v", item)
		return item, nil
	}
	newItem, err = f.getFile(item.ShortcutDetails.TargetId, f.fileFields)
	if err != nil {
		return nil, errors.Wrap(err, "failed to resolve shortcut")
	}
	// make sure we use the Name, Parents and Trashed from the original item
	newItem.Name = item.Name
	newItem.Parents = item.Parents
	newItem.Trashed = item.Trashed
	// the new ID is a composite ID
	newItem.Id = joinID(newItem.Id, item.Id)
	return newItem, nil
}

// itemToDirEntry converts a drive.File to an fs.DirEntry.
// When the drive.File cannot be represented as an fs.DirEntry
// (nil, nil) is returned.
func (f *Fs) itemToDirEntry(remote string, item *drive.File) (entry fs.DirEntry, err error) {
	switch {
	case item.MimeType == driveFolderType:
		// cache the directory ID for later lookups
		f.dirCache.Put(remote, item.Id)
		when, _ := time.Parse(timeFormatIn, item.ModifiedTime)
		d := fs.NewDir(remote, when).SetID(item.Id)
		return d, nil
	case f.opt.AuthOwnerOnly && !isAuthOwned(item):
		// ignore object
	default:
		entry, err = f.newObjectWithInfo(remote, item)
		if err == fs.ErrorObjectNotFound {
			return nil, nil
		}
		return entry, err
	}
	return nil, nil
}

// Creates a drive.File info from the parameters passed in.
//
// Used to create new objects
func (f *Fs) createFileInfo(ctx context.Context, remote string, modTime time.Time) (*drive.File, error) {
	leaf, directoryID, err := f.dirCache.FindRootAndPath(ctx, remote, true)
	if err != nil {
		return nil, err
	}
	directoryID = actualID(directoryID)

	leaf = f.opt.Enc.FromStandardName(leaf)
	// Define the metadata for the file we are going to create.
	createInfo := &drive.File{
		Name:         leaf,
		Description:  leaf,
		Parents:      []string{directoryID},
		ModifiedTime: modTime.Format(timeFormatOut),
	}
	return createInfo, nil
}

// Put the object
//
// Copy the reader in to the new object which is returned
//
// The new object may have been created if an error is returned
func (f *Fs) Put(ctx context.Context, in io.Reader, src fs.ObjectInfo, options ...fs.OpenOption) (fs.Object, error) {
	exisitingObj, err := f.NewObject(ctx, src.Remote())
	switch err {
	case nil:
		return exisitingObj, exisitingObj.Update(ctx, in, src, options...)
	case fs.ErrorObjectNotFound:
		// Not found so create it
		return f.PutUnchecked(ctx, in, src, options...)
	default:
		return nil, err
	}
}

// PutStream uploads to the remote path with the modTime given of indeterminate size
func (f *Fs) PutStream(ctx context.Context, in io.Reader, src fs.ObjectInfo, options ...fs.OpenOption) (fs.Object, error) {
	return f.Put(ctx, in, src, options...)
}

// PutUnchecked uploads the object
//
// This will create a duplicate if we upload a new file without
// checking to see if there is one already - use Put() for that.
func (f *Fs) PutUnchecked(ctx context.Context, in io.Reader, src fs.ObjectInfo, options ...fs.OpenOption) (fs.Object, error) {
	remote := src.Remote()
	size := src.Size()
	modTime := src.ModTime(ctx)
	srcMimeType := fs.MimeTypeFromName(remote)
	srcExt := path.Ext(remote)
	exportExt := ""
	importMimeType := ""

	if f.importMimeTypes != nil && !f.opt.SkipGdocs {
		importMimeType = f.findImportFormat(srcMimeType)

		if isInternalMimeType(importMimeType) {
			remote = remote[:len(remote)-len(srcExt)]

			exportExt, _, _ = f.findExportFormatByMimeType(importMimeType)
			if exportExt == "" {
				return nil, errors.Errorf("No export format found for %q", importMimeType)
			}
			if exportExt != srcExt && !f.opt.AllowImportNameChange {
				return nil, errors.Errorf("Can't convert %q to a document with a different export filetype (%q)", srcExt, exportExt)
			}
		}
	}

	createInfo, err := f.createFileInfo(ctx, remote, modTime)
	if err != nil {
		return nil, err
	}
	if importMimeType != "" {
		createInfo.MimeType = importMimeType
	} else {
		createInfo.MimeType = fs.MimeTypeFromName(remote)
	}

	var info *drive.File
	if size >= 0 && size < int64(f.opt.UploadCutoff) {
		// Make the API request to upload metadata and file data.
		// Don't retry, return a retry error instead
		err = f.pacer.CallNoRetry(func() (bool, error) {
			// fs.Infof(nil, "SVC::Create")
			info, err = f.svc.Files.Create(createInfo).
				Media(in, googleapi.ContentType(srcMimeType)).
				Fields(partialFields).
				SupportsAllDrives(true).
				KeepRevisionForever(f.opt.KeepRevisionForever).
				Do()
			return f.shouldRetry(err)
		})
		if err != nil {
			return nil, err
		}
	} else {
		// Upload the file in chunks
		info, err = f.Upload(ctx, in, size, srcMimeType, "", remote, createInfo)
		if err != nil {
			return nil, err
		}
	}
	return f.newObjectWithInfo(remote, info)
}

// MergeDirs merges the contents of all the directories passed
// in into the first one and rmdirs the other directories.
func (f *Fs) MergeDirs(ctx context.Context, dirs []fs.Directory) error {
	if len(dirs) < 2 {
		return nil
	}
	newDirs := dirs[:0]
	for _, dir := range dirs {
		if isShortcutID(dir.ID()) {
			fs.Infof(dir, "skipping shortcut directory")
			continue
		}
		newDirs = append(newDirs, dir)
	}
	dirs = newDirs
	if len(dirs) < 2 {
		return nil
	}
	dstDir := dirs[0]
	for _, srcDir := range dirs[1:] {
		// list the objects
		infos := []*drive.File{}
		_, err := f.list(ctx, []string{srcDir.ID()}, "", false, false, true, func(info *drive.File) bool {
			infos = append(infos, info)
			return false
		})
		if err != nil {
			return errors.Wrapf(err, "MergeDirs list failed on %v", srcDir)
		}
		// move them into place
		for _, info := range infos {
			fs.Infof(srcDir, "merging %q", info.Name)
			// Move the file into the destination
			err = f.pacer.Call(func() (bool, error) {
				// fs.Infof(nil, "SVC::Update (MergeDirs)")

				_, err = f.svc.Files.Update(info.Id, nil).
					RemoveParents(srcDir.ID()).
					AddParents(dstDir.ID()).
					Fields("").
					SupportsAllDrives(true).
					Do()
				return f.shouldRetry(err)
			})
			if err != nil {
				return errors.Wrapf(err, "MergeDirs move failed on %q in %v", info.Name, srcDir)
			}
		}
		// rmdir (into trash) the now empty source directory
		fs.Infof(srcDir, "removing empty directory")
		err = f.delete(ctx, srcDir.ID(), true)
		if err != nil {
			return errors.Wrapf(err, "MergeDirs move failed to rmdir %q", srcDir)
		}
	}
	return nil
}

// Mkdir creates the container if it doesn't exist
func (f *Fs) Mkdir(ctx context.Context, dir string) error {
	err := f.dirCache.FindRoot(ctx, true)
	if err != nil {
		return err
	}
	if dir != "" {
		_, err = f.dirCache.FindDir(ctx, dir, true)
	}
	return err
}

// delete a file or directory unconditionally by ID
func (f *Fs) delete(ctx context.Context, id string, useTrash bool) error {
	return f.pacer.Call(func() (bool, error) {
		var err error

		// DriveMod
		svc := f.svc

		if useTrash {
			info := drive.File{
				Trashed: true,
			}
			// fs.Infof(nil, "SVC::Update (delete)")
			_, err = svc.Files.Update(id, &info).
				Fields("").
				SupportsAllDrives(true).
				Do()
		} else {
			// fs.Infof(nil, "SVC::Update (delete)")
			err = svc.Files.Delete(id).
				Fields("").
				SupportsAllDrives(true).
				Do()
		}
		return f.shouldRetry(err)
	})
}

// Rmdir deletes a directory
//
// Returns an error if it isn't empty
func (f *Fs) Rmdir(ctx context.Context, dir string) error {
	root := path.Join(f.root, dir)
	dc := f.dirCache
	directoryID, err := dc.FindDir(ctx, dir, false)
	if err != nil {
		return err
	}
	directoryID, shortcutID := splitID(directoryID)
	// if directory is a shortcut remove it regardless
	if shortcutID != "" {
		return f.delete(ctx, shortcutID, f.opt.UseTrash)
	}
	var trashedFiles = false
	found, err := f.list(ctx, []string{directoryID}, "", false, false, true, func(item *drive.File) bool {
		if !item.Trashed {
			fs.Debugf(dir, "Rmdir: contains file: %q", item.Name)
			return true
		}
		fs.Debugf(dir, "Rmdir: contains trashed file: %q", item.Name)
		trashedFiles = true
		return false
	})
	if err != nil {
		return err
	}
	if found {
		return errors.Errorf("directory not empty")
	}
	if root != "" {
		// trash the directory if it had trashed files
		// in or the user wants to trash, otherwise
		// delete it.
		err = f.delete(ctx, directoryID, trashedFiles || f.opt.UseTrash)
		if err != nil {
			return err
		}
	}
	f.dirCache.FlushDir(dir)
	if err != nil {
		return err
	}
	return nil
}

// Precision of the object storage system
func (f *Fs) Precision() time.Duration {
	return time.Millisecond
}

// Copy src to this remote using server side copy operations.
//
// This is stored with the remote path given
//
// It returns the destination Object and a possible error
//
// Will only be called if src.Fs().Name() == f.Name()
//
// If it isn't possible then return fs.ErrorCantCopy
func (f *Fs) Copy(ctx context.Context, src fs.Object, remote string) (fs.Object, error) {
	var srcObj *baseObject
	ext := ""
	readDescription := false
	switch src := src.(type) {
	case *Object:
		srcObj = &src.baseObject
	case *documentObject:
		srcObj, ext = &src.baseObject, src.ext()
		readDescription = true
	case *linkObject:
		srcObj, ext = &src.baseObject, src.ext()
	default:
		fs.Debugf(src, "Can't copy - not same remote type")
		return nil, fs.ErrorCantCopy
	}
	if ext != "" {
		if !strings.HasSuffix(remote, ext) {
			fs.Debugf(src, "Can't copy - not same document type")
			return nil, fs.ErrorCantCopy
		}
		remote = remote[:len(remote)-len(ext)]
	}

	// Look to see if there is an existing object
	existingObject, _ := f.NewObject(ctx, remote)

	createInfo, err := f.createFileInfo(ctx, remote, src.ModTime(ctx))
	if err != nil {
		return nil, err
	}

	if readDescription {
		// preserve the description on copy for docs
		info, err := f.getFile(actualID(srcObj.id), "description")
		if err != nil {
			return nil, errors.Wrap(err, "failed to read description for Google Doc")
		}
		createInfo.Description = info.Description
	} else {
		// don't overwrite the description on copy for files
		// this should work for docs but it doesn't - it is probably a bug in Google Drive
		createInfo.Description = ""
	}

	// get the ID of the thing to copy - this is the shortcut if available
	id := shortcutID(srcObj.id)

	// DriveMod
	// svc := f.svc
	// if s, _ := f.ServiceAccountPool.GetService(); s != nil {
	// 	svc = s
	// 	f.pacer = newPacer(&f.opt)
	// }

	var info *drive.File
	err = f.pacer.Call(func() (bool, error) {
		// fs.Infof(nil, "SVC::Copy | %s", srcObj.Remote())

		// DriveMod
		// svc := f.svc
		// if s, _ := f.ServiceAccountPool.GetService(); s != nil {
		// 	svc = s
		// 	f.pacer = newPacer(&f.opt)
		// }

		info, err = f.svc.Files.Copy(id, createInfo).
			Fields(partialFields).
			SupportsAllDrives(true).
			KeepRevisionForever(f.opt.KeepRevisionForever).
			Do()
		return f.shouldRetry(err)
	})
	if err != nil {
		return nil, err
	}
	newObject, err := f.newObjectWithInfo(remote, info)
	if err != nil {
		return nil, err
	}
	if existingObject != nil {
		err = existingObject.Remove(ctx)
		if err != nil {
			fs.Errorf(existingObject, "Failed to remove existing object after copy: %v", err)
		}
	}
	return newObject, nil
}

// CopyByID get src object by ID and copy to remote using server side copy operations.
//* DriveMod
func (f *Fs) CopyByID(ctx context.Context, srcID string, remote string) (fs.Object, error) {
	var err error
	var file *drive.File
	err = f.pacer.Call(func() (bool, error) {
		// fs.Infof(nil, "SVC::Copy")
		file, err = f.svc.Files.Get(srcID).
			Fields("name", "id", "size", "mimeType").
			SupportsAllDrives(true).
			Do()
		return f.shouldRetry(err)
	})
	if err != nil {
		return nil, err
	}

	extension, exportName, exportMimeType, isDocument := f.findExportFormat(file)
	src, err := f.newObjectWithExportInfo(file.Name, file, extension, exportName, exportMimeType, isDocument)
	if err != nil {
		return nil, err
	}

	return f.Copy(ctx, src, remote)
}

// ListAllDrives fetch all team drives
//* DriveMod
func (f *Fs) ListAllDrives(ctx context.Context) (map[string]string, error) {
	var err error
	driveMap := make(map[string]string)

	listTeamDrives := f.svc.Teamdrives.List().PageSize(100)
	for {
		var teamDrives *drive.TeamDriveList
		err = f.pacer.Call(func() (bool, error) {
			teamDrives, err = listTeamDrives.Context(ctx).Do()
			return f.shouldRetry(err)
		})
		if err != nil {
			return nil, errors.Errorf("Listing team drives failed: %v\n", err)
			// listFailed = true
			// break
		}
		for _, drive := range teamDrives.TeamDrives {
			driveMap[drive.Id] = drive.Name
		}
		if teamDrives.NextPageToken == "" {
			break
		}
		listTeamDrives.PageToken(teamDrives.NextPageToken)
	}

	if len(driveMap) == 0 {
		return nil, errors.Errorf("No team drives found in your account")
	}

	return driveMap, nil
}

// Purge deletes all the files and the container
//
// Optional interface: Only implement this if you have a way of
// deleting all the files quicker than just running Remove() on the
// result of List()
func (f *Fs) Purge(ctx context.Context) error {
	if f.root == "" {
		return errors.New("can't purge root directory")
	}
	if f.opt.TrashedOnly {
		return errors.New("Can't purge with --drive-trashed-only. Use delete if you want to selectively delete files")
	}
	err := f.dirCache.FindRoot(ctx, false)
	if err != nil {
		return err
	}
	err = f.delete(ctx, shortcutID(f.dirCache.RootID()), f.opt.UseTrash)
	f.dirCache.ResetRoot()
	if err != nil {
		return err
	}
	return nil
}

// CleanUp empties the trash
func (f *Fs) CleanUp(ctx context.Context) error {
	err := f.pacer.Call(func() (bool, error) {
		err := f.svc.Files.EmptyTrash().Context(ctx).Do()
		return f.shouldRetry(err)
	})

	if err != nil {
		return err
	}
	return nil
}

// teamDriveOK checks to see if we can access the team drive
func (f *Fs) teamDriveOK(ctx context.Context) (err error) {
	if !f.isTeamDrive {
		return nil
	}
	var td *drive.Drive
	err = f.pacer.Call(func() (bool, error) {
		td, err = f.svc.Drives.Get(f.opt.TeamDriveID).Fields("name,id,capabilities,createdTime,restrictions").Context(ctx).Do()
		return f.shouldRetry(err)
	})
	if err != nil {
		return errors.Wrap(err, "failed to get Team/Shared Drive info")
	}
	fs.Debugf(f, "read info from team drive %q", td.Name)
	return err
}

// About gets quota information
func (f *Fs) About(ctx context.Context) (*fs.Usage, error) {
	if f.isTeamDrive {
		err := f.teamDriveOK(ctx)
		if err != nil {
			return nil, err
		}
		// Teamdrives don't appear to have a usage API so just return empty
		return &fs.Usage{}, nil
	}
	var about *drive.About
	var err error
	err = f.pacer.Call(func() (bool, error) {
		about, err = f.svc.About.Get().Fields("storageQuota").Context(ctx).Do()
		return f.shouldRetry(err)
	})
	if err != nil {
		return nil, errors.Wrap(err, "failed to get Drive storageQuota")
	}
	q := about.StorageQuota
	usage := &fs.Usage{
		Used:    fs.NewUsageValue(q.UsageInDrive),           // bytes in use
		Trashed: fs.NewUsageValue(q.UsageInDriveTrash),      // bytes in trash
		Other:   fs.NewUsageValue(q.Usage - q.UsageInDrive), // other usage eg gmail in drive
	}
	if q.Limit > 0 {
		usage.Total = fs.NewUsageValue(q.Limit)          // quota of bytes that can be used
		usage.Free = fs.NewUsageValue(q.Limit - q.Usage) // bytes which can be uploaded before reaching the quota
	}
	return usage, nil
}

// Move src to this remote using server side move operations.
//
// This is stored with the remote path given
//
// It returns the destination Object and a possible error
//
// Will only be called if src.Fs().Name() == f.Name()
//
// If it isn't possible then return fs.ErrorCantMove
func (f *Fs) Move(ctx context.Context, src fs.Object, remote string) (fs.Object, error) {
	var srcObj *baseObject
	ext := ""
	switch src := src.(type) {
	case *Object:
		srcObj = &src.baseObject
	case *documentObject:
		srcObj, ext = &src.baseObject, src.ext()
	case *linkObject:
		srcObj, ext = &src.baseObject, src.ext()
	default:
		fs.Debugf(src, "Can't move - not same remote type")
		return nil, fs.ErrorCantMove
	}

	if ext != "" {
		if !strings.HasSuffix(remote, ext) {
			fs.Debugf(src, "Can't move - not same document type")
			return nil, fs.ErrorCantMove
		}
		remote = remote[:len(remote)-len(ext)]
	}

	_, srcParentID, err := srcObj.fs.dirCache.FindPath(ctx, src.Remote(), false)
	if err != nil {
		return nil, err
	}
	srcParentID = actualID(srcParentID)

	// Temporary Object under construction
	dstInfo, err := f.createFileInfo(ctx, remote, src.ModTime(ctx))
	if err != nil {
		return nil, err
	}
	dstParents := strings.Join(dstInfo.Parents, ",")
	dstInfo.Parents = nil

	// Do the move
	var info *drive.File
	err = f.pacer.Call(func() (bool, error) {
		// fs.Infof(nil, "SVC::Update (Move)")
		info, err = f.svc.Files.Update(shortcutID(srcObj.id), dstInfo).
			RemoveParents(srcParentID).
			AddParents(dstParents).
			Fields(partialFields).
			SupportsAllDrives(true).
			Do()
		return f.shouldRetry(err)
	})
	if err != nil {
		return nil, err
	}

	return f.newObjectWithInfo(remote, info)
}

// PublicLink adds a "readable by anyone with link" permission on the given file or folder.
func (f *Fs) PublicLink(ctx context.Context, remote string, expire fs.Duration, unlink bool) (link string, err error) {
	id, err := f.dirCache.FindDir(ctx, remote, false)
	if err == nil {
		fs.Debugf(f, "attempting to share directory '%s'", remote)
		id = shortcutID(id)
	} else {
		fs.Debugf(f, "attempting to share single file '%s'", remote)
		o, err := f.NewObject(ctx, remote)
		if err != nil {
			return "", err
		}
		id = shortcutID(o.(fs.IDer).ID())
	}

	permission := &drive.Permission{
		AllowFileDiscovery: false,
		Role:               "reader",
		Type:               "anyone",
	}

	err = f.pacer.Call(func() (bool, error) {
		// TODO: On TeamDrives this might fail if lacking permissions to change ACLs.
		// Need to either check `canShare` attribute on the object or see if a sufficient permission is already present.
		_, err = f.svc.Permissions.Create(id, permission).
			Fields("").
			SupportsAllDrives(true).
			Do()
		return f.shouldRetry(err)
	})
	if err != nil {
		return "", err
	}
	return fmt.Sprintf("https://drive.google.com/open?id=%s", id), nil
}

// DirMove moves src, srcRemote to this remote at dstRemote
// using server side move operations.
//
// Will only be called if src.Fs().Name() == f.Name()
//
// If it isn't possible then return fs.ErrorCantDirMove
//
// If destination exists then return fs.ErrorDirExists
func (f *Fs) DirMove(ctx context.Context, src fs.Fs, srcRemote, dstRemote string) error {
	srcFs, ok := src.(*Fs)
	if !ok {
		fs.Debugf(srcFs, "Can't move directory - not same remote type")
		return fs.ErrorCantDirMove
	}
	srcPath := path.Join(srcFs.root, srcRemote)
	dstPath := path.Join(f.root, dstRemote)

	// Refuse to move to or from the root
	if srcPath == "" || dstPath == "" {
		fs.Debugf(src, "DirMove error: Can't move root")
		return errors.New("can't move root directory")
	}

	// find the root src directory
	err := srcFs.dirCache.FindRoot(ctx, false)
	if err != nil {
		return err
	}

	// find the root dst directory
	if dstRemote != "" {
		err = f.dirCache.FindRoot(ctx, true)
		if err != nil {
			return err
		}
	} else {
		if f.dirCache.FoundRoot() {
			return fs.ErrorDirExists
		}
	}

	// Find ID of dst parent, creating subdirs if necessary
	var leaf, dstDirectoryID string
	findPath := dstRemote
	if dstRemote == "" {
		findPath = f.root
	}
	leaf, dstDirectoryID, err = f.dirCache.FindPath(ctx, findPath, true)
	if err != nil {
		return err
	}
	dstDirectoryID = actualID(dstDirectoryID)

	// Check destination does not exist
	if dstRemote != "" {
		_, err = f.dirCache.FindDir(ctx, dstRemote, false)
		if err == fs.ErrorDirNotFound {
			// OK
		} else if err != nil {
			return err
		} else {
			return fs.ErrorDirExists
		}
	}

	// Find ID of src parent
	var srcDirectoryID string
	if srcRemote == "" {
		srcDirectoryID, err = srcFs.dirCache.RootParentID()
	} else {
		_, srcDirectoryID, err = srcFs.dirCache.FindPath(ctx, srcRemote, false)
	}
	if err != nil {
		return err
	}
	srcDirectoryID = actualID(srcDirectoryID)

	// Find ID of src
	srcID, err := srcFs.dirCache.FindDir(ctx, srcRemote, false)
	if err != nil {
		return err
	}
	// Do the move
	patch := drive.File{
		Name: leaf,
	}
	err = f.pacer.Call(func() (bool, error) {
		// fs.Infof(nil, "SVC::Update (DirMove)")
		_, err = f.svc.Files.Update(shortcutID(srcID), &patch).
			RemoveParents(srcDirectoryID).
			AddParents(dstDirectoryID).
			Fields("").
			SupportsAllDrives(true).
			Do()
		return f.shouldRetry(err)
	})
	if err != nil {
		return err
	}
	srcFs.dirCache.FlushDir(srcRemote)
	return nil
}

// ChangeNotify calls the passed function with a path that has had changes.
// If the implementation uses polling, it should adhere to the given interval.
//
// Automatically restarts itself in case of unexpected behavior of the remote.
//
// Close the returned channel to stop being notified.
func (f *Fs) ChangeNotify(ctx context.Context, notifyFunc func(string, fs.EntryType), pollIntervalChan <-chan time.Duration) {
	go func() {
		// get the StartPageToken early so all changes from now on get processed
		startPageToken, err := f.changeNotifyStartPageToken()
		if err != nil {
			fs.Infof(f, "Failed to get StartPageToken: %s", err)
		}
		var ticker *time.Ticker
		var tickerC <-chan time.Time
		for {
			select {
			case pollInterval, ok := <-pollIntervalChan:
				if !ok {
					if ticker != nil {
						ticker.Stop()
					}
					return
				}
				if ticker != nil {
					ticker.Stop()
					ticker, tickerC = nil, nil
				}
				if pollInterval != 0 {
					ticker = time.NewTicker(pollInterval)
					tickerC = ticker.C
				}
			case <-tickerC:
				if startPageToken == "" {
					startPageToken, err = f.changeNotifyStartPageToken()
					if err != nil {
						fs.Infof(f, "Failed to get StartPageToken: %s", err)
						continue
					}
				}
				fs.Debugf(f, "Checking for changes on remote")
				startPageToken, err = f.changeNotifyRunner(ctx, notifyFunc, startPageToken)
				if err != nil {
					fs.Infof(f, "Change notify listener failure: %s", err)
				}
			}
		}
	}()
}
func (f *Fs) changeNotifyStartPageToken() (pageToken string, err error) {
	var startPageToken *drive.StartPageToken
	err = f.pacer.Call(func() (bool, error) {
		// DriveMod
		svc := f.svc
		if s, _ := f.ServiceAccountPool.GetService(); s != nil {
			svc = s
			// f.pacer = newPacer(&f.opt)
		}

		changes := svc.Changes.GetStartPageToken().SupportsAllDrives(true)
		if f.isTeamDrive {
			changes.DriveId(f.opt.TeamDriveID)
		}
		startPageToken, err = changes.Do()
		return f.shouldRetry(err)
	})
	if err != nil {
		return
	}
	return startPageToken.StartPageToken, nil
}

func (f *Fs) changeNotifyRunner(ctx context.Context, notifyFunc func(string, fs.EntryType), startPageToken string) (newStartPageToken string, err error) {
	pageToken := startPageToken
	for {
		var changeList *drive.ChangeList

		err = f.pacer.Call(func() (bool, error) {
			// DriveMod
			svc := f.svc
			if s, _ := f.ServiceAccountPool.GetService(); s != nil {
				svc = s
				// f.pacer = newPacer(&f.opt)
			}

			changesCall := svc.Changes.List(pageToken).
				Fields("nextPageToken,newStartPageToken,changes(fileId,file(name,parents,mimeType))")
			if f.opt.ListChunk > 0 {
				changesCall.PageSize(f.opt.ListChunk)
			}
			changesCall.SupportsAllDrives(true)
			changesCall.IncludeItemsFromAllDrives(true)
			if f.isTeamDrive {
				changesCall.DriveId(f.opt.TeamDriveID)
			}
			// If using appDataFolder then need to add Spaces
			if f.rootFolderID == "appDataFolder" {
				changesCall.Spaces("appDataFolder")
			}
			changeList, err = changesCall.Context(ctx).Do()
			return f.shouldRetry(err)
		})
		if err != nil {
			return
		}

		type entryType struct {
			path      string
			entryType fs.EntryType
		}
		var pathsToClear []entryType
		for _, change := range changeList.Changes {
			// find the previous path
			if path, ok := f.dirCache.GetInv(change.FileId); ok {
				if change.File != nil && change.File.MimeType != driveFolderType {
					pathsToClear = append(pathsToClear, entryType{path: path, entryType: fs.EntryObject})
				} else {
					pathsToClear = append(pathsToClear, entryType{path: path, entryType: fs.EntryDirectory})
				}
			}

			// find the new path
			if change.File != nil {
				change.File.Name = f.opt.Enc.ToStandardName(change.File.Name)
				changeType := fs.EntryDirectory
				if change.File.MimeType != driveFolderType {
					changeType = fs.EntryObject
				}

				// translate the parent dir of this object
				if len(change.File.Parents) > 0 {
					for _, parent := range change.File.Parents {
						if parentPath, ok := f.dirCache.GetInv(parent); ok {
							// and append the drive file name to compute the full file name
							newPath := path.Join(parentPath, change.File.Name)
							// this will now clear the actual file too
							pathsToClear = append(pathsToClear, entryType{path: newPath, entryType: changeType})
						}
					}
				} else { // a true root object that is changed
					pathsToClear = append(pathsToClear, entryType{path: change.File.Name, entryType: changeType})
				}
			}
		}

		visitedPaths := make(map[string]struct{})
		for _, entry := range pathsToClear {
			if _, ok := visitedPaths[entry.path]; ok {
				continue
			}
			visitedPaths[entry.path] = struct{}{}
			notifyFunc(entry.path, entry.entryType)
		}

		switch {
		case changeList.NewStartPageToken != "":
			return changeList.NewStartPageToken, nil
		case changeList.NextPageToken != "":
			pageToken = changeList.NextPageToken
		default:
			return
		}
	}
}

// DirCacheFlush resets the directory cache - used in testing as an
// optional interface
func (f *Fs) DirCacheFlush() {
	f.dirCache.ResetRoot()
}

// Hashes returns the supported hash sets.
func (f *Fs) Hashes() hash.Set {
	return hash.Set(hash.MD5)
}

func (f *Fs) changeChunkSize(chunkSizeString string) (err error) {
	chunkSizeInt, err := strconv.ParseInt(chunkSizeString, 10, 64)
	if err != nil {
		return errors.Wrap(err, "couldn't convert chunk size to int")
	}
	chunkSize := fs.SizeSuffix(chunkSizeInt)
	if chunkSize == f.opt.ChunkSize {
		return nil
	}
	err = checkUploadChunkSize(chunkSize)
	if err == nil {
		f.opt.ChunkSize = chunkSize
	}
	return err
}

// DriveMod: shouldChangeSA determines whether multiple service accounts existed
func (f *Fs) shouldChangeSA() (bool, error) {
	if len(f.opt.ServiceAccountFilePath) == 0 {
		return false, nil
	}
	if fs.Duration(time.Now().Sub(f.lastChangeSATime)) > f.opt.ServiceAccountMinSleep {
		return true, nil
	}
	return false, nil
}

func (f *Fs) hasSA() bool {
	if f.ServiceAccountPool == nil {
		return false
	}
	if len(f.opt.ServiceAccountFilePath) == 0 {
		return false
	}
	return true
}

// DriveMod:
// func (f *Fs) canChangeSA() bool {
// 	now := time.Now()
// 	if time.Time(f.lastChangeSATime).IsZero() {
// 		return true
// 	}

// 	if now.Sub(f.lastChangeSATime).Milliseconds() < 50 {
// 		fs.Infof(f, "Not allow change service account error: too fast")
// 		return false
// 	}
// 	return true
// }

// DriveMod: changeServiceAccount change service account from list
// Read json from folder if empty.
func (f *Fs) changeServiceAccount(reason string, remove bool) (err error) {
	opt := &f.opt

	// f.ServiceAccountPool.Mutex.Lock()

	// Load
	if f.ServiceAccountPool.Size() == 0 {
		if err := f.ServiceAccountPool.Load(opt); err != nil {
			return err
		}
		if len(f.ServiceAccountPool.Services) == 0 {
			f.ServiceAccountPool.CreateServices(f, f.opt.ServicesPreload)
		}
	}

	if f.ServiceAccountPool.Size() == 0 {
		return errors.Errorf("no available service account file")
	}

	// Pop service account
	var u *ServiceAccount
	if u, err = f.ServiceAccountPool.GetAccount(true, remove); err == nil {
		err = f.changeServiceAccountFile(u.File)
	}

	if err == nil {
		fs.Debugf(nil, "Service Account Changed (fs: %s, root: %s, remain: %d, reason: %s, project (%d): %s)", f.name, f.root, f.ServiceAccountPool.Size(), reason, f.ServiceAccountPool.LastGroup.Weight, filepath.Base(f.ServiceAccountPool.LastGroup.Name))
	}
	return err
}

func (f *Fs) changeServiceAccountFile(file string) (err error) {
	f.lastChangeSATime = time.Now()

	fs.Debugf(nil, "Changing Service Account File from %s to %s", f.opt.ServiceAccountFile, file)
	if file == f.opt.ServiceAccountFile {
		return nil
	}
	oldSvc := f.svc
	oldv2Svc := f.v2Svc
	oldOAuthClient := f.client
	oldFile := f.opt.ServiceAccountFile
	oldCredentials := f.opt.ServiceAccountCredentials
	defer func() {
		// Undo all the changes instead of doing selective undo's
		if err != nil {
			f.svc = oldSvc
			f.v2Svc = oldv2Svc
			f.client = oldOAuthClient
			f.opt.ServiceAccountFile = oldFile
			f.opt.ServiceAccountCredentials = oldCredentials
		}
	}()
	f.opt.ServiceAccountFile = file
	f.opt.ServiceAccountCredentials = ""
	oAuthClient, err := createOAuthClient(&f.opt, f.name, f.m)
	if err != nil {
		return errors.Wrap(err, "drive: failed when making oauth client")
	}

	f.client = oAuthClient
	f.svc, err = drive.New(f.client)
	if err != nil {
		return errors.Wrap(err, "couldn't create Drive client")
	}
	if f.opt.V2DownloadMinSize >= 0 {
		f.v2Svc, err = drive_v2.New(f.client)
		if err != nil {
			return errors.Wrap(err, "couldn't create Drive v2 client")
		}
	}
	return nil
}

// Create a shortcut from (f, srcPath) to (dstFs, dstPath)
//
// Will not overwrite existing files
func (f *Fs) makeShortcut(ctx context.Context, srcPath string, dstFs *Fs, dstPath string) (o fs.Object, err error) {
	srcFs := f
	srcPath = strings.Trim(srcPath, "/")
	dstPath = strings.Trim(dstPath, "/")
	if dstPath == "" {
		return nil, errors.New("shortcut destination can't be root directory")
	}

	// Find source
	var srcID string
	isDir := false
	if srcPath == "" {
		// source is root directory
		err = f.dirCache.FindRoot(ctx, false)
		if err != nil {
			return nil, err
		}
		srcID = f.dirCache.RootID()
		isDir = true
	} else if srcObj, err := srcFs.NewObject(ctx, srcPath); err != nil {
		if err != fs.ErrorNotAFile {
			return nil, errors.Wrap(err, "can't find source")
		}
		// source was a directory
		srcID, err = srcFs.dirCache.FindDir(ctx, srcPath, false)
		if err != nil {
			return nil, errors.Wrap(err, "failed to find source dir")
		}
		isDir = true
	} else {
		// source was a file
		srcID = srcObj.(*Object).id
	}
	srcID = actualID(srcID) // link to underlying object not to shortcut

	// Find destination
	_, err = dstFs.NewObject(ctx, dstPath)
	if err != fs.ErrorObjectNotFound {
		if err == nil {
			err = errors.New("existing file")
		} else if err == fs.ErrorNotAFile {
			err = errors.New("existing directory")
		}
		return nil, errors.Wrap(err, "not overwriting shortcut target")
	}

	// Create destination shortcut
	createInfo, err := dstFs.createFileInfo(ctx, dstPath, time.Now())
	if err != nil {
		return nil, errors.Wrap(err, "shortcut destination failed")
	}
	createInfo.MimeType = shortcutMimeType
	createInfo.ShortcutDetails = &drive.FileShortcutDetails{
		TargetId: srcID,
	}

	var info *drive.File
	err = dstFs.pacer.CallNoRetry(func() (bool, error) {
		info, err = dstFs.svc.Files.Create(createInfo).
			Fields(partialFields).
			SupportsAllDrives(true).
			KeepRevisionForever(dstFs.opt.KeepRevisionForever).
			Do()
		return dstFs.shouldRetry(err)
	})
	if err != nil {
		return nil, errors.Wrap(err, "shortcut creation failed")
	}
	if isDir {
		return nil, nil
	}
	return dstFs.newObjectWithInfo(dstPath, info)
}

var commandHelp = []fs.CommandHelp{{
	Name:  "get",
	Short: "Get command for fetching the drive config parameters",
	Long: `This is a get command which will be used to fetch the various drive config parameters

Usage Examples:

    rclone backend get drive: [-o service_account_file] [-o chunk_size]
    rclone rc backend/command command=get fs=drive: [-o service_account_file] [-o chunk_size]
`,
	Opts: map[string]string{
		"chunk_size":           "show the current upload chunk size",
		"service_account_file": "show the current service account file",
	},
}, {
	Name:  "set",
	Short: "Set command for updating the drive config parameters",
	Long: `This is a set command which will be used to update the various drive config parameters

Usage Examples:

    rclone backend set drive: [-o service_account_file=sa.json] [-o chunk_size=67108864]
    rclone rc backend/command command=set fs=drive: [-o service_account_file=sa.json] [-o chunk_size=67108864]
`,
	Opts: map[string]string{
		"chunk_size":           "update the current upload chunk size",
		"service_account_file": "update the current service account file",
	},
}, {
	Name:  "shortcut",
	Short: "Create shortcuts from files or directories",
	Long: `This command creates shortcuts from files or directories.

Usage:

    rclone backend shortcut drive: source_item destination_shortcut
    rclone backend shortcut drive: source_item -o target=drive2: destination_shortcut

In the first example this creates a shortcut from the "source_item"
which can be a file or a directory to the "destination_shortcut". The
"source_item" and the "destination_shortcut" should be relative paths
from "drive:"

In the second example this creates a shortcut from the "source_item"
relative to "drive:" to the "destination_shortcut" relative to
"drive2:". This may fail with a permission error if the user
authenticated with "drive2:" can't read files from "drive:".
`,
	Opts: map[string]string{
		"target": "optional target remote for the shortcut destination",
	},
}}

// Command the backend to run a named command
//
// The command run is name
// args may be used to read arguments from
// opts may be used to read optional arguments from
//
// The result should be capable of being JSON encoded
// If it is a string or a []string it will be shown to the user
// otherwise it will be JSON encoded and shown to the user like that
func (f *Fs) Command(ctx context.Context, name string, arg []string, opt map[string]string) (out interface{}, err error) {
	switch name {
	case "get":
		out := make(map[string]string)
		if _, ok := opt["service_account_file"]; ok {
			out["service_account_file"] = f.opt.ServiceAccountFile
		}
		if _, ok := opt["chunk_size"]; ok {
			out["chunk_size"] = fmt.Sprintf("%s", f.opt.ChunkSize)
		}
		return out, nil
	case "set":
		out := make(map[string]map[string]string)
		if serviceAccountFile, ok := opt["service_account_file"]; ok {
			serviceAccountMap := make(map[string]string)
			serviceAccountMap["previous"] = f.opt.ServiceAccountFile
			if err = f.changeServiceAccountFile(serviceAccountFile); err != nil {
				return out, err
			}
			f.m.Set("service_account_file", serviceAccountFile)
			serviceAccountMap["current"] = f.opt.ServiceAccountFile
			out["service_account_file"] = serviceAccountMap
		}
		if chunkSize, ok := opt["chunk_size"]; ok {
			chunkSizeMap := make(map[string]string)
			chunkSizeMap["previous"] = fmt.Sprintf("%s", f.opt.ChunkSize)
			if err = f.changeChunkSize(chunkSize); err != nil {
				return out, err
			}
			chunkSizeString := fmt.Sprintf("%s", f.opt.ChunkSize)
			f.m.Set("chunk_size", chunkSizeString)
			chunkSizeMap["current"] = chunkSizeString
			out["chunk_size"] = chunkSizeMap
		}
		return out, nil
	case "shortcut":
		if len(arg) != 2 {
			return nil, errors.New("need exactly 2 arguments")
		}
		dstFs := f
		target, ok := opt["target"]
		if ok {
			targetFs, err := cache.Get(target)
			if err != nil {
				return nil, errors.Wrap(err, "couldn't find target")
			}
			dstFs, ok = targetFs.(*Fs)
			if !ok {
				return nil, errors.New("target is not a drive backend")
			}
		}
		return f.makeShortcut(ctx, arg[0], dstFs, arg[1])
	default:
		return nil, fs.ErrorCommandNotFound
	}
}

// ------------------------------------------------------------

// Fs returns the parent Fs
func (o *baseObject) Fs() fs.Info {
	return o.fs
}

// Return a string version
func (o *baseObject) String() string {
	return o.remote
}

// Return a string version
func (o *Object) String() string {
	if o == nil {
		return "<nil>"
	}
	return o.remote
}

// Remote returns the remote path
func (o *baseObject) Remote() string {
	return o.remote
}

// Hash returns the Md5sum of an object returning a lowercase hex string
func (o *Object) Hash(ctx context.Context, t hash.Type) (string, error) {
	if t != hash.MD5 {
		return "", hash.ErrUnsupported
	}
	return o.md5sum, nil
}
func (o *baseObject) Hash(ctx context.Context, t hash.Type) (string, error) {
	if t != hash.MD5 {
		return "", hash.ErrUnsupported
	}
	return "", nil
}

// Size returns the size of an object in bytes
func (o *baseObject) Size() int64 {
	return o.bytes
}

// getRemoteInfo returns a drive.File for the remote
func (f *Fs) getRemoteInfo(ctx context.Context, remote string) (info *drive.File, err error) {
	info, _, _, _, _, err = f.getRemoteInfoWithExport(ctx, remote)
	return
}

// getRemoteInfoWithExport returns a drive.File and the export settings for the remote
func (f *Fs) getRemoteInfoWithExport(ctx context.Context, remote string) (
	info *drive.File, extension, exportName, exportMimeType string, isDocument bool, err error) {
	leaf, directoryID, err := f.dirCache.FindRootAndPath(ctx, remote, false)
	if err != nil {
		if err == fs.ErrorDirNotFound {
			return nil, "", "", "", false, fs.ErrorObjectNotFound
		}
		return nil, "", "", "", false, err
	}
	directoryID = actualID(directoryID)

	found, err := f.list(ctx, []string{directoryID}, leaf, false, false, false, func(item *drive.File) bool {
		if !f.opt.SkipGdocs {
			extension, exportName, exportMimeType, isDocument = f.findExportFormat(item)
			if exportName == leaf {
				info = item
				return true
			}
			if isDocument {
				return false
			}
		}
		if item.Name == leaf {
			info = item
			return true
		}
		return false
	})
	if err != nil {
		return nil, "", "", "", false, err
	}
	if !found {
		return nil, "", "", "", false, fs.ErrorObjectNotFound
	}
	return
}

// ModTime returns the modification time of the object
//
//
// It attempts to read the objects mtime and if that isn't present the
// LastModified returned in the http headers
func (o *baseObject) ModTime(ctx context.Context) time.Time {
	modTime, err := time.Parse(timeFormatIn, o.modifiedDate)
	if err != nil {
		fs.Debugf(o, "Failed to read mtime from object: %v", err)
		return time.Now()
	}
	return modTime
}

// SetModTime sets the modification time of the drive fs object
func (o *baseObject) SetModTime(ctx context.Context, modTime time.Time) error {
	// New metadata
	updateInfo := &drive.File{
		ModifiedTime: modTime.Format(timeFormatOut),
	}
	// Set modified date
	var info *drive.File
	err := o.fs.pacer.Call(func() (bool, error) {
		var err error
		info, err = o.fs.svc.Files.Update(actualID(o.id), updateInfo).
			Fields(partialFields).
			SupportsAllDrives(true).
			Do()
		return o.fs.shouldRetry(err)
	})
	if err != nil {
		return err
	}
	// Update info from read data
	o.modifiedDate = info.ModifiedTime
	return nil
}

// Storable returns a boolean as to whether this object is storable
func (o *baseObject) Storable() bool {
	return true
}

// httpResponse gets an http.Response object for the object
// using the url and method passed in
func (o *baseObject) httpResponse(ctx context.Context, url, method string, options []fs.OpenOption) (req *http.Request, res *http.Response, err error) {
	if url == "" {
		return nil, nil, errors.New("forbidden to download - check sharing permission")
	}
	req, err = http.NewRequest(method, url, nil)
	if err != nil {
		return req, nil, err
	}
	req = req.WithContext(ctx) // go1.13 can use NewRequestWithContext
	fs.OpenOptionAddHTTPHeaders(req.Header, options)
	if o.bytes == 0 {
		// Don't supply range requests for 0 length objects as they always fail
		delete(req.Header, "Range")
	}
	err = o.fs.pacer.Call(func() (bool, error) {
		res, err = o.fs.client.Do(req)
		if err == nil {
			err = googleapi.CheckResponse(res)
			if err != nil {
				_ = res.Body.Close() // ignore error
			}
		}
		return o.fs.shouldRetry(err)
	})
	if err != nil {
		return req, nil, err
	}
	return req, res, nil
}

// openDocumentFile represents a documentObject open for reading.
// Updates the object size after read successfully.
type openDocumentFile struct {
	o       *documentObject // Object we are reading for
	in      io.ReadCloser   // reading from here
	bytes   int64           // number of bytes read on this connection
	eof     bool            // whether we have read end of file
	errored bool            // whether we have encountered an error during reading
}

// Read bytes from the object - see io.Reader
func (file *openDocumentFile) Read(p []byte) (n int, err error) {
	n, err = file.in.Read(p)
	file.bytes += int64(n)
	if err != nil && err != io.EOF {
		file.errored = true
	}
	if err == io.EOF {
		file.eof = true
	}
	return
}

// Close the object and update bytes read
func (file *openDocumentFile) Close() (err error) {
	// If end of file, update bytes read
	if file.eof && !file.errored {
		fs.Debugf(file.o, "Updating size of doc after download to %v", file.bytes)
		file.o.bytes = file.bytes
	}
	return file.in.Close()
}

// Check it satisfies the interfaces
var _ io.ReadCloser = (*openDocumentFile)(nil)

// Checks to see if err is a googleapi.Error with of type what
func isGoogleError(err error, what string) bool {
	if gerr, ok := err.(*googleapi.Error); ok {
		for _, error := range gerr.Errors {
			if error.Reason == what {
				return true
			}
		}
	}
	return false
}

// open a url for reading
func (o *baseObject) open(ctx context.Context, url string, options ...fs.OpenOption) (in io.ReadCloser, err error) {
	_, res, err := o.httpResponse(ctx, url, "GET", options)
	if err != nil {
		if isGoogleError(err, "cannotDownloadAbusiveFile") {
			if o.fs.opt.AcknowledgeAbuse {
				// Retry acknowledging abuse
				if strings.ContainsRune(url, '?') {
					url += "&"
				} else {
					url += "?"
				}
				url += "acknowledgeAbuse=true"
				_, res, err = o.httpResponse(ctx, url, "GET", options)
			} else {
				err = errors.Wrap(err, "Use the --drive-acknowledge-abuse flag to download this file")
			}
		}
		if err != nil {
			return nil, errors.Wrap(err, "open file failed")
		}
	}
	return res.Body, nil
}

// Open an object for read
func (o *Object) Open(ctx context.Context, options ...fs.OpenOption) (in io.ReadCloser, err error) {
	if o.v2Download {
		var v2File *drive_v2.File
		err = o.fs.pacer.Call(func() (bool, error) {
			v2File, err = o.fs.v2Svc.Files.Get(actualID(o.id)).
				Fields("downloadUrl").
				SupportsAllDrives(true).
				Do()
			return o.fs.shouldRetry(err)
		})
		if err == nil {
			fs.Debugf(o, "Using v2 download: %v", v2File.DownloadUrl)
			o.url = v2File.DownloadUrl
			o.v2Download = false
		}
	}
	return o.baseObject.open(ctx, o.url, options...)
}
func (o *documentObject) Open(ctx context.Context, options ...fs.OpenOption) (in io.ReadCloser, err error) {
	// Update the size with what we are reading as it can change from
	// the HEAD in the listing to this GET. This stops rclone marking
	// the transfer as corrupted.
	var offset, end int64 = 0, -1
	var newOptions = options[:0]
	for _, o := range options {
		// Note that Range requests don't work on Google docs:
		// https://developers.google.com/drive/v3/web/manage-downloads#partial_download
		// So do a subset of them manually
		switch x := o.(type) {
		case *fs.RangeOption:
			offset, end = x.Start, x.End
		case *fs.SeekOption:
			offset, end = x.Offset, -1
		default:
			newOptions = append(newOptions, o)
		}
	}
	options = newOptions
	if offset != 0 {
		return nil, errors.New("partial downloads are not supported while exporting Google Documents")
	}
	in, err = o.baseObject.open(ctx, o.url, options...)
	if in != nil {
		in = &openDocumentFile{o: o, in: in}
	}
	if end >= 0 {
		in = readers.NewLimitedReadCloser(in, end-offset+1)
	}
	return
}
func (o *linkObject) Open(ctx context.Context, options ...fs.OpenOption) (in io.ReadCloser, err error) {
	var offset, limit int64 = 0, -1
	var data = o.content
	for _, option := range options {
		switch x := option.(type) {
		case *fs.SeekOption:
			offset = x.Offset
		case *fs.RangeOption:
			offset, limit = x.Decode(int64(len(data)))
		default:
			if option.Mandatory() {
				fs.Logf(o, "Unsupported mandatory option: %v", option)
			}
		}
	}
	if l := int64(len(data)); offset > l {
		offset = l
	}
	data = data[offset:]
	if limit != -1 && limit < int64(len(data)) {
		data = data[:limit]
	}

	return ioutil.NopCloser(bytes.NewReader(data)), nil
}

func (o *baseObject) update(ctx context.Context, updateInfo *drive.File, uploadMimeType string, in io.Reader,
	src fs.ObjectInfo) (info *drive.File, err error) {
	// Make the API request to upload metadata and file data.
	size := src.Size()
	if size >= 0 && size < int64(o.fs.opt.UploadCutoff) {
		// Don't retry, return a retry error instead
		err = o.fs.pacer.CallNoRetry(func() (bool, error) {
			// fs.Infof(nil, "SVC::update")
			info, err = o.fs.svc.Files.Update(actualID(o.id), updateInfo).
				Media(in, googleapi.ContentType(uploadMimeType)).
				Fields(partialFields).
				SupportsAllDrives(true).
				KeepRevisionForever(o.fs.opt.KeepRevisionForever).
				Do()
			return o.fs.shouldRetry(err)
		})
		return
	}
	// Upload the file in chunks
	return o.fs.Upload(ctx, in, size, uploadMimeType, o.id, o.remote, updateInfo)
}

// Update the already existing object
//
// Copy the reader into the object updating modTime and size
//
// The new object may have been created if an error is returned
func (o *Object) Update(ctx context.Context, in io.Reader, src fs.ObjectInfo, options ...fs.OpenOption) error {
	// If o is a shortcut
	if isShortcutID(o.id) {
		// Delete it first
		err := o.fs.delete(ctx, shortcutID(o.id), o.fs.opt.UseTrash)
		if err != nil {
			return err
		}
		// Then put the file as a new file
		newObj, err := o.fs.PutUnchecked(ctx, in, src, options...)
		if err != nil {
			return err
		}
		// Update the object
		if newO, ok := newObj.(*Object); ok {
			*o = *newO
		} else {
			fs.Debugf(newObj, "Failed to update object %T from new object %T", o, newObj)
		}
		return nil
	}
	srcMimeType := fs.MimeType(ctx, src)
	updateInfo := &drive.File{
		MimeType:     srcMimeType,
		ModifiedTime: src.ModTime(ctx).Format(timeFormatOut),
	}
	info, err := o.baseObject.update(ctx, updateInfo, srcMimeType, in, src)
	if err != nil {
		return err
	}
	newO, err := o.fs.newObjectWithInfo(src.Remote(), info)
	if err != nil {
		return err
	}
	switch newO := newO.(type) {
	case *Object:
		*o = *newO
	default:
		return errors.New("object type changed by update")
	}

	return nil
}
func (o *documentObject) Update(ctx context.Context, in io.Reader, src fs.ObjectInfo, options ...fs.OpenOption) error {
	srcMimeType := fs.MimeType(ctx, src)
	importMimeType := ""
	updateInfo := &drive.File{
		MimeType:     srcMimeType,
		ModifiedTime: src.ModTime(ctx).Format(timeFormatOut),
	}

	if o.fs.importMimeTypes == nil || o.fs.opt.SkipGdocs {
		return errors.Errorf("can't update google document type without --drive-import-formats")
	}
	importMimeType = o.fs.findImportFormat(updateInfo.MimeType)
	if importMimeType == "" {
		return errors.Errorf("no import format found for %q", srcMimeType)
	}
	if importMimeType != o.documentMimeType {
		return errors.Errorf("can't change google document type (o: %q, src: %q, import: %q)", o.documentMimeType, srcMimeType, importMimeType)
	}
	updateInfo.MimeType = importMimeType

	info, err := o.baseObject.update(ctx, updateInfo, srcMimeType, in, src)
	if err != nil {
		return err
	}

	remote := src.Remote()
	remote = remote[:len(remote)-o.extLen]

	newO, err := o.fs.newObjectWithInfo(remote, info)
	if err != nil {
		return err
	}
	switch newO := newO.(type) {
	case *documentObject:
		*o = *newO
	default:
		return errors.New("object type changed by update")
	}

	return nil
}

func (o *linkObject) Update(ctx context.Context, in io.Reader, src fs.ObjectInfo, options ...fs.OpenOption) error {
	return errors.New("cannot update link files")
}

// Remove an object
func (o *baseObject) Remove(ctx context.Context) error {
	if o.parents > 1 {
		return errors.New("can't delete safely - has multiple parents")
	}
	return o.fs.delete(ctx, shortcutID(o.id), o.fs.opt.UseTrash)
}

// MimeType of an Object if known, "" otherwise
func (o *baseObject) MimeType(ctx context.Context) string {
	return o.mimeType
}

// ID returns the ID of the Object if known, or "" if not
func (o *baseObject) ID() string {
	return o.id
}

func (o *documentObject) ext() string {
	return o.baseObject.remote[len(o.baseObject.remote)-o.extLen:]
}
func (o *linkObject) ext() string {
	return o.baseObject.remote[len(o.baseObject.remote)-o.extLen:]
}

// templates for document link files
const (
	urlTemplate = `[InternetShortcut]{{"\r"}}
URL={{ .URL }}{{"\r"}}
`
	weblocTemplate = `<?xml version="1.0" encoding="UTF-8"?>
<!DOCTYPE plist PUBLIC "-//Apple//DTD PLIST 1.0//EN" "http://www.apple.com/DTDs/PropertyList-1.0.dtd">
<plist version="1.0">
  <dict>
    <key>URL</key>
    <string>{{ .URL }}</string>
  </dict>
</plist>
`
	desktopTemplate = `[Desktop Entry]
Encoding=UTF-8
Name={{ .Title }}
URL={{ .URL }}
Icon=text-html
Type=Link
`
	htmlTemplate = `<html>
<head>
  <meta http-equiv="refresh" content="0; url={{ .URL }}" />
  <title>{{ .Title }}</title>
</head>
<body>
  Loading <a href="{{ .URL }}">{{ .Title }}</a>
</body>
</html>
`
)

// Check the interfaces are satisfied
var (
	_ fs.Fs              = (*Fs)(nil)
	_ fs.Purger          = (*Fs)(nil)
	_ fs.CleanUpper      = (*Fs)(nil)
	_ fs.PutStreamer     = (*Fs)(nil)
	_ fs.Copier          = (*Fs)(nil)
	_ fs.Mover           = (*Fs)(nil)
	_ fs.DirMover        = (*Fs)(nil)
	_ fs.Commander       = (*Fs)(nil)
	_ fs.DirCacheFlusher = (*Fs)(nil)
	_ fs.ChangeNotifier  = (*Fs)(nil)
	_ fs.PutUncheckeder  = (*Fs)(nil)
	_ fs.PublicLinker    = (*Fs)(nil)
	_ fs.ListRer         = (*Fs)(nil)
	_ fs.MergeDirser     = (*Fs)(nil)
	_ fs.Abouter         = (*Fs)(nil)
	_ fs.Object          = (*Object)(nil)
	_ fs.MimeTyper       = (*Object)(nil)
	_ fs.IDer            = (*Object)(nil)
	_ fs.Object          = (*documentObject)(nil)
	_ fs.MimeTyper       = (*documentObject)(nil)
	_ fs.IDer            = (*documentObject)(nil)
	_ fs.Object          = (*linkObject)(nil)
	_ fs.MimeTyper       = (*linkObject)(nil)
	_ fs.IDer            = (*linkObject)(nil)
)<|MERGE_RESOLUTION|>--- conflicted
+++ resolved
@@ -75,15 +75,12 @@
 	partialFields    = "id,name,size,md5Checksum,trashed,modifiedTime,createdTime,mimeType,parents,webViewLink,shortcutDetails"
 	listRGrouping    = 50   // number of IDs to search at once when using ListR
 	listRInputBuffer = 1000 // size of input buffer when using ListR
-<<<<<<< HEAD
 
 	// DriveMod
 	defaultSAMinSleep      = fs.Duration(10 * time.Millisecond)
 	maxServices            = 100
 	defaltPreloadServices  = 50
 	defaultSAPacerMinSleep = fs.Duration(10 * time.Millisecond)
-=======
->>>>>>> d8144a7e
 )
 
 // Globals
@@ -605,15 +602,12 @@
 	grouping         int32               // number of IDs to search at once in ListR - read with atomic
 	listRmu          *sync.Mutex         // protects listRempties
 	listRempties     map[string]struct{} // IDs of supposedly empty directories which triggered grouping disable
-<<<<<<< HEAD
 	// DriveMod: service account
 	saMu               *sync.Mutex
 	ServiceAccountPool *ServiceAccountPool
 	lastChangeSATime   time.Time
 	FileObj            *fs.Object
 	FileName           string
-=======
->>>>>>> d8144a7e
 }
 
 type baseObject struct {
@@ -1590,13 +1584,10 @@
 		grouping:     listRGrouping,
 		listRmu:      new(sync.Mutex),
 		listRempties: make(map[string]struct{}),
-<<<<<<< HEAD
 
 		// DriveMod
 		saMu:               new(sync.Mutex),
 		ServiceAccountPool: pool,
-=======
->>>>>>> d8144a7e
 	}
 	f.isTeamDrive = opt.TeamDriveID != ""
 	f.fileFields = f.getFileFields()
@@ -2462,7 +2453,6 @@
 			// the listR runners if they all get here
 			wg.Add(len(recycled))
 			go func() {
-<<<<<<< HEAD
 				defer func() {
 					recover()
 				}()
@@ -2470,10 +2460,6 @@
 					if in != nil {
 						in <- entry
 					}
-=======
-				for _, entry := range recycled {
-					in <- entry
->>>>>>> d8144a7e
 				}
 				fs.Debugf(f, "Recycled %d entries", len(recycled))
 			}()
