// Package drive interfaces with the Google Drive object storage system
package drive

// FIXME need to deal with some corner cases
// * multiple files with the same name
// * files can be in multiple directories
// * can have directory loops
// * files with / in name

import (
	"bytes"
	"context"
	"crypto/tls"
	"errors"
	"fmt"
	"io"
	"mime"
	"net/http"
	"os"
	"path"
	"sort"
	"strconv"
	"strings"
	"sync"
	"sync/atomic"
	"text/template"
	"time"

	"github.com/google/uuid"
	"github.com/rclone/rclone/fs"
	"github.com/rclone/rclone/fs/cache"
	"github.com/rclone/rclone/fs/config"
	"github.com/rclone/rclone/fs/config/configmap"
	"github.com/rclone/rclone/fs/config/configstruct"
	"github.com/rclone/rclone/fs/config/obscure"
	"github.com/rclone/rclone/fs/filter"
	"github.com/rclone/rclone/fs/fserrors"
	"github.com/rclone/rclone/fs/fshttp"
	"github.com/rclone/rclone/fs/fspath"
	"github.com/rclone/rclone/fs/hash"
	"github.com/rclone/rclone/fs/operations"
	"github.com/rclone/rclone/fs/walk"
	"github.com/rclone/rclone/lib/dircache"
	"github.com/rclone/rclone/lib/encoder"
	"github.com/rclone/rclone/lib/env"
	"github.com/rclone/rclone/lib/oauthutil"
	"github.com/rclone/rclone/lib/pacer"
	"github.com/rclone/rclone/lib/readers"
	"golang.org/x/oauth2"
	"golang.org/x/oauth2/google"
	drive_v2 "google.golang.org/api/drive/v2"
	drive "google.golang.org/api/drive/v3"
	"google.golang.org/api/googleapi"
	"google.golang.org/api/option"
)

import (
	"io/ioutil"
	"math/rand"

	"path/filepath"
	"regexp"
)

// Constants
const (
	rcloneClientID              = "202264815644.apps.googleusercontent.com"
	rcloneEncryptedClientSecret = "eX8GpZTVx3vxMWVkuuBdDWmAUE6rGhTwVrvG9GhllYccSdj2-mvHVg"
	driveFolderType             = "application/vnd.google-apps.folder"
	shortcutMimeType            = "application/vnd.google-apps.shortcut"
	shortcutMimeTypeDangling    = "application/vnd.google-apps.shortcut.dangling" // synthetic mime type for internal use
	timeFormatIn                = time.RFC3339
	timeFormatOut               = "2006-01-02T15:04:05.000000000Z07:00"
	defaultMinSleep             = fs.Duration(100 * time.Millisecond)
	defaultBurst                = 100
	defaultExportExtensions     = "docx,xlsx,pptx,svg"
	scopePrefix                 = "https://www.googleapis.com/auth/"
	defaultScope                = "drive"
	// chunkSize is the size of the chunks created during a resumable upload and should be a power of two.
	// 1<<18 is the minimum size supported by the Google uploader, and there is no maximum.
	minChunkSize     = fs.SizeSuffix(googleapi.MinUploadChunkSize)
	defaultChunkSize = 8 * fs.Mebi
	partialFields    = "id,name,size,md5Checksum,trashed,explicitlyTrashed,modifiedTime,createdTime,mimeType,parents,webViewLink,shortcutDetails,exportLinks,resourceKey"
	listRGrouping    = 50   // number of IDs to search at once when using ListR
	listRInputBuffer = 1000 // size of input buffer when using ListR
	defaultXDGIcon   = "text-html"

	// Mod
	defaultSAMinSleep      = fs.Duration(100 * time.Millisecond)
	maxServices            = 100
	defaltPreloadServices  = 50
	defaultSAPacerMinSleep = fs.Duration(50 * time.Millisecond)
)

// Globals
var (
	// Description of how to auth for this app
	driveConfig = &oauth2.Config{
		Scopes:       []string{scopePrefix + "drive"},
		Endpoint:     google.Endpoint,
		ClientID:     rcloneClientID,
		ClientSecret: obscure.MustReveal(rcloneEncryptedClientSecret),
		RedirectURL:  oauthutil.RedirectURL,
	}
	_mimeTypeToExtensionDuplicates = map[string]string{
		"application/x-vnd.oasis.opendocument.presentation": ".odp",
		"application/x-vnd.oasis.opendocument.spreadsheet":  ".ods",
		"application/x-vnd.oasis.opendocument.text":         ".odt",
		"image/jpg":   ".jpg",
		"image/x-bmp": ".bmp",
		"image/x-png": ".png",
		"text/rtf":    ".rtf",
	}
	_mimeTypeToExtension = map[string]string{
		"application/epub+zip":                            ".epub",
		"application/json":                                ".json",
		"application/msword":                              ".doc",
		"application/pdf":                                 ".pdf",
		"application/rtf":                                 ".rtf",
		"application/vnd.ms-excel":                        ".xls",
		"application/vnd.oasis.opendocument.presentation": ".odp",
		"application/vnd.oasis.opendocument.spreadsheet":  ".ods",
		"application/vnd.oasis.opendocument.text":         ".odt",
		"application/vnd.openxmlformats-officedocument.presentationml.presentation": ".pptx",
		"application/vnd.openxmlformats-officedocument.spreadsheetml.sheet":         ".xlsx",
		"application/vnd.openxmlformats-officedocument.wordprocessingml.document":   ".docx",
		"application/x-msmetafile":  ".wmf",
		"application/zip":           ".zip",
		"image/bmp":                 ".bmp",
		"image/jpeg":                ".jpg",
		"image/pjpeg":               ".pjpeg",
		"image/png":                 ".png",
		"image/svg+xml":             ".svg",
		"text/csv":                  ".csv",
		"text/html":                 ".html",
		"text/plain":                ".txt",
		"text/tab-separated-values": ".tsv",
	}
	_mimeTypeToExtensionLinks = map[string]string{
		"application/x-link-desktop": ".desktop",
		"application/x-link-html":    ".link.html",
		"application/x-link-url":     ".url",
		"application/x-link-webloc":  ".webloc",
	}
	_mimeTypeCustomTransform = map[string]string{
		"application/vnd.google-apps.script+json": "application/json",
	}
	_mimeTypeToXDGLinkIcons = map[string]string{
		"application/vnd.google-apps.document":     "x-office-document",
		"application/vnd.google-apps.drawing":      "x-office-drawing",
		"application/vnd.google-apps.presentation": "x-office-presentation",
		"application/vnd.google-apps.spreadsheet":  "x-office-spreadsheet",
	}
	fetchFormatsOnce sync.Once                     // make sure we fetch the export/import formats only once
	_exportFormats   map[string][]string           // allowed export MIME type conversions
	_importFormats   map[string][]string           // allowed import MIME type conversions
	templatesOnce    sync.Once                     // parse link templates only once
	_linkTemplates   map[string]*template.Template // available link types
)

// Parse the scopes option returning a slice of scopes
func driveScopes(scopesString string) (scopes []string) {
	if scopesString == "" {
		scopesString = defaultScope
	}
	for _, scope := range strings.Split(scopesString, ",") {
		scope = strings.TrimSpace(scope)
		scopes = append(scopes, scopePrefix+scope)
	}
	return scopes
}

// Returns true if one of the scopes was "drive.appfolder"
func driveScopesContainsAppFolder(scopes []string) bool {
	for _, scope := range scopes {
		if scope == scopePrefix+"drive.appfolder" {
			return true
		}

	}
	return false
}

func driveOAuthOptions() []fs.Option {
	opts := []fs.Option{}
	for _, opt := range oauthutil.SharedOptions {
		if opt.Name == config.ConfigClientID {
			opt.Help = "Google Application Client Id\nSetting your own is recommended.\nSee https://rclone.org/drive/#making-your-own-client-id for how to create your own.\nIf you leave this blank, it will use an internal key which is low performance."
		}
		opts = append(opts, opt)
	}
	return opts
}

// Register with Fs
func init() {
	fs.Register(&fs.RegInfo{
		Name:        "drive",
		Description: "Google Drive",
		NewFs:       NewFs,
		CommandHelp: commandHelp,
		Config: func(ctx context.Context, name string, m configmap.Mapper, config fs.ConfigIn) (*fs.ConfigOut, error) {
			// Parse config into Options struct
			opt := new(Options)
			err := configstruct.Set(m, opt)
			if err != nil {
				return nil, fmt.Errorf("couldn't parse config into struct: %w", err)
			}

			switch config.State {
			case "":
				// Fill in the scopes
				driveConfig.Scopes = driveScopes(opt.Scope)

				// Set the root_folder_id if using drive.appfolder
				if driveScopesContainsAppFolder(driveConfig.Scopes) {
					m.Set("root_folder_id", "appDataFolder")
				}

				if opt.ServiceAccountFile == "" && opt.ServiceAccountCredentials == "" && !opt.EnvAuth {
					return oauthutil.ConfigOut("teamdrive", &oauthutil.Options{
						OAuth2Config: driveConfig,
					})
				}
				return fs.ConfigGoto("teamdrive")
			case "teamdrive":
				if opt.TeamDriveID == "" {
					return fs.ConfigConfirm("teamdrive_ok", false, "config_change_team_drive", "Configure this as a Shared Drive (Team Drive)?\n")
				}
				return fs.ConfigConfirm("teamdrive_change", false, "config_change_team_drive", fmt.Sprintf("Change current Shared Drive (Team Drive) ID %q?\n", opt.TeamDriveID))
			case "teamdrive_ok":
				if config.Result == "false" {
					m.Set("team_drive", "")
					return nil, nil
				}
				return fs.ConfigGoto("teamdrive_config")
			case "teamdrive_change":
				if config.Result == "false" {
					return nil, nil
				}
				return fs.ConfigGoto("teamdrive_config")
			case "teamdrive_config":
				f, err := newFs(ctx, name, "", m)
				if err != nil {
					return nil, fmt.Errorf("failed to make Fs to list Shared Drives: %w", err)
				}
				teamDrives, err := f.listTeamDrives(ctx)
				if err != nil {
					return nil, err
				}
				if len(teamDrives) == 0 {
					return fs.ConfigError("", "No Shared Drives found in your account")
				}
				return fs.ConfigChoose("teamdrive_final", "config_team_drive", "Shared Drive", len(teamDrives), func(i int) (string, string) {
					teamDrive := teamDrives[i]
					return teamDrive.Id, teamDrive.Name
				})
			case "teamdrive_final":
				driveID := config.Result
				m.Set("team_drive", driveID)
				m.Set("root_folder_id", "")
				opt.TeamDriveID = driveID
				opt.RootFolderID = ""
				return nil, nil
			}
			return nil, fmt.Errorf("unknown state %q", config.State)
		},
		Options: append(driveOAuthOptions(), []fs.Option{{
			Name: "scope",
			Help: "Scope that rclone should use when requesting access from drive.",
			Examples: []fs.OptionExample{{
				Value: "drive",
				Help:  "Full access all files, excluding Application Data Folder.",
			}, {
				Value: "drive.readonly",
				Help:  "Read-only access to file metadata and file contents.",
			}, {
				Value: "drive.file",
				Help:  "Access to files created by rclone only.\nThese are visible in the drive website.\nFile authorization is revoked when the user deauthorizes the app.",
			}, {
				Value: "drive.appfolder",
				Help:  "Allows read and write access to the Application Data folder.\nThis is not visible in the drive website.",
			}, {
				Value: "drive.metadata.readonly",
				Help:  "Allows read-only access to file metadata but\ndoes not allow any access to read or download file content.",
			}},
		}, {
			Name: "root_folder_id",
			Help: `ID of the root folder.
Leave blank normally.
Fill in to access "Computers" folders (see docs), or for rclone to use
a non root folder as its starting point.
`,
			Advanced: true,
		}, {
			Name: "service_account_file",
			Help: "Service Account Credentials JSON file path.\n\nLeave blank normally.\nNeeded only if you want use SA instead of interactive login." + env.ShellExpandHelp,
		}, { // Mod
			Name: "service_account_file_path",
			Help: "Service Account Credentials JSON folder path.",
		}, { // Mod
			Name:     "service_account_min_sleep",
			Default:  defaultSAMinSleep,
			Help:     "Minimum time to sleep between change service account.",
			Hide:     fs.OptionHideConfigurator,
			Advanced: true,
		}, { // Mod
			Name:     "services_preload",
			Default:  defaltPreloadServices,
			Help:     "Number of service account's drive service preloaded on startup",
			Hide:     fs.OptionHideConfigurator,
			Advanced: true,
		}, { // Mod
			Name:     "services_max",
			Default:  maxServices,
			Help:     "Max service account's drive service stored on memory",
			Hide:     fs.OptionHideConfigurator,
			Advanced: true,
		}, {
			Name:     "service_account_credentials",
			Help:     "Service Account Credentials JSON blob.\n\nLeave blank normally.\nNeeded only if you want use SA instead of interactive login.",
			Hide:     fs.OptionHideConfigurator,
			Advanced: true,
		}, {
			Name:     "team_drive",
			Help:     "ID of the Shared Drive (Team Drive).",
			Hide:     fs.OptionHideConfigurator,
			Advanced: true,
		}, {
			Name:     "auth_owner_only",
			Default:  false,
			Help:     "Only consider files owned by the authenticated user.",
			Advanced: true,
		}, {
			Name:     "use_trash",
			Default:  true,
			Help:     "Send files to the trash instead of deleting permanently.\n\nDefaults to true, namely sending files to the trash.\nUse `--drive-use-trash=false` to delete files permanently instead.",
			Advanced: true,
		}, {
			Name:    "copy_shortcut_content",
			Default: false,
			Help: `Server side copy contents of shortcuts instead of the shortcut.
When doing server side copies, normally rclone will copy shortcuts as
shortcuts.
If this flag is used then rclone will copy the contents of shortcuts
rather than shortcuts themselves when doing server side copies.`,
			Advanced: true,
		}, {
			Name:     "skip_gdocs",
			Default:  false,
			Help:     "Skip google documents in all listings.\n\nIf given, gdocs practically become invisible to rclone.",
			Advanced: true,
		}, {
			Name:    "skip_checksum_gphotos",
			Default: false,
			Help: `Skip MD5 checksum on Google photos and videos only.
Use this if you get checksum errors when transferring Google photos or
videos.
Setting this flag will cause Google photos and videos to return a
blank MD5 checksum.
Google photos are identified by being in the "photos" space.
Corrupted checksums are caused by Google modifying the image/video but
not updating the checksum.`,
			Advanced: true,
		}, {
			Name:    "shared_with_me",
			Default: false,
			Help: `Only show files that are shared with me.
Instructs rclone to operate on your "Shared with me" folder (where
Google Drive lets you access the files and folders others have shared
with you).
This works both with the "list" (lsd, lsl, etc.) and the "copy"
commands (copy, sync, etc.), and with all other commands too.`,
			Advanced: true,
		}, {
			Name:     "trashed_only",
			Default:  false,
			Help:     "Only show files that are in the trash.\n\nThis will show trashed files in their original directory structure.",
			Advanced: true,
		}, {
			Name:     "starred_only",
			Default:  false,
			Help:     "Only show files that are starred.",
			Advanced: true,
		}, {
			Name:     "formats",
			Default:  "",
			Help:     "Deprecated: See export_formats.",
			Advanced: true,
			Hide:     fs.OptionHideConfigurator,
		}, {
			Name:     "export_formats",
			Default:  defaultExportExtensions,
			Help:     "Comma separated list of preferred formats for downloading Google docs.",
			Advanced: true,
		}, {
			Name:     "import_formats",
			Default:  "",
			Help:     "Comma separated list of preferred formats for uploading Google docs.",
			Advanced: true,
		}, {
			Name:     "allow_import_name_change",
			Default:  false,
			Help:     "Allow the filetype to change when uploading Google docs.\n\nE.g. file.doc to file.docx. This will confuse sync and reupload every time.",
			Advanced: true,
		}, {
			Name:    "use_created_date",
			Default: false,
			Help: `Use file created date instead of modified date.
Useful when downloading data and you want the creation date used in
place of the last modified date.
**WARNING**: This flag may have some unexpected consequences.
When uploading to your drive all files will be overwritten unless they
haven't been modified since their creation. And the inverse will occur
while downloading.  This side effect can be avoided by using the
"--checksum" flag.
This feature was implemented to retain photos capture date as recorded
by google photos. You will first need to check the "Create a Google
Photos folder" option in your google drive settings. You can then copy
or move the photos locally and use the date the image was taken
(created) set as the modification date.`,
			Advanced: true,
			Hide:     fs.OptionHideConfigurator,
		}, {
			Name:    "use_shared_date",
			Default: false,
			Help: `Use date file was shared instead of modified date.
Note that, as with "--drive-use-created-date", this flag may have
unexpected consequences when uploading/downloading files.
If both this flag and "--drive-use-created-date" are set, the created
date is used.`,
			Advanced: true,
			Hide:     fs.OptionHideConfigurator,
		}, {
			Name:     "list_chunk",
			Default:  1000,
			Help:     "Size of listing chunk 100-1000, 0 to disable.",
			Advanced: true,
		}, {
			Name:     "impersonate",
			Default:  "",
			Help:     `Impersonate this user when using a service account.`,
			Advanced: true,
		}, {
			Name:    "alternate_export",
			Default: false,
			Help:    "Deprecated: No longer needed.",
			Hide:    fs.OptionHideBoth,
		}, {
			Name:     "upload_cutoff",
			Default:  defaultChunkSize,
			Help:     "Cutoff for switching to chunked upload.",
			Advanced: true,
		}, {
			Name:    "chunk_size",
			Default: defaultChunkSize,
			Help: `Upload chunk size.
Must a power of 2 >= 256k.
Making this larger will improve performance, but note that each chunk
is buffered in memory one per transfer.
Reducing this will reduce memory usage but decrease performance.`,
			Advanced: true,
		}, {
			Name:    "acknowledge_abuse",
			Default: false,
			Help: `Set to allow files which return cannotDownloadAbusiveFile to be downloaded.
If downloading a file returns the error "This file has been identified
as malware or spam and cannot be downloaded" with the error code
"cannotDownloadAbusiveFile" then supply this flag to rclone to
indicate you acknowledge the risks of downloading the file and rclone
will download it anyway.

Note that if you are using service account it will need Manager
permission (not Content Manager) to for this flag to work. If the SA
does not have the right permission, Google will just ignore the flag.`,
			Advanced: true,
		}, {
			Name:     "keep_revision_forever",
			Default:  false,
			Help:     "Keep new head revision of each file forever.",
			Advanced: true,
		}, {
			Name:    "size_as_quota",
			Default: false,
			Help: `Show sizes as storage quota usage, not actual size.
Show the size of a file as the storage quota used. This is the
current version plus any older versions that have been set to keep
forever.
**WARNING**: This flag may have some unexpected consequences.
It is not recommended to set this flag in your config - the
recommended usage is using the flag form --drive-size-as-quota when
doing rclone ls/lsl/lsf/lsjson/etc only.
If you do use this flag for syncing (not recommended) then you will
need to use --ignore size also.`,
			Advanced: true,
			Hide:     fs.OptionHideConfigurator,
		}, {
			Name:     "v2_download_min_size",
			Default:  fs.SizeSuffix(-1),
			Help:     "If Object's are greater, use drive v2 API to download.",
			Advanced: true,
		}, {
			Name:     "pacer_min_sleep",
			Default:  defaultMinSleep,
			Help:     "Minimum time to sleep between API calls.",
			Advanced: true,
		}, {
			Name:     "pacer_burst",
			Default:  defaultBurst,
			Help:     "Number of API calls to allow without sleeping.",
			Advanced: true,
		}, {
			Name:    "server_side_across_configs",
			Default: false,
			Help: `Allow server-side operations (e.g. copy) to work across different drive configs.
This can be useful if you wish to do a server-side copy between two
different Google drives.  Note that this isn't enabled by default
because it isn't easy to tell if it will work between any two
configurations.`,
			Advanced: true,
		}, {
			Name:    "disable_http2",
			Default: true,
			Help: `Disable drive using http2.
There is currently an unsolved issue with the google drive backend and
HTTP/2.  HTTP/2 is therefore disabled by default for the drive backend
but can be re-enabled here.  When the issue is solved this flag will
be removed.
See: https://github.com/rclone/rclone/issues/3631
`,
			Advanced: true,
		}, {
			Name:    "stop_on_upload_limit",
			Default: false,
			Help: `Make upload limit errors be fatal.
At the time of writing it is only possible to upload 750 GiB of data to
Google Drive a day (this is an undocumented limit). When this limit is
reached Google Drive produces a slightly different error message. When
this flag is set it causes these errors to be fatal.  These will stop
the in-progress sync.
Note that this detection is relying on error message strings which
Google don't document so it may break in the future.
See: https://github.com/rclone/rclone/issues/3857
`,
			Advanced: true,
		}, {
			Name:    "stop_on_download_limit",
			Default: false,
			Help: `Make download limit errors be fatal.
At the time of writing it is only possible to download 10 TiB of data from
Google Drive a day (this is an undocumented limit). When this limit is
reached Google Drive produces a slightly different error message. When
this flag is set it causes these errors to be fatal.  These will stop
the in-progress sync.
Note that this detection is relying on error message strings which
Google don't document so it may break in the future.
`,
			Advanced: true,
		}, {
			Name: "skip_shortcuts",
			Help: `If set skip shortcut files.
Normally rclone dereferences shortcut files making them appear as if
they are the original file (see [the shortcuts section](#shortcuts)).
If this flag is set then rclone will ignore shortcut files completely.
`,
			Advanced: true,
			Default:  false,
		}, {
			Name: "skip_dangling_shortcuts",
			Help: `If set skip dangling shortcut files.

If this is set then rclone will not show any dangling shortcuts in listings.
`,
			Advanced: true,
			Default:  false,
		}, {
			Name: "resource_key",
			Help: `Resource key for accessing a link-shared file.

If you need to access files shared with a link like this

    https://drive.google.com/drive/folders/XXX?resourcekey=YYY&usp=sharing

Then you will need to use the first part "XXX" as the "root_folder_id"
and the second part "YYY" as the "resource_key" otherwise you will get
404 not found errors when trying to access the directory.

See: https://developers.google.com/drive/api/guides/resource-keys

This resource key requirement only applies to a subset of old files.

Note also that opening the folder once in the web interface (with the
user you've authenticated rclone with) seems to be enough so that the
resource key is no needed.
`,
			Advanced: true,
		}, {
			Name:     config.ConfigEncoding,
			Help:     config.ConfigEncodingHelp,
			Advanced: true,
			// Encode invalid UTF-8 bytes as json doesn't handle them properly.
			// Don't encode / as it's a valid name character in drive.
			Default: encoder.EncodeInvalidUtf8,
		}, {
			Name:     "env_auth",
			Help:     "Get IAM credentials from runtime (environment variables or instance meta data if no env vars).\n\nOnly applies if service_account_file and service_account_credentials is blank.",
			Default:  false,
			Advanced: true,
			Examples: []fs.OptionExample{{
				Value: "false",
				Help:  "Enter credentials in the next step.",
			}, {
				Value: "true",
				Help:  "Get GCP IAM credentials from the environment (env vars or IAM).",
			}},
		}}...),
	})

	// register duplicate MIME types first
	// this allows them to be used with mime.ExtensionsByType() but
	// mime.TypeByExtension() will return the later registered MIME type
	for _, m := range []map[string]string{
		_mimeTypeToExtensionDuplicates, _mimeTypeToExtension, _mimeTypeToExtensionLinks,
	} {
		for mimeType, extension := range m {
			if err := mime.AddExtensionType(extension, mimeType); err != nil {
				fs.Errorf("Failed to register MIME type %q: %v", mimeType, err)
			}
		}
	}
}

// Options defines the configuration for this backend
type Options struct {
	Scope                     string               `config:"scope"`
	RootFolderID              string               `config:"root_folder_id"`
	ServiceAccountFile        string               `config:"service_account_file"`
	ServiceAccountFilePath    string               `config:"service_account_file_path"` // Mod
	ServiceAccountMinSleep    fs.Duration          `config:"service_account_min_sleep"` // Mod
	ServicesPreload           int                  `config:"services_preload"`          // Mod
	ServicesMax               int                  `config:"services_max"`              // Mod
	ServiceAccountCredentials string               `config:"service_account_credentials"`
	TeamDriveID               string               `config:"team_drive"`
	AuthOwnerOnly             bool                 `config:"auth_owner_only"`
	UseTrash                  bool                 `config:"use_trash"`
	CopyShortcutContent       bool                 `config:"copy_shortcut_content"`
	SkipGdocs                 bool                 `config:"skip_gdocs"`
	SkipChecksumGphotos       bool                 `config:"skip_checksum_gphotos"`
	SharedWithMe              bool                 `config:"shared_with_me"`
	TrashedOnly               bool                 `config:"trashed_only"`
	StarredOnly               bool                 `config:"starred_only"`
	Extensions                string               `config:"formats"`
	ExportExtensions          string               `config:"export_formats"`
	ImportExtensions          string               `config:"import_formats"`
	AllowImportNameChange     bool                 `config:"allow_import_name_change"`
	UseCreatedDate            bool                 `config:"use_created_date"`
	UseSharedDate             bool                 `config:"use_shared_date"`
	ListChunk                 int64                `config:"list_chunk"`
	Impersonate               string               `config:"impersonate"`
	UploadCutoff              fs.SizeSuffix        `config:"upload_cutoff"`
	ChunkSize                 fs.SizeSuffix        `config:"chunk_size"`
	AcknowledgeAbuse          bool                 `config:"acknowledge_abuse"`
	KeepRevisionForever       bool                 `config:"keep_revision_forever"`
	SizeAsQuota               bool                 `config:"size_as_quota"`
	V2DownloadMinSize         fs.SizeSuffix        `config:"v2_download_min_size"`
	PacerMinSleep             fs.Duration          `config:"pacer_min_sleep"`
	PacerBurst                int                  `config:"pacer_burst"`
	ServerSideAcrossConfigs   bool                 `config:"server_side_across_configs"`
	DisableHTTP2              bool                 `config:"disable_http2"`
	StopOnUploadLimit         bool                 `config:"stop_on_upload_limit"`
	StopOnDownloadLimit       bool                 `config:"stop_on_download_limit"`
	SkipShortcuts             bool                 `config:"skip_shortcuts"`
	SkipDanglingShortcuts     bool                 `config:"skip_dangling_shortcuts"`
	ResourceKey               string               `config:"resource_key"`
	Enc                       encoder.MultiEncoder `config:"encoding"`
	EnvAuth                   bool                 `config:"env_auth"`
}

// Fs represents a remote drive server
type Fs struct {
	name             string             // name of this remote
	root             string             // the path we are working on
	opt              Options            // parsed options
	ci               *fs.ConfigInfo     // global config
	features         *fs.Features       // optional features
	svc              *drive.Service     // the connection to the drive server
	v2Svc            *drive_v2.Service  // used to create download links for the v2 api
	client           *http.Client       // authorized client
	rootFolderID     string             // the id of the root folder
	dirCache         *dircache.DirCache // Map of directory path to directory id
	lastQuery        string             // Last query string to check in unit tests
	pacer            *fs.Pacer          // To pace the API calls
	exportExtensions []string           // preferred extensions to download docs
	importMimeTypes  []string           // MIME types to convert to docs
	isTeamDrive      bool               // true if this is a team drive
	fileFields       googleapi.Field    // fields to fetch file info with
	m                configmap.Mapper
	grouping         int32               // number of IDs to search at once in ListR - read with atomic
	listRmu          *sync.Mutex         // protects listRempties
	listRempties     map[string]struct{} // IDs of supposedly empty directories which triggered grouping disable

	ServiceAccountFiles map[string]int
	serviceAccountMutex sync.Mutex
	serviceAccountPool  *ServiceAccountPool
	minChangeSAInterval time.Duration
	lastChangeSATime    time.Time
	FileObj             *fs.Object
	FileName            string
	dirResourceKeys     *sync.Map // map directory ID to resource key
}

type baseObject struct {
	fs           *Fs      // what this object is part of
	remote       string   // The remote path
	id           string   // Drive Id of this object
	modifiedDate string   // RFC3339 time it was last modified
	mimeType     string   // The object MIME type
	bytes        int64    // size of the object
	parents      []string // IDs of the parent directories
	resourceKey  *string  // resourceKey is needed for link shared objects
}
type documentObject struct {
	baseObject
	url              string // Download URL of this object
	documentMimeType string // the original document MIME type
	extLen           int    // The length of the added export extension
}
type linkObject struct {
	baseObject
	content []byte // The file content generated by a link template
	extLen  int    // The length of the added export extension
}

// Object describes a drive object
type Object struct {
	baseObject
	url        string // Download URL of this object
	md5sum     string // md5sum of the object
	v2Download bool   // generate v2 download link ondemand
}

// ------------------------------------------------------------
var serviceAccountBlacklist sync.Map

type ServiceAccountInfo struct {
	Service *drive.Service
	Client  *http.Client
}

// ServiceAccountPool ...
type ServiceAccountPool struct {
	ctx   context.Context
	Files map[string]struct{} // service account files
	Max   int
	svcs  []ServiceAccountInfo // drive service
	mu    *sync.Mutex
}

func newServiceAccountPool(ctx context.Context, max int) *ServiceAccountPool {
	p := &ServiceAccountPool{
		ctx:   ctx,
		Files: make(map[string]struct{}),
		Max:   max,
		mu:    new(sync.Mutex),
	}
	return p
}

// Load service account files (.json) from folder
func (p *ServiceAccountPool) Load(opt *Options) (map[string]struct{}, error) {
	list := make(map[string]struct{})

	// Read service account file from folder
	saFolder := opt.ServiceAccountFilePath
	if len(saFolder) > 0 {
		fs.Debugf(nil, "Loading Service Account File(s) from %q", saFolder)
		files, err := ioutil.ReadDir(saFolder)
		if err != nil {
			return nil, fmt.Errorf("error loading service account from folder: %w", err)
		}

		// Add valid service account file
		for _, file := range files {
			filePath := path.Join(saFolder, file.Name())
			if filePath == opt.ServiceAccountFile || path.Ext(filePath) != ".json" {
				continue
			}
			list[filePath] = struct{}{}
		}
	}

	p.Files = list
	fs.Debugf(nil, "Loaded %d Service Account File(s)", len(list))
	return list, nil
}

func (p *ServiceAccountPool) _addService(client *http.Client, svc *drive.Service) (bool, error) {
	p.svcs = append([]ServiceAccountInfo{
		{svc, client},
	}, p.svcs...)
	if len(p.svcs) > p.Max {
		p.svcs = p.svcs[:p.Max]
	}
	return true, nil
}

// AddService to the front
func (p *ServiceAccountPool) AddService(client *http.Client, svc *drive.Service) (bool, error) {
	p.mu.Lock()
	defer p.mu.Unlock()
	return p._addService(client, svc)
}

// GetService from the front
func (p *ServiceAccountPool) GetService() (svc *drive.Service, err error) {
	if len(p.svcs) == 0 {
		return nil, fmt.Errorf("No available services")
	}
	p.mu.Lock()
	defer p.mu.Unlock()
	svc, p.svcs = p.svcs[0].Service, append(p.svcs[1:], p.svcs[0])
	return
}

// GetClient gets a *http.Client of service account
func (p *ServiceAccountPool) GetClient() (client *http.Client, err error) {
	if len(p.svcs) == 0 {
		return nil, fmt.Errorf("No available services")
	}
	p.mu.Lock()
	defer p.mu.Unlock()
	client, p.svcs = p.svcs[0].Client, append(p.svcs[1:], p.svcs[0])
	return
}

// PreloadServices create services and add to front
func (p *ServiceAccountPool) PreloadServices(f *Fs, count int) ([]ServiceAccountInfo, error) {
	p.mu.Lock()
	defer p.mu.Unlock()

	svcs := make([]ServiceAccountInfo, 0)
	for file := range p.Files {
		if len(svcs) >= count {
			break
		}

		// Create services
		if svc, err := createDriveService(p.ctx, &f.opt, file); err != nil {
			fs.Errorf(nil, "Preloading Service Account (%s): %v", file, err)
		} else {
			svcs = append(svcs, svc)
		}
	}

	p.svcs = append(svcs, p.svcs...)
	fs.Debugf(nil, "Preloaded %d Service(s) from Service Account", len(svcs))
	return svcs, nil
}

func (p *ServiceAccountPool) _getFile(remove bool) (file string, err error) {
	files := p.Files
	if len(files) == 0 {
		err = fmt.Errorf("no available service account file")
		return
	}

	keys := []string{}
	for k := range files {
		keys = append(keys, k)
	}

	if remove {
		serviceAccountBlacklist.Store(file, time.Now())
		delete(files, file)
	}

	rl := rand.Perm(len(keys))
	found := false
	for _, r := range rl {
		//r := rand.Intn(len(keys))
		file = keys[r]
		blackTime, ok := serviceAccountBlacklist.Load(file)
		if !ok || time.Now().Sub(blackTime.(time.Time)) > time.Hour*25 {
			serviceAccountBlacklist.Delete(file)
			found = true
			break
		}
	}
	if !found {
		err = fmt.Errorf("no available service account file")
		return
	}
	return
}

// GetFile return service account file path from pool
func (p *ServiceAccountPool) GetFile(remove bool) (file string, err error) {
	p.mu.Lock()
	defer p.mu.Unlock()
	return p._getFile(remove)
}

func createDriveService(ctx context.Context, opt *Options, file string) (svc ServiceAccountInfo, err error) {
	// fs.Debugf(nil, "Preloading Service Account File from %s", file)
	loadedCreds, err := ioutil.ReadFile(os.ExpandEnv(file))
	if err != nil {
		err = fmt.Errorf("error opening service account credentials file: %w", err)
		return
	}
	svc.Client, err = getServiceAccountClient(ctx, opt, loadedCreds)
	if err != nil {
		err = fmt.Errorf("failed to create oauth client from service account: %w", err)
		return
	}
	svc.Service, err = drive.New(svc.Client)
	if err != nil {
		err = fmt.Errorf("couldn't create Drive client: %w", err)
		return
	}
	return
}

// ------------------------------------------------------------

// Name of the remote (as passed into NewFs)
func (f *Fs) Name() string {
	return f.name
}

// Root of the remote (as passed into NewFs)
func (f *Fs) Root() string {
	return f.root
}

// String converts this Fs to a string
func (f *Fs) String() string {
	return fmt.Sprintf("Google drive root '%s'", f.root)
}

// Features returns the optional features of this Fs
func (f *Fs) Features() *fs.Features {
	return f.features
}

// shouldRetry determines whether a given err rates being retried
func (f *Fs) shouldRetry(ctx context.Context, err error) (bool, error) {
	if fserrors.ContextError(ctx, &err) {
		return false, err
	}
	if err == nil {
		return false, nil
	}
	if fserrors.ShouldRetry(err) {
		return true, err
	}
	switch gerr := err.(type) {
	case *googleapi.Error:
		if gerr.Code >= 500 && gerr.Code < 600 {
			// All 5xx errors should be retried
			return true, err
		}
		if len(gerr.Errors) > 0 {
			reason := gerr.Errors[0].Reason
			message := gerr.Errors[0].Message
			if reason == "rateLimitExceeded" || reason == "userRateLimitExceeded" || (reason == "dailyLimitExceededUnreg" || strings.HasPrefix(message, "Daily Limit")) {
				// Mod: change service account
				f.serviceAccountMutex.Lock()
				defer f.serviceAccountMutex.Unlock()
				if ok, _ := f.shouldChangeSA(); ok {
					if e := f.changeServiceAccount(ctx, reason); e != nil {
						fs.Errorf(nil, "Change service account error: %v", e)
					}
					return true, err
				}

				if f.opt.StopOnUploadLimit && gerr.Errors[0].Message == "User rate limit exceeded." {
					fs.Errorf(f, "Received upload limit error: %v", err)
					return false, fserrors.FatalError(err)
				}
				return true, err
			} else if f.opt.StopOnDownloadLimit && reason == "downloadQuotaExceeded" {
				fs.Errorf(f, "Received download limit error: %v", err)
				return false, fserrors.FatalError(err)
			} else if f.opt.StopOnUploadLimit && (reason == "quotaExceeded" || reason == "storageQuotaExceeded") {
				fs.Errorf(f, "Received upload limit error: %v", err)
				return false, fserrors.FatalError(err)
			} else if f.opt.StopOnUploadLimit && reason == "teamDriveFileLimitExceeded" {
				fs.Errorf(f, "Received Shared Drive file limit error: %v", err)
				return false, fserrors.FatalError(err)
			}
		}
	}
	return false, err
}

// parseParse parses a drive 'url'
func parseDrivePath(path string) (root string, err error) {
	root = strings.Trim(path, "/")
	return
}

// User function to process a File item from list
//
// Should return true to finish processing
type listFn func(*drive.File) bool

func containsString(slice []string, s string) bool {
	for _, e := range slice {
		if e == s {
			return true
		}
	}
	return false
}

// getFile returns drive.File for the ID passed and fields passed in
func (f *Fs) getFile(ctx context.Context, ID string, fields googleapi.Field) (info *drive.File, err error) {
	err = f.pacer.Call(func() (bool, error) {
		info, err = f.svc.Files.Get(ID).
			Fields(fields).
			SupportsAllDrives(true).
			Context(ctx).Do()
		return f.shouldRetry(ctx, err)
	})
	return info, err
}

// getRootID returns the canonical ID for the "root" ID
func (f *Fs) getRootID(ctx context.Context) (string, error) {
	info, err := f.getFile(ctx, "root", "id")
	if err != nil {
		return "", fmt.Errorf("couldn't find root directory ID: %w", err)
	}
	return info.Id, nil
}

// Lists the directory required calling the user function on each item found
//
// If the user fn ever returns true then it early exits with found = true
//
// Search params: https://developers.google.com/drive/search-parameters
func (f *Fs) list(ctx context.Context, dirIDs []string, title string, directoriesOnly, filesOnly, trashedOnly, includeAll bool, fn listFn) (found bool, err error) {
	var query []string
	if !includeAll {
		q := "trashed=" + strconv.FormatBool(trashedOnly)
		if f.opt.TrashedOnly {
			q = fmt.Sprintf("(mimeType='%s' or %s)", driveFolderType, q)
		}
		query = append(query, q)
	}
	// Search with sharedWithMe will always return things listed in "Shared With Me" (without any parents)
	// We must not filter with parent when we try list "ROOT" with drive-shared-with-me
	// If we need to list file inside those shared folders, we must search it without sharedWithMe
	parentsQuery := bytes.NewBufferString("(")
	var resourceKeys []string
	for _, dirID := range dirIDs {
		if dirID == "" {
			continue
		}
		if parentsQuery.Len() > 1 {
			_, _ = parentsQuery.WriteString(" or ")
		}
		if (f.opt.SharedWithMe || f.opt.StarredOnly) && dirID == f.rootFolderID {
			if f.opt.SharedWithMe {
				_, _ = parentsQuery.WriteString("sharedWithMe=true")
			}
			if f.opt.StarredOnly {
				if f.opt.SharedWithMe {
					_, _ = parentsQuery.WriteString(" and ")
				}
				_, _ = parentsQuery.WriteString("starred=true")
			}
		} else {
			_, _ = fmt.Fprintf(parentsQuery, "'%s' in parents", dirID)
		}
		resourceKey, hasResourceKey := f.dirResourceKeys.Load(dirID)
		if hasResourceKey {
			resourceKeys = append(resourceKeys, fmt.Sprintf("%s/%s", dirID, resourceKey))
		}
	}
	resourceKeysHeader := strings.Join(resourceKeys, ",")
	if parentsQuery.Len() > 1 {
		_ = parentsQuery.WriteByte(')')
		query = append(query, parentsQuery.String())
	}
	var stems []string
	if title != "" {
		searchTitle := f.opt.Enc.FromStandardName(title)
		// Escaping the backslash isn't documented but seems to work
		searchTitle = strings.ReplaceAll(searchTitle, `\`, `\\`)
		searchTitle = strings.ReplaceAll(searchTitle, `'`, `\'`)

		var titleQuery bytes.Buffer
		_, _ = fmt.Fprintf(&titleQuery, "(name='%s'", searchTitle)
		if !directoriesOnly && !f.opt.SkipGdocs {
			// If the search title has an extension that is in the export extensions add a search
			// for the filename without the extension.
			// Assume that export extensions don't contain escape sequences.
			for _, ext := range f.exportExtensions {
				if strings.HasSuffix(searchTitle, ext) {
					stems = append(stems, title[:len(title)-len(ext)])
					_, _ = fmt.Fprintf(&titleQuery, " or name='%s'", searchTitle[:len(searchTitle)-len(ext)])
				}
			}
		}
		_ = titleQuery.WriteByte(')')
		query = append(query, titleQuery.String())
	}
	if directoriesOnly {
		query = append(query, fmt.Sprintf("(mimeType='%s' or mimeType='%s')", driveFolderType, shortcutMimeType))
	}
	if filesOnly {
		query = append(query, fmt.Sprintf("mimeType!='%s'", driveFolderType))
	}

	// Constrain query using filter if this remote is a sync/copy/walk source.
	if fi, use := filter.GetConfig(ctx), filter.GetUseFilter(ctx); fi != nil && use {
		queryByTime := func(op string, tm time.Time) {
			if tm.IsZero() {
				return
			}
			// https://developers.google.com/drive/api/v3/ref-search-terms#operators
			// Query times use RFC 3339 format, default timezone is UTC
			timeStr := tm.UTC().Format("2006-01-02T15:04:05")
			term := fmt.Sprintf("(modifiedTime %s '%s' or mimeType = '%s')", op, timeStr, driveFolderType)
			query = append(query, term)
		}
		queryByTime(">=", fi.ModTimeFrom)
		queryByTime("<=", fi.ModTimeTo)
	}
	// Mod
	svc := f.svc
	if s, _ := f.serviceAccountPool.GetService(); err == nil && s != nil {
		svc = s
	}

	list := svc.Files.List()
	queryString := strings.Join(query, " and ")
	if queryString != "" {
		list.Q(queryString)
		// fs.Debugf(f, "list query: %q", queryString)
	}
	f.lastQuery = queryString // for unit tests

	if f.opt.ListChunk > 0 {
		list.PageSize(f.opt.ListChunk)
	}
	list.SupportsAllDrives(true)
	list.IncludeItemsFromAllDrives(true)
	if f.isTeamDrive && !f.opt.SharedWithMe {
		list.DriveId(f.opt.TeamDriveID)
		list.Corpora("drive")
	}
	// If using appDataFolder then need to add Spaces
	if f.rootFolderID == "appDataFolder" {
		list.Spaces("appDataFolder")
	}
	// Add resource Keys if necessary
	if resourceKeysHeader != "" {
		list.Header().Add("X-Goog-Drive-Resource-Keys", resourceKeysHeader)
	}

	fields := fmt.Sprintf("files(%s),nextPageToken,incompleteSearch", f.fileFields)

OUTER:
	for {
		var files *drive.FileList
		err = f.pacer.Call(func() (bool, error) {
			files, err = list.Fields(googleapi.Field(fields)).Context(ctx).Do()
			return f.shouldRetry(ctx, err)
		})
		if err != nil {
			return false, fmt.Errorf("couldn't list directory: %w", err)
		}
		if files.IncompleteSearch {
			fs.Errorf(f, "search result INCOMPLETE")
		}
		for _, item := range files.Files {
			item.Name = f.opt.Enc.ToStandardName(item.Name)
			if isShortcut(item) {
				// ignore shortcuts if directed
				if f.opt.SkipShortcuts {
					continue
				}
				// skip file shortcuts if directory only
				if directoriesOnly && item.ShortcutDetails.TargetMimeType != driveFolderType {
					continue
				}
				// skip directory shortcuts if file only
				if filesOnly && item.ShortcutDetails.TargetMimeType == driveFolderType {
					continue
				}
				item, err = f.resolveShortcut(ctx, item)
				if err != nil {
					return false, fmt.Errorf("list: %w", err)
				}
				// leave the dangling shortcut out of the listings
				// we've already logged about the dangling shortcut in resolveShortcut
				if f.opt.SkipDanglingShortcuts && item.MimeType == shortcutMimeTypeDangling {
					continue
				}
			}
			// Check the case of items is correct since
			// the `=` operator is case insensitive.
			if title != "" && title != item.Name {
				found := false
				for _, stem := range stems {
					if stem == item.Name {
						found = true
						break
					}
				}
				if !found {
					continue
				}
				_, exportName, _, _ := f.findExportFormat(ctx, item)
				if exportName == "" || exportName != title {
					continue
				}
			}
			if fn(item) {
				found = true
				break OUTER
			}
		}
		if files.NextPageToken == "" {
			break
		}
		list.PageToken(files.NextPageToken)
	}
	return
}

// Returns true of x is a power of 2 or zero
func isPowerOfTwo(x int64) bool {
	switch {
	case x == 0:
		return true
	case x < 0:
		return false
	default:
		return (x & (x - 1)) == 0
	}
}

// add a charset parameter to all text/* MIME types
func fixMimeType(mimeTypeIn string) string {
	if mimeTypeIn == "" {
		return ""
	}
	mediaType, param, err := mime.ParseMediaType(mimeTypeIn)
	if err != nil {
		return mimeTypeIn
	}
	mimeTypeOut := mimeTypeIn
	if strings.HasPrefix(mediaType, "text/") && param["charset"] == "" {
		param["charset"] = "utf-8"
		mimeTypeOut = mime.FormatMediaType(mediaType, param)
	}
	if mimeTypeOut == "" {
		panic(fmt.Errorf("unable to fix MIME type %q", mimeTypeIn))
	}
	return mimeTypeOut
}
func fixMimeTypeMap(in map[string][]string) (out map[string][]string) {
	out = make(map[string][]string, len(in))
	for k, v := range in {
		for i, mt := range v {
			v[i] = fixMimeType(mt)
		}
		out[fixMimeType(k)] = v
	}
	return out
}
func isInternalMimeType(mimeType string) bool {
	return strings.HasPrefix(mimeType, "application/vnd.google-apps.")
}
func isLinkMimeType(mimeType string) bool {
	return strings.HasPrefix(mimeType, "application/x-link-")
}

// parseExtensions parses a list of comma separated extensions
// into a list of unique extensions with leading "." and a list of associated MIME types
func parseExtensions(extensionsIn ...string) (extensions, mimeTypes []string, err error) {
	for _, extensionText := range extensionsIn {
		for _, extension := range strings.Split(extensionText, ",") {
			extension = strings.ToLower(strings.TrimSpace(extension))
			if extension == "" {
				continue
			}
			if len(extension) > 0 && extension[0] != '.' {
				extension = "." + extension
			}
			mt := mime.TypeByExtension(extension)
			if mt == "" {
				return extensions, mimeTypes, fmt.Errorf("couldn't find MIME type for extension %q", extension)
			}
			if !containsString(extensions, extension) {
				extensions = append(extensions, extension)
				mimeTypes = append(mimeTypes, mt)
			}
		}
	}
	return
}

// getClient makes an http client according to the options
func getClient(ctx context.Context, opt *Options) *http.Client {
	t := fshttp.NewTransportCustom(ctx, func(t *http.Transport) {
		if opt.DisableHTTP2 {
			t.TLSNextProto = map[string]func(string, *tls.Conn) http.RoundTripper{}
		}
	})
	return &http.Client{
		Transport: t,
	}
}

func getServiceAccountClient(ctx context.Context, opt *Options, credentialsData []byte) (*http.Client, error) {
	scopes := driveScopes(opt.Scope)
	conf, err := google.JWTConfigFromJSON(credentialsData, scopes...)
	if err != nil {
		return nil, fmt.Errorf("error processing credentials: %w", err)
	}
	if opt.Impersonate != "" {
		conf.Subject = opt.Impersonate
	}
	ctxWithSpecialClient := oauthutil.Context(ctx, getClient(ctx, opt))
	return oauth2.NewClient(ctxWithSpecialClient, conf.TokenSource(ctxWithSpecialClient)), nil
}

func createOAuthClient(ctx context.Context, opt *Options, name string, m configmap.Mapper) (*http.Client, error) {
	var oAuthClient *http.Client
	var err error

	// try loading service account credentials from env variable, then from a file
	if len(opt.ServiceAccountCredentials) == 0 && opt.ServiceAccountFile != "" {
		loadedCreds, err := os.ReadFile(env.ShellExpand(opt.ServiceAccountFile))
		if err != nil {
			return nil, fmt.Errorf("error opening service account credentials file: %w", err)
		}
		opt.ServiceAccountCredentials = string(loadedCreds)
	}
	if opt.ServiceAccountCredentials != "" {
		// fmt.Printf("Initial SA Client %s \n", opt.ServiceAccountCredentials[0:250])
		oAuthClient, err = getServiceAccountClient(ctx, opt, []byte(opt.ServiceAccountCredentials))
		if err != nil {
			return nil, fmt.Errorf("failed to create oauth client from service account: %w", err)
		}
	} else if opt.EnvAuth {
		scopes := driveScopes(opt.Scope)
		oAuthClient, err = google.DefaultClient(ctx, scopes...)
		if err != nil {
			return nil, fmt.Errorf("failed to create client from environment: %w", err)
		}
	} else {
		oAuthClient, _, err = oauthutil.NewClientWithBaseClient(ctx, name, m, driveConfig, getClient(ctx, opt))
		if err != nil {
			return nil, fmt.Errorf("failed to create oauth client: %w", err)
		}
	}

	return oAuthClient, nil
}

func checkUploadChunkSize(cs fs.SizeSuffix) error {
	if !isPowerOfTwo(int64(cs)) {
		return fmt.Errorf("%v isn't a power of two", cs)
	}
	if cs < minChunkSize {
		return fmt.Errorf("%s is less than %s", cs, minChunkSize)
	}
	return nil
}

func (f *Fs) setUploadChunkSize(cs fs.SizeSuffix) (old fs.SizeSuffix, err error) {
	err = checkUploadChunkSize(cs)
	if err == nil {
		old, f.opt.ChunkSize = f.opt.ChunkSize, cs
	}
	return
}

func checkUploadCutoff(cs fs.SizeSuffix) error {
	return nil
}

func (f *Fs) setUploadCutoff(cs fs.SizeSuffix) (old fs.SizeSuffix, err error) {
	err = checkUploadCutoff(cs)
	if err == nil {
		old, f.opt.UploadCutoff = f.opt.UploadCutoff, cs
	}
	return
}

func parseRootID(s string) (rootID string, err error) {
	re := regexp.MustCompile(`\{([^}]{5,})\}`)
	m := re.FindStringSubmatch(s)
	if m == nil {
		return "", fmt.Errorf("%s doesn't not contain valid id", s)
	}
	rootID = m[1]

	if strings.HasPrefix(rootID, "http") {
		// folders - https://drive.google.com/drive/u/0/folders/
		// file - https://drive.google.com/file/d/
		re := regexp.MustCompile(`\/(folders|files|file\/d)(\/([A-Za-z0-9_-]{6,}))+\/?`)
		if m := re.FindStringSubmatch(rootID); m != nil {
			rootID = m[len(m)-1]
			return
		}

		// id - https://drive.google.com/open?id=
		re = regexp.MustCompile(`.+id=([A-Za-z0-9_-]{6,}).?`)
		if m := re.FindStringSubmatch(rootID); m != nil {
			rootID = m[1]
			return
		}
	}
	return
}

// newFs partially constructs Fs from the path
//
// It constructs a valid Fs but doesn't attempt to figure out whether
// it is a file or a directory.
func newFs(ctx context.Context, name, path string, m configmap.Mapper) (*Fs, error) {
	// Parse config into Options struct
	opt := new(Options)
	err := configstruct.Set(m, opt)

	// DriveMod: parse object id from path remote:{ID}
	if rootID, _ := parseRootID(path); len(rootID) > 6 {
		// fs.Debugf(nil, "Root ID detected: %s", rootID)
		name += rootID
		// opt.RootFolderID = rootID
		path = path[strings.Index(path, "}")+1:]
	}

	if err != nil {
		return nil, err
	}
	err = checkUploadCutoff(opt.UploadCutoff)
	if err != nil {
		return nil, fmt.Errorf("drive: upload cutoff: %w", err)
	}
	err = checkUploadChunkSize(opt.ChunkSize)
	if err != nil {
		return nil, fmt.Errorf("drive: chunk size: %w", err)
	}

	// Mod: create service account pool
	pool := newServiceAccountPool(ctx, opt.ServicesMax)
	if _, err := pool.Load(opt); err == nil {
		// Assign default service account file if not set
		if file, err := pool.GetFile(true); err == nil {
			opt.ServiceAccountFile = file
			fs.Debugf(nil, "Assigned Service Account File to %s", file)
		}
	}

	oAuthClient, err := createOAuthClient(ctx, opt, name, m)
	if err != nil {
		return nil, fmt.Errorf("drive: failed when making oauth client: %w", err)
	}

	root, err := parseDrivePath(path)
	if err != nil {
		return nil, err
	}

	ci := fs.GetConfig(ctx)
	f := &Fs{
		name:            name,
		root:            root,
		opt:             *opt,
		ci:              ci,
		pacer:           fs.NewPacer(ctx, pacer.NewGoogleDrive(pacer.MinSleep(opt.PacerMinSleep), pacer.Burst(opt.PacerBurst))),
		m:               m,
		grouping:        listRGrouping,
		listRmu:         new(sync.Mutex),
		listRempties:    make(map[string]struct{}),
		dirResourceKeys: new(sync.Map),

		serviceAccountPool: pool,
	}
	f.isTeamDrive = opt.TeamDriveID != ""
	f.fileFields = f.getFileFields()
	f.features = (&fs.Features{
		DuplicateFiles:          true,
		ReadMimeType:            true,
		WriteMimeType:           true,
		CanHaveEmptyDirectories: true,
		ServerSideAcrossConfigs: opt.ServerSideAcrossConfigs,
		FilterAware:             true,
	}).Fill(ctx, f)

	// Create a new authorized Drive client.
	f.client = oAuthClient
	f.svc, err = drive.NewService(context.Background(), option.WithHTTPClient(f.client))
	if err != nil {
		return nil, fmt.Errorf("couldn't create Drive client: %w", err)
	}

	if f.opt.V2DownloadMinSize >= 0 {
		f.v2Svc, err = drive_v2.NewService(context.Background(), option.WithHTTPClient(f.client))
		if err != nil {
			return nil, fmt.Errorf("couldn't create Drive v2 client: %w", err)
		}
	}

	// Mod: Preload services
	if len(f.serviceAccountPool.Files) > 0 {
		if svcs, err := f.serviceAccountPool.PreloadServices(f, f.opt.ServicesPreload); err == nil {
			if len(svcs) > 10 && opt.PacerMinSleep >= defaultMinSleep {
				opt.PacerMinSleep = defaultSAPacerMinSleep
				f.pacer = fs.NewPacer(ctx, pacer.NewGoogleDrive(pacer.MinSleep(f.opt.PacerMinSleep), pacer.Burst(f.opt.PacerBurst)))
			}
		}
	}

	return f, nil
}

// NewFs constructs an Fs from the path, container:path
func NewFs(ctx context.Context, name, path string, m configmap.Mapper) (fs.Fs, error) {
	f, err := newFs(ctx, name, path, m)
	if err != nil {
		return nil, err
	}

	// DriveMod: parse object id from path remote:{ID}
	// isFileID := false
	var srcFile *drive.File
	if rootID, _ := parseRootID(path); len(rootID) > 6 {
		f.opt.RootFolderID = rootID

		err = f.pacer.Call(func() (bool, error) {
			srcFile, err = f.svc.Files.Get(rootID).
				Fields("name", "id", "size", "mimeType", "driveId").
				SupportsAllDrives(true).
				Do()
			return f.shouldRetry(ctx, err)
		})
		if err == nil {
			if srcFile.MimeType != "" && srcFile.MimeType != "application/vnd.google-apps.folder" {
				fs.Debugf(nil, "Root ID (File): %s", rootID)
			} else {
				if srcFile.DriveId == rootID {
					fs.Debugf(nil, "Root ID (Drive): %s", rootID)
					f.opt.RootFolderID = ""
					f.opt.TeamDriveID = rootID
				} else {
					fs.Debugf(nil, "Root ID (Folder): %s", rootID)
					f.opt.RootFolderID = rootID
				}
				srcFile = nil
			}
			f.isTeamDrive = f.opt.TeamDriveID != ""
		} else {
			return nil, err
		}
	}

	// Set the root folder ID
	if f.opt.RootFolderID != "" {
		// use root_folder ID if set
		f.rootFolderID = f.opt.RootFolderID
	} else if f.isTeamDrive {
		// otherwise use team_drive if set
		f.rootFolderID = f.opt.TeamDriveID
	} else {
		// otherwise look up the actual root ID
		rootID, err := f.getRootID(ctx)
		if err != nil {
			var gerr *googleapi.Error
			if errors.As(err, &gerr) && gerr.Code == 404 {
				// 404 means that this scope does not have permission to get the
				// root so just use "root"
				rootID = "root"
			} else {
				return nil, err
			}
		}
		f.rootFolderID = rootID
		fs.Debugf(f, "'root_folder_id = %s' - save this in the config to speed up startup", rootID)
	}

	f.dirCache = dircache.New(f.root, f.rootFolderID, f)

	// If resource key is set then cache it for the root folder id
	if f.opt.ResourceKey != "" {
		f.dirResourceKeys.Store(f.rootFolderID, f.opt.ResourceKey)
	}

	// Parse extensions
	if f.opt.Extensions != "" {
		if f.opt.ExportExtensions != defaultExportExtensions {
			return nil, errors.New("only one of 'formats' and 'export_formats' can be specified")
		}
		f.opt.Extensions, f.opt.ExportExtensions = "", f.opt.Extensions
	}
	f.exportExtensions, _, err = parseExtensions(f.opt.ExportExtensions, defaultExportExtensions)
	if err != nil {
		return nil, err
	}

	_, f.importMimeTypes, err = parseExtensions(f.opt.ImportExtensions)
	if err != nil {
		return nil, err
	}

	if srcFile != nil {
		tempF := *f
		newRoot := ""
		tempF.dirCache = dircache.New(newRoot, f.rootFolderID, &tempF)
		tempF.root = newRoot
		f.dirCache = tempF.dirCache
		f.root = tempF.root

		extension, exportName, exportMimeType, isDocument := f.findExportFormat(ctx, srcFile)
		obj, _ := f.newObjectWithExportInfo(ctx, srcFile.Name, srcFile, extension, exportName, exportMimeType, isDocument)
		f.root = "isFile:" + srcFile.Name
		f.FileObj = &obj
		return f, fs.ErrorIsFile
	}

	// Find the current root
	err = f.dirCache.FindRoot(ctx, false)
	if err != nil {
		// Assume it is a file
		newRoot, remote := dircache.SplitPath(f.root)
		tempF := *f
		tempF.dirCache = dircache.New(newRoot, f.rootFolderID, &tempF)
		tempF.root = newRoot
		// Make new Fs which is the parent
		err = tempF.dirCache.FindRoot(ctx, false)
		if err != nil {
			// No root so return old f
			return f, nil
		}
		_, err := tempF.NewObject(ctx, remote)
		if err != nil {
			// unable to list folder so return old f
			return f, nil
		}
		// XXX: update the old f here instead of returning tempF, since
		// `features` were already filled with functions having *f as a receiver.
		// See https://github.com/rclone/rclone/issues/2182
		f.dirCache = tempF.dirCache
		f.root = tempF.root
		return f, fs.ErrorIsFile
	}
	// fmt.Printf("Root id %s", f.dirCache.RootID())
	return f, nil
}

func (f *Fs) newBaseObject(remote string, info *drive.File) baseObject {
	modifiedDate := info.ModifiedTime
	if f.opt.UseCreatedDate {
		modifiedDate = info.CreatedTime
	} else if f.opt.UseSharedDate && info.SharedWithMeTime != "" {
		modifiedDate = info.SharedWithMeTime
	}
	size := info.Size
	if f.opt.SizeAsQuota {
		size = info.QuotaBytesUsed
	}
	return baseObject{
		fs:           f,
		remote:       remote,
		id:           info.Id,
		modifiedDate: modifiedDate,
		mimeType:     info.MimeType,
		bytes:        size,
		parents:      info.Parents,
	}
}

// getFileFields gets the fields for a normal file Get or List
func (f *Fs) getFileFields() (fields googleapi.Field) {
	fields = partialFields
	if f.opt.AuthOwnerOnly {
		fields += ",owners"
	}
	if f.opt.UseSharedDate {
		fields += ",sharedWithMeTime"
	}
	if f.opt.SkipChecksumGphotos {
		fields += ",spaces"
	}
	if f.opt.SizeAsQuota {
		fields += ",quotaBytesUsed"
	}
	return fields
}

// newRegularObject creates an fs.Object for a normal drive.File
func (f *Fs) newRegularObject(remote string, info *drive.File) fs.Object {
	// wipe checksum if SkipChecksumGphotos and file is type Photo or Video
	if f.opt.SkipChecksumGphotos {
		for _, space := range info.Spaces {
			if space == "photos" {
				info.Md5Checksum = ""
				break
			}
		}
	}
	o := &Object{
		baseObject: f.newBaseObject(remote, info),
		url:        fmt.Sprintf("%sfiles/%s?alt=media", f.svc.BasePath, actualID(info.Id)),
		md5sum:     strings.ToLower(info.Md5Checksum),
		v2Download: f.opt.V2DownloadMinSize != -1 && info.Size >= int64(f.opt.V2DownloadMinSize),
	}
	if info.ResourceKey != "" {
		o.resourceKey = &info.ResourceKey
	}
	return o
}

// newDocumentObject creates an fs.Object for a google docs drive.File
func (f *Fs) newDocumentObject(remote string, info *drive.File, extension, exportMimeType string) (fs.Object, error) {
	mediaType, _, err := mime.ParseMediaType(exportMimeType)
	if err != nil {
		return nil, err
	}
	url := info.ExportLinks[mediaType]
	baseObject := f.newBaseObject(remote+extension, info)
	baseObject.bytes = -1
	baseObject.mimeType = exportMimeType
	return &documentObject{
		baseObject:       baseObject,
		url:              url,
		documentMimeType: info.MimeType,
		extLen:           len(extension),
	}, nil
}

// newLinkObject creates an fs.Object that represents a link a google docs drive.File
func (f *Fs) newLinkObject(remote string, info *drive.File, extension, exportMimeType string) (fs.Object, error) {
	t := linkTemplate(exportMimeType)
	if t == nil {
		return nil, fmt.Errorf("unsupported link type %s", exportMimeType)
	}
	xdgIcon := _mimeTypeToXDGLinkIcons[info.MimeType]
	if xdgIcon == "" {
		xdgIcon = defaultXDGIcon
	}
	var buf bytes.Buffer
	err := t.Execute(&buf, struct {
		URL, Title, XDGIcon string
	}{
		info.WebViewLink, info.Name, xdgIcon,
	})
	if err != nil {
		return nil, fmt.Errorf("executing template failed: %w", err)
	}

	baseObject := f.newBaseObject(remote+extension, info)
	baseObject.bytes = int64(buf.Len())
	baseObject.mimeType = exportMimeType
	return &linkObject{
		baseObject: baseObject,
		content:    buf.Bytes(),
		extLen:     len(extension),
	}, nil
}

// newObjectWithInfo creates an fs.Object for any drive.File
//
// When the drive.File cannot be represented as an fs.Object it will return (nil, nil).
func (f *Fs) newObjectWithInfo(ctx context.Context, remote string, info *drive.File) (fs.Object, error) {
	// If item has MD5 sum it is a file stored on drive
	if info.Md5Checksum != "" {
		return f.newRegularObject(remote, info), nil
	}

	extension, exportName, exportMimeType, isDocument := f.findExportFormat(ctx, info)
	return f.newObjectWithExportInfo(ctx, remote, info, extension, exportName, exportMimeType, isDocument)
}

// newObjectWithExportInfo creates an fs.Object for any drive.File and the result of findExportFormat
//
// When the drive.File cannot be represented as an fs.Object it will return (nil, nil).
func (f *Fs) newObjectWithExportInfo(
	ctx context.Context, remote string, info *drive.File,
	extension, exportName, exportMimeType string, isDocument bool) (o fs.Object, err error) {
	// Note that resolveShortcut will have been called already if
	// we are being called from a listing. However the drive.Item
	// will have been resolved so this will do nothing.
	info, err = f.resolveShortcut(ctx, info)
	if err != nil {
		return nil, fmt.Errorf("new object: %w", err)
	}
	switch {
	case info.MimeType == driveFolderType:
		return nil, fs.ErrorIsDir
	case info.MimeType == shortcutMimeType:
		// We can only get here if f.opt.SkipShortcuts is set
		// and not from a listing. This is unlikely.
		fs.Debugf(remote, "Ignoring shortcut as skip shortcuts is set")
		return nil, fs.ErrorObjectNotFound
	case info.MimeType == shortcutMimeTypeDangling:
		// Pretend a dangling shortcut is a regular object
		// It will error if used, but appear in listings so it can be deleted
		return f.newRegularObject(remote, info), nil
	case info.Md5Checksum != "":
		// If item has MD5 sum it is a file stored on drive
		return f.newRegularObject(remote, info), nil
	case f.opt.SkipGdocs:
		fs.Debugf(remote, "Skipping google document type %q", info.MimeType)
		return nil, fs.ErrorObjectNotFound
	default:
		// If item MimeType is in the ExportFormats then it is a google doc
		if !isDocument {
			fs.Debugf(remote, "Ignoring unknown document type %q", info.MimeType)
			return nil, fs.ErrorObjectNotFound
		}
		if extension == "" {
			fs.Debugf(remote, "No export formats found for %q", info.MimeType)
			return nil, fs.ErrorObjectNotFound
		}
		if isLinkMimeType(exportMimeType) {
			return f.newLinkObject(remote, info, extension, exportMimeType)
		}
		return f.newDocumentObject(remote, info, extension, exportMimeType)
	}
}

// NewObject finds the Object at remote.  If it can't be found
// it returns the error fs.ErrorObjectNotFound.
func (f *Fs) NewObject(ctx context.Context, remote string) (fs.Object, error) {
<<<<<<< HEAD
	// DriveMod
	if f.FileObj != nil {
		return *f.FileObj, nil
	}

=======
	if strings.HasSuffix(remote, "/") {
		return nil, fs.ErrorIsDir
	}
>>>>>>> 1f887f7b
	info, extension, exportName, exportMimeType, isDocument, err := f.getRemoteInfoWithExport(ctx, remote)
	if err != nil {
		return nil, err
	}

	remote = remote[:len(remote)-len(extension)]
	obj, err := f.newObjectWithExportInfo(ctx, remote, info, extension, exportName, exportMimeType, isDocument)
	switch {
	case err != nil:
		return nil, err
	case obj == nil:
		return nil, fs.ErrorObjectNotFound
	default:
		return obj, nil
	}
}

// FindLeaf finds a directory of name leaf in the folder with ID pathID
func (f *Fs) FindLeaf(ctx context.Context, pathID, leaf string) (pathIDOut string, found bool, err error) {
	// fs.Infof(nil, "FindLeaf: %s | %s", f.Name(), leaf)
	// Find the leaf in pathID
	pathID = actualID(pathID)
	found, err = f.list(ctx, []string{pathID}, leaf, true, false, f.opt.TrashedOnly, false, func(item *drive.File) bool {
		if !f.opt.SkipGdocs {
			_, exportName, _, isDocument := f.findExportFormat(ctx, item)
			if exportName == leaf {
				pathIDOut = item.Id
				return true
			}
			if isDocument {
				return false
			}
		}
		if item.Name == leaf {
			pathIDOut = item.Id
			return true
		}
		return false
	})
	return pathIDOut, found, err
}

// CreateDir makes a directory with pathID as parent and name leaf
func (f *Fs) CreateDir(ctx context.Context, pathID, leaf string) (newID string, err error) {
	leaf = f.opt.Enc.FromStandardName(leaf)
	// fmt.Println("Making", path)
	// Define the metadata for the directory we are going to create.
	pathID = actualID(pathID)
	createInfo := &drive.File{
		Name:        leaf,
		Description: leaf,
		MimeType:    driveFolderType,
		Parents:     []string{pathID},
	}

	var info *drive.File
	err = f.pacer.Call(func() (bool, error) {
		// Mod
		svc := f.svc
		if s, _ := f.serviceAccountPool.GetService(); err == nil && s != nil {
			svc = s
		}

		info, err = svc.Files.Create(createInfo).
			Fields("id").
			SupportsAllDrives(true).
			Context(ctx).Do()
		return f.shouldRetry(ctx, err)
	})
	if err != nil {
		return "", fmt.Errorf("Couldn't create directory (%s): %v", leaf, err)
	}
	return info.Id, nil
}

type createDirTask struct {
	path    string
	parent  string
	depth   int
	retries int
}

func newCreateDirTasks(path string) createDirTask {
	parent, _ := dircache.SplitPath(path)
	return createDirTask{
		path:   path,
		parent: parent,
		depth:  strings.Count(filepath.ToSlash(path), "/"),
	}
}

// type createDirTasks []createDirTask

// func (t createDirTasks) Len() int           { return len(t) }
// func (t createDirTasks) Less(i, j int) bool { return t[i].depth < t[j].depth }
// func (t createDirTasks) Swap(i, j int)      { t[i], t[j] = t[j], t[i] }

func (f *Fs) createDirsRunner(ctx context.Context, wg *sync.WaitGroup, in chan createDirTask, out chan<- createDirTask, errs chan<- error, cb func(createDirTask) (bool, error)) {
	for t := range in {
		ok, err := cb(t)
		if ok {
			out <- t
		} else {
			if err != nil {
				if t.retries > f.ci.LowLevelRetries {
					errs <- err
				}
				t.retries = t.retries + 1
			}

			wg.Add(1)
			go func() {
				time.Sleep(time.Duration(100*t.depth+(t.retries+1)*rand.Intn(100)) * time.Millisecond)
				in <- t
			}()
		}
	}
}

// CreateDirs makes multiple directory
func (f *Fs) CreateDirs(ctx context.Context, useCache bool, dirs []string) (count int, err error) {
	err = f.dirCache.FindRoot(ctx, true)

	// discover new directories
	tasks := make(map[string]createDirTask)
	for _, dir := range dirs {
		if dir == "" {
			continue
		}
		if _, ok := f.dirCache.Get(dir); ok {
			continue
		}

		tasks[dir] = newCreateDirTasks(dir)

		for {
			parent, _ := dircache.SplitPath(dir)
			if _, ok := f.dirCache.Get(parent); ok {
				break
			}
			tasks[parent] = newCreateDirTasks(parent)
			dir = parent
		}
	}

	mu := sync.Mutex{}
	wg := sync.WaitGroup{}
	toBeCreated := make(chan createDirTask, len(tasks))
	created := make(chan createDirTask)
	errs := make(chan error)

	processing := make(map[string]struct{})
	cb := func(t createDirTask) (done bool, err error) {
		defer func() {
			wg.Done()
		}()

		if _, ok := f.dirCache.Get(t.path); ok {
			return true, nil
		}

		mu.Lock()
		if _, ok := processing[t.path]; ok {
			mu.Unlock()
			return false, nil
		}
		processing[t.path] = struct{}{}
		mu.Unlock()

		parent, leaf := dircache.SplitPath(t.path)
		parentID, ok := f.dirCache.Get(parent)
		if ok {
			var newID string
			if newID, err = f.CreateDir(ctx, parentID, leaf); err == nil {
				// fs.Infof(nil, "%s: Directory Created", t.path)
				f.dirCache.Put(t.path, newID)
				done = true
			}
		}

		mu.Lock()
		delete(processing, t.path)
		mu.Unlock()

		return done, err
	}

	// start workers
	for i := 0; i < f.ci.Transfers; i++ {
		go f.createDirsRunner(ctx, &wg, toBeCreated, created, errs, cb)
	}

	// add tasks (parent existed)
	for _, t := range tasks {
		if _, ok := f.dirCache.Get(t.parent); ok {
			wg.Add(1)
			toBeCreated <- t
		}
	}

	// add tasks (parent created)
Loop:
	for {
		select {
		case t := <-created:
			count = count + 1

			delete(tasks, t.path)
			fs.Infof(nil, "%s: Directory Created (Pending: %d)", t.path, len(tasks))
			if len(tasks) == 0 {
				break Loop
			}

			for _, tt := range tasks {
				if tt.parent == t.path {
					wg.Add(1)
					toBeCreated <- tt
				}
			}
		case err = <-errs:
			return count, err
		}
	}

	wg.Wait()
	close(toBeCreated)
	// close(created)

	return count, nil
}

// isAuthOwned checks if any of the item owners is the authenticated owner
func isAuthOwned(item *drive.File) bool {
	for _, owner := range item.Owners {
		if owner.Me {
			return true
		}
	}
	return false
}

// linkTemplate returns the Template for a MIME type or nil if the
// MIME type does not represent a link
func linkTemplate(mt string) *template.Template {
	templatesOnce.Do(func() {
		_linkTemplates = map[string]*template.Template{
			"application/x-link-desktop": template.Must(
				template.New("application/x-link-desktop").Parse(desktopTemplate)),
			"application/x-link-html": template.Must(
				template.New("application/x-link-html").Parse(htmlTemplate)),
			"application/x-link-url": template.Must(
				template.New("application/x-link-url").Parse(urlTemplate)),
			"application/x-link-webloc": template.Must(
				template.New("application/x-link-webloc").Parse(weblocTemplate)),
		}
	})
	return _linkTemplates[mt]
}
func (f *Fs) fetchFormats(ctx context.Context) {
	fetchFormatsOnce.Do(func() {
		var about *drive.About
		var err error
		err = f.pacer.Call(func() (bool, error) {
			about, err = f.svc.About.Get().
				Fields("exportFormats,importFormats").
				Context(ctx).Do()
			return f.shouldRetry(ctx, err)
		})
		if err != nil {
			fs.Errorf(f, "Failed to get Drive exportFormats and importFormats: %v", err)
			_exportFormats = map[string][]string{}
			_importFormats = map[string][]string{}
			return
		}
		_exportFormats = fixMimeTypeMap(about.ExportFormats)
		_importFormats = fixMimeTypeMap(about.ImportFormats)
	})
}

// exportFormats returns the export formats from drive, fetching them
// if necessary.
//
// if the fetch fails then it will not export any drive formats
func (f *Fs) exportFormats(ctx context.Context) map[string][]string {
	f.fetchFormats(ctx)
	return _exportFormats
}

// importFormats returns the import formats from drive, fetching them
// if necessary.
//
// if the fetch fails then it will not import any drive formats
func (f *Fs) importFormats(ctx context.Context) map[string][]string {
	f.fetchFormats(ctx)
	return _importFormats
}

// findExportFormatByMimeType works out the optimum export settings
// for the given MIME type.
//
// Look through the exportExtensions and find the first format that can be
// converted.  If none found then return ("", "", false)
func (f *Fs) findExportFormatByMimeType(ctx context.Context, itemMimeType string) (
	extension, mimeType string, isDocument bool) {
	exportMimeTypes, isDocument := f.exportFormats(ctx)[itemMimeType]
	if isDocument {
		for _, _extension := range f.exportExtensions {
			_mimeType := mime.TypeByExtension(_extension)
			if isLinkMimeType(_mimeType) {
				return _extension, _mimeType, true
			}
			for _, emt := range exportMimeTypes {
				if emt == _mimeType {
					return _extension, emt, true
				}
				if _mimeType == _mimeTypeCustomTransform[emt] {
					return _extension, emt, true
				}
			}
		}
	}

	// If using a link type export and a more specific export
	// hasn't been found all docs should be exported
	for _, _extension := range f.exportExtensions {
		_mimeType := mime.TypeByExtension(_extension)
		if isLinkMimeType(_mimeType) {
			return _extension, _mimeType, true
		}
	}

	// else return empty
	return "", "", isDocument
}

// findExportFormatByMimeType works out the optimum export settings
// for the given drive.File.
//
// Look through the exportExtensions and find the first format that can be
// converted.  If none found then return ("", "", "", false)
func (f *Fs) findExportFormat(ctx context.Context, item *drive.File) (extension, filename, mimeType string, isDocument bool) {
	// If item has MD5 sum it is a file stored on drive
	if item.Md5Checksum != "" {
		return
	}
	// Folders can't be documents
	if item.MimeType == driveFolderType {
		return
	}
	extension, mimeType, isDocument = f.findExportFormatByMimeType(ctx, item.MimeType)
	if extension != "" {
		filename = item.Name + extension
	}
	return
}

// findImportFormat finds the matching upload MIME type for a file
// If the given MIME type is in importMimeTypes, the matching upload
// MIME type is returned
//
// When no match is found "" is returned.
func (f *Fs) findImportFormat(ctx context.Context, mimeType string) string {
	mimeType = fixMimeType(mimeType)
	ifs := f.importFormats(ctx)
	for _, mt := range f.importMimeTypes {
		if mt == mimeType {
			importMimeTypes := ifs[mimeType]
			if l := len(importMimeTypes); l > 0 {
				if l > 1 {
					fs.Infof(f, "found %d import formats for %q: %q", l, mimeType, importMimeTypes)
				}
				return importMimeTypes[0]
			}
		}
	}
	return ""
}

// List the objects and directories in dir into entries.  The
// entries can be returned in any order but should be for a
// complete directory.
//
// dir should be "" to list the root, and should not have
// trailing slashes.
//
// This should return ErrDirNotFound if the directory isn't
// found.
func (f *Fs) List(ctx context.Context, dir string) (entries fs.DirEntries, err error) {
	directoryID, err := f.dirCache.FindDir(ctx, dir, false)
	if err != nil {
		return nil, err
	}
	directoryID = actualID(directoryID)

	var iErr error
	_, err = f.list(ctx, []string{directoryID}, "", false, false, f.opt.TrashedOnly, false, func(item *drive.File) bool {
		entry, err := f.itemToDirEntry(ctx, path.Join(dir, item.Name), item)
		if err != nil {
			iErr = err
			return true
		}
		if entry != nil {
			entries = append(entries, entry)
		}
		return false
	})
	if err != nil {
		return nil, err
	}
	if iErr != nil {
		return nil, iErr
	}
	// If listing the root of a teamdrive and got no entries,
	// double check we have access
	if f.isTeamDrive && len(entries) == 0 && f.root == "" && dir == "" {
		err = f.teamDriveOK(ctx)
		if err != nil {
			return nil, err
		}
	}
	return entries, nil
}

// listREntry is a task to be executed by a litRRunner
type listREntry struct {
	id, path string
}

// listRSlices is a helper struct to sort two slices at once
type listRSlices struct {
	dirs  []string
	paths []string
}

func (s listRSlices) Sort() {
	sort.Sort(s)
}

func (s listRSlices) Len() int {
	return len(s.dirs)
}

func (s listRSlices) Swap(i, j int) {
	s.dirs[i], s.dirs[j] = s.dirs[j], s.dirs[i]
	s.paths[i], s.paths[j] = s.paths[j], s.paths[i]
}

func (s listRSlices) Less(i, j int) bool {
	return s.dirs[i] < s.dirs[j]
}

// listRRunner will read dirIDs from the in channel, perform the file listing and call cb with each DirEntry.
//
// In each cycle it will read up to grouping entries from the in channel without blocking.
// If an error occurs it will be send to the out channel and then return. Once the in channel is closed,
// nil is send to the out channel and the function returns.
func (f *Fs) listRRunner(ctx context.Context, wg *sync.WaitGroup, in chan listREntry, out chan<- error, cb func(fs.DirEntry) error, sendJob func(listREntry)) {
	var dirs []string
	var paths []string
	var grouping int32

	for dir := range in {
		dirs = append(dirs[:0], dir.id)
		paths = append(paths[:0], dir.path)
		grouping = atomic.LoadInt32(&f.grouping)
	waitloop:
		for i := int32(1); i < grouping; i++ {
			select {
			case d, ok := <-in:
				if !ok {
					break waitloop
				}
				dirs = append(dirs, d.id)
				paths = append(paths, d.path)
			default:
			}
		}
		listRSlices{dirs, paths}.Sort()
		var iErr error
		foundItems := false
		_, err := f.list(ctx, dirs, "", false, false, f.opt.TrashedOnly, false, func(item *drive.File) bool {
			// shared with me items have no parents when at the root
			if f.opt.SharedWithMe && len(item.Parents) == 0 && len(paths) == 1 && paths[0] == "" {
				item.Parents = dirs
			}
			for _, parent := range item.Parents {
				var i int
				foundItems = true
				earlyExit := false
				// If only one item in paths then no need to search for the ID
				// assuming google drive is doing its job properly.
				//
				// Note that we at the root when len(paths) == 1 && paths[0] == ""
				if len(paths) == 1 {
					// don't check parents at root because
					// - shared with me items have no parents at the root
					// - if using a root alias, e.g. "root" or "appDataFolder" the ID won't match
					i = 0
					// items at root can have more than one parent so we need to put
					// the item in just once.
					earlyExit = true
				} else {
					// only handle parents that are in the requested dirs list if not at root
					i = sort.SearchStrings(dirs, parent)
					if i == len(dirs) || dirs[i] != parent {
						continue
					}
				}
				remote := path.Join(paths[i], item.Name)
				entry, err := f.itemToDirEntry(ctx, remote, item)
				if err != nil {
					iErr = err
					return true
				}

				err = cb(entry)
				if err != nil {
					iErr = err
					return true
				}

				// If didn't check parents then insert only once
				if earlyExit {
					break
				}
			}
			return false
		})
		// Found no items in more than one directory. Retry these as
		// individual directories This is to work around a bug in google
		// drive where (A in parents) or (B in parents) returns nothing
		// sometimes. See #3114, #4289 and
		// https://issuetracker.google.com/issues/149522397
		if len(dirs) > 1 && !foundItems {
			if atomic.SwapInt32(&f.grouping, 1) != 1 {
				fs.Debugf(f, "Disabling ListR to work around bug in drive as multi listing (%d) returned no entries", len(dirs))
			}
			f.listRmu.Lock()
			for i := range dirs {
				// Requeue the jobs
				job := listREntry{id: dirs[i], path: paths[i]}
				sendJob(job)
				// Make a note of these dirs - if they all turn
				// out to be empty then we can re-enable grouping
				f.listRempties[dirs[i]] = struct{}{}
			}
			f.listRmu.Unlock()
			fs.Debugf(f, "Recycled %d entries", len(dirs))
		}
		// If using a grouping of 1 and dir was empty then check to see if it
		// is part of the group that caused grouping to be disabled.
		if grouping == 1 && len(dirs) == 1 && !foundItems {
			f.listRmu.Lock()
			if _, found := f.listRempties[dirs[0]]; found {
				// Remove the ID
				delete(f.listRempties, dirs[0])
				// If no empties left => all the directories that
				// triggered the grouping being set to 1 were actually
				// empty so must have made a mistake
				if len(f.listRempties) == 0 {
					if atomic.SwapInt32(&f.grouping, listRGrouping) != listRGrouping {
						fs.Debugf(f, "Re-enabling ListR as previous detection was in error")
					}
				}
			}
			f.listRmu.Unlock()
		}

		for range dirs {
			wg.Done()
		}

		if iErr != nil {
			out <- iErr
			return
		}

		if err != nil {
			out <- err
			return
		}
	}
	out <- nil
}

// ListR lists the objects and directories of the Fs starting
// from dir recursively into out.
//
// dir should be "" to start from the root, and should not
// have trailing slashes.
//
// This should return ErrDirNotFound if the directory isn't
// found.
//
// It should call callback for each tranche of entries read.
// These need not be returned in any particular order.  If
// callback returns an error then the listing will stop
// immediately.
//
// Don't implement this unless you have a more efficient way
// of listing recursively that doing a directory traversal.
func (f *Fs) ListR(ctx context.Context, dir string, callback fs.ListRCallback) (err error) {
	directoryID, err := f.dirCache.FindDir(ctx, dir, false)
	if err != nil {
		return err
	}
	directoryID = actualID(directoryID)

	mu := sync.Mutex{} // protects in and overflow
	wg := sync.WaitGroup{}
	in := make(chan listREntry, listRInputBuffer)
	out := make(chan error, f.ci.Checkers)
	list := walk.NewListRHelper(callback)
	overflow := []listREntry{}
	listed := 0

	// Send a job to the input channel if not closed. If the job
	// won't fit then queue it in the overflow slice.
	//
	// This will not block if the channel is full.
	sendJob := func(job listREntry) {
		mu.Lock()
		defer mu.Unlock()
		if in == nil {
			return
		}
		wg.Add(1)
		select {
		case in <- job:
		default:
			overflow = append(overflow, job)
			wg.Add(-1)
		}
	}

	// Send the entry to the caller, queueing any directories as new jobs
	cb := func(entry fs.DirEntry) error {
		if d, isDir := entry.(*fs.Dir); isDir {
			job := listREntry{actualID(d.ID()), d.Remote()}
			sendJob(job)
		}
		mu.Lock()
		defer mu.Unlock()
		listed++
		return list.Add(entry)
	}

	wg.Add(1)
	in <- listREntry{directoryID, dir}

	for i := 0; i < f.ci.Checkers; i++ {
		go f.listRRunner(ctx, &wg, in, out, cb, sendJob)
	}
	go func() {
		// wait until the all directories are processed
		wg.Wait()
		// if the input channel overflowed add the collected entries to the channel now
		for len(overflow) > 0 {
			mu.Lock()
			l := len(overflow)
			// only fill half of the channel to prevent entries being put into overflow again
			if l > listRInputBuffer/2 {
				l = listRInputBuffer / 2
			}
			wg.Add(l)
			for _, d := range overflow[:l] {
				in <- d
			}
			overflow = overflow[l:]
			mu.Unlock()

			// wait again for the completion of all directories
			wg.Wait()
		}
		mu.Lock()
		if in != nil {
			// notify all workers to exit
			close(in)
			in = nil
		}
		mu.Unlock()
	}()
	// wait until the all workers to finish
	for i := 0; i < f.ci.Checkers; i++ {
		e := <-out
		mu.Lock()
		// if one worker returns an error early, close the input so all other workers exit
		if e != nil && in != nil {
			err = e
			close(in)
			in = nil
		}
		mu.Unlock()
	}

	close(out)
	if err != nil {
		return err
	}

	err = list.Flush()
	if err != nil {
		return err
	}

	// If listing the root of a teamdrive and got no entries,
	// double check we have access
	if f.isTeamDrive && listed == 0 && f.root == "" && dir == "" {
		err = f.teamDriveOK(ctx)
		if err != nil {
			return err
		}
	}

	return nil
}

const shortcutSeparator = '\t'

// joinID adds an actual drive ID to the shortcut ID it came from
//
// directoryIDs in the dircache are these composite directory IDs so
// we must always unpack them before use.
func joinID(actual, shortcut string) string {
	return actual + string(shortcutSeparator) + shortcut
}

// splitID separates an actual ID and a shortcut ID from a composite
// ID. If there was no shortcut ID then it will return "" for it.
func splitID(compositeID string) (actualID, shortcutID string) {
	i := strings.IndexRune(compositeID, shortcutSeparator)
	if i < 0 {
		return compositeID, ""
	}
	return compositeID[:i], compositeID[i+1:]
}

// isShortcutID returns true if compositeID refers to a shortcut
func isShortcutID(compositeID string) bool {
	return strings.ContainsRune(compositeID, shortcutSeparator)
}

// actualID returns an actual ID from a composite ID
func actualID(compositeID string) (actualID string) {
	actualID, _ = splitID(compositeID)
	return actualID
}

// shortcutID returns a shortcut ID from a composite ID if available,
// or the actual ID if not.
func shortcutID(compositeID string) (shortcutID string) {
	actualID, shortcutID := splitID(compositeID)
	if shortcutID != "" {
		return shortcutID
	}
	return actualID
}

// isShortcut returns true of the item is a shortcut
func isShortcut(item *drive.File) bool {
	return item.MimeType == shortcutMimeType && item.ShortcutDetails != nil
}

// Dereference shortcut if required. It returns the newItem (which may
// be just item).
//
// If we return a new item then the ID will be adjusted to be a
// composite of the actual ID and the shortcut ID. This is to make
// sure that we have decided in all use places what we are doing with
// the ID.
//
// Note that we assume shortcuts can't point to shortcuts. Google
// drive web interface doesn't offer the option to create a shortcut
// to a shortcut. The documentation is silent on the issue.
func (f *Fs) resolveShortcut(ctx context.Context, item *drive.File) (newItem *drive.File, err error) {
	if f.opt.SkipShortcuts || item.MimeType != shortcutMimeType {
		return item, nil
	}
	if item.ShortcutDetails == nil {
		fs.Errorf(nil, "Expecting shortcutDetails in %v", item)
		return item, nil
	}
	newItem, err = f.getFile(ctx, item.ShortcutDetails.TargetId, f.fileFields)
	if err != nil {
		var gerr *googleapi.Error
		if errors.As(err, &gerr) && gerr.Code == 404 {
			// 404 means dangling shortcut, so just return the shortcut with the mime type mangled
			fs.Logf(nil, "Dangling shortcut %q detected", item.Name)
			item.MimeType = shortcutMimeTypeDangling
			return item, nil
		}
		return nil, fmt.Errorf("failed to resolve shortcut: %w", err)
	}
	// make sure we use the Name, Parents and Trashed from the original item
	newItem.Name = item.Name
	newItem.Parents = item.Parents
	newItem.Trashed = item.Trashed
	// the new ID is a composite ID
	newItem.Id = joinID(newItem.Id, item.Id)
	return newItem, nil
}

// itemToDirEntry converts a drive.File to an fs.DirEntry.
// When the drive.File cannot be represented as an fs.DirEntry
// (nil, nil) is returned.
func (f *Fs) itemToDirEntry(ctx context.Context, remote string, item *drive.File) (entry fs.DirEntry, err error) {
	switch {
	case item.MimeType == driveFolderType:
		// cache the directory ID for later lookups
		f.dirCache.Put(remote, item.Id)
		// cache the resource key for later lookups
		if item.ResourceKey != "" {
			f.dirResourceKeys.Store(item.Id, item.ResourceKey)
		}
		when, _ := time.Parse(timeFormatIn, item.ModifiedTime)
		d := fs.NewDir(remote, when).SetID(item.Id)
		if len(item.Parents) > 0 {
			d.SetParentID(item.Parents[0])
		}
		return d, nil
	case f.opt.AuthOwnerOnly && !isAuthOwned(item):
		// ignore object
	default:
		entry, err = f.newObjectWithInfo(ctx, remote, item)
		if err == fs.ErrorObjectNotFound {
			return nil, nil
		}
		return entry, err
	}
	return nil, nil
}

// Creates a drive.File info from the parameters passed in.
//
// Used to create new objects
func (f *Fs) createFileInfo(ctx context.Context, remote string, modTime time.Time) (*drive.File, error) {
	leaf, directoryID, err := f.dirCache.FindPath(ctx, remote, true)
	if err != nil {
		return nil, err
	}
	directoryID = actualID(directoryID)

	leaf = f.opt.Enc.FromStandardName(leaf)
	// Define the metadata for the file we are going to create.
	createInfo := &drive.File{
		Name:         leaf,
		Description:  leaf,
		Parents:      []string{directoryID},
		ModifiedTime: modTime.Format(timeFormatOut),
	}
	return createInfo, nil
}

// Put the object
//
// Copy the reader in to the new object which is returned.
//
// The new object may have been created if an error is returned
func (f *Fs) Put(ctx context.Context, in io.Reader, src fs.ObjectInfo, options ...fs.OpenOption) (fs.Object, error) {
	existingObj, err := f.NewObject(ctx, src.Remote())
	switch err {
	case nil:
		return existingObj, existingObj.Update(ctx, in, src, options...)
	case fs.ErrorObjectNotFound:
		// Not found so create it
		return f.PutUnchecked(ctx, in, src, options...)
	default:
		return nil, err
	}
}

// PutStream uploads to the remote path with the modTime given of indeterminate size
func (f *Fs) PutStream(ctx context.Context, in io.Reader, src fs.ObjectInfo, options ...fs.OpenOption) (fs.Object, error) {
	return f.Put(ctx, in, src, options...)
}

// PutUnchecked uploads the object
//
// This will create a duplicate if we upload a new file without
// checking to see if there is one already - use Put() for that.
func (f *Fs) PutUnchecked(ctx context.Context, in io.Reader, src fs.ObjectInfo, options ...fs.OpenOption) (fs.Object, error) {
	remote := src.Remote()
	size := src.Size()
	modTime := src.ModTime(ctx)
	srcMimeType := fs.MimeTypeFromName(remote)
	srcExt := path.Ext(remote)
	exportExt := ""
	importMimeType := ""

	if f.importMimeTypes != nil && !f.opt.SkipGdocs {
		importMimeType = f.findImportFormat(ctx, srcMimeType)

		if isInternalMimeType(importMimeType) {
			remote = remote[:len(remote)-len(srcExt)]

			exportExt, _, _ = f.findExportFormatByMimeType(ctx, importMimeType)
			if exportExt == "" {
				return nil, fmt.Errorf("no export format found for %q", importMimeType)
			}
			if exportExt != srcExt && !f.opt.AllowImportNameChange {
				return nil, fmt.Errorf("can't convert %q to a document with a different export filetype (%q)", srcExt, exportExt)
			}
		}
	}

	createInfo, err := f.createFileInfo(ctx, remote, modTime)
	if err != nil {
		return nil, err
	}
	if importMimeType != "" {
		createInfo.MimeType = importMimeType
	} else {
		createInfo.MimeType = fs.MimeTypeFromName(remote)
	}

	var info *drive.File
	if size >= 0 && size < int64(f.opt.UploadCutoff) {
		// Make the API request to upload metadata and file data.
		// Don't retry, return a retry error instead
		err = f.pacer.CallNoRetry(func() (bool, error) {
			svc := f.svc
			if s, _ := f.serviceAccountPool.GetService(); s != nil {
				svc = s
			}
			info, err = svc.Files.Create(createInfo).
				Media(in, googleapi.ContentType(srcMimeType), googleapi.ChunkSize(0)).
				Fields(partialFields).
				SupportsAllDrives(true).
				KeepRevisionForever(f.opt.KeepRevisionForever).
				Context(ctx).Do()
			return f.shouldRetry(ctx, err)
		})
		if err != nil {
			return nil, err
		}
	} else {
		// Upload the file in chunks
		info, err = f.Upload(ctx, in, size, srcMimeType, "", remote, createInfo)
		if err != nil {
			return nil, err
		}
	}
	return f.newObjectWithInfo(ctx, remote, info)
}

// MergeDirs merges the contents of all the directories passed
// in into the first one and rmdirs the other directories.
func (f *Fs) MergeDirs(ctx context.Context, dirs []fs.Directory) error {
	if len(dirs) < 2 {
		return nil
	}
	newDirs := dirs[:0]
	for _, dir := range dirs {
		if isShortcutID(dir.ID()) {
			fs.Infof(dir, "skipping shortcut directory")
			continue
		}
		newDirs = append(newDirs, dir)
	}
	dirs = newDirs
	if len(dirs) < 2 {
		return nil
	}
	dstDir := dirs[0]
	for _, srcDir := range dirs[1:] {
		// list the objects
		infos := []*drive.File{}
		_, err := f.list(ctx, []string{srcDir.ID()}, "", false, false, f.opt.TrashedOnly, true, func(info *drive.File) bool {
			infos = append(infos, info)
			return false
		})
		if err != nil {
			return fmt.Errorf("MergeDirs list failed on %v: %w", srcDir, err)
		}
		// move them into place
		for _, info := range infos {
			fs.Infof(srcDir, "merging %q", info.Name)
			// Move the file into the destination
			err = f.pacer.Call(func() (bool, error) {
				_, err = f.svc.Files.Update(info.Id, nil).
					RemoveParents(srcDir.ID()).
					AddParents(dstDir.ID()).
					Fields("").
					SupportsAllDrives(true).
					Context(ctx).Do()
				return f.shouldRetry(ctx, err)
			})
			if err != nil {
				return fmt.Errorf("MergeDirs move failed on %q in %v: %w", info.Name, srcDir, err)
			}
		}
		// rmdir (into trash) the now empty source directory
		fs.Infof(srcDir, "removing empty directory")
		err = f.delete(ctx, srcDir.ID(), true)
		if err != nil {
			return fmt.Errorf("MergeDirs move failed to rmdir %q: %w", srcDir, err)
		}
	}
	return nil
}

// Mkdir creates the container if it doesn't exist
func (f *Fs) Mkdir(ctx context.Context, dir string) error {
	_, err := f.dirCache.FindDir(ctx, dir, true)
	return err
}

// delete a file or directory unconditionally by ID
func (f *Fs) delete(ctx context.Context, id string, useTrash bool) error {
	return f.pacer.Call(func() (bool, error) {
		var err error
		if useTrash {
			info := drive.File{
				Trashed: true,
			}
			_, err = f.svc.Files.Update(id, &info).
				Fields("").
				SupportsAllDrives(true).
				Context(ctx).Do()
		} else {
			err = f.svc.Files.Delete(id).
				Fields("").
				SupportsAllDrives(true).
				Context(ctx).Do()
		}
		return f.shouldRetry(ctx, err)
	})
}

// purgeCheck removes the dir directory, if check is set then it
// refuses to do so if it has anything in
func (f *Fs) purgeCheck(ctx context.Context, dir string, check bool) error {
	root := path.Join(f.root, dir)
	dc := f.dirCache
	directoryID, err := dc.FindDir(ctx, dir, false)
	if err != nil {
		return err
	}
	directoryID, shortcutID := splitID(directoryID)
	// if directory is a shortcut remove it regardless
	if shortcutID != "" {
		return f.delete(ctx, shortcutID, f.opt.UseTrash)
	}
	var trashedFiles = false
	if check {
		found, err := f.list(ctx, []string{directoryID}, "", false, false, f.opt.TrashedOnly, true, func(item *drive.File) bool {
			if !item.Trashed {
				fs.Debugf(dir, "Rmdir: contains file: %q", item.Name)
				return true
			}
			fs.Debugf(dir, "Rmdir: contains trashed file: %q", item.Name)
			trashedFiles = true
			return false
		})
		if err != nil {
			return err
		}
		if found {
			return fmt.Errorf("directory not empty")
		}
	}
	if root != "" {
		// trash the directory if it had trashed files
		// in or the user wants to trash, otherwise
		// delete it.
		err = f.delete(ctx, directoryID, trashedFiles || f.opt.UseTrash)
		if err != nil {
			return err
		}
	} else if check {
		return errors.New("can't purge root directory")
	}
	f.dirCache.FlushDir(dir)
	if err != nil {
		return err
	}
	return nil
}

// Rmdir deletes a directory
//
// Returns an error if it isn't empty
func (f *Fs) Rmdir(ctx context.Context, dir string) error {
	return f.purgeCheck(ctx, dir, true)
}

// Precision of the object storage system
func (f *Fs) Precision() time.Duration {
	return time.Millisecond
}

// Copy src to this remote using server-side copy operations.
//
// This is stored with the remote path given.
//
// It returns the destination Object and a possible error.
//
// Will only be called if src.Fs().Name() == f.Name()
//
// If it isn't possible then return fs.ErrorCantCopy
func (f *Fs) Copy(ctx context.Context, src fs.Object, remote string) (fs.Object, error) {
	var srcObj *baseObject
	ext := ""
	isDoc := false
	switch src := src.(type) {
	case *Object:
		srcObj = &src.baseObject
	case *documentObject:
		srcObj, ext = &src.baseObject, src.ext()
		isDoc = true
	case *linkObject:
		srcObj, ext = &src.baseObject, src.ext()
	default:
		fs.Debugf(src, "Can't copy - not same remote type")
		return nil, fs.ErrorCantCopy
	}

	// Look to see if there is an existing object before we remove
	// the extension from the remote
	existingObject, _ := f.NewObject(ctx, remote)

	// Adjust the remote name to be without the extension if we
	// are about to create a doc.
	if ext != "" {
		if !strings.HasSuffix(remote, ext) {
			fs.Debugf(src, "Can't copy - not same document type")
			return nil, fs.ErrorCantCopy
		}
		remote = remote[:len(remote)-len(ext)]
	}

	createInfo, err := f.createFileInfo(ctx, remote, src.ModTime(ctx))
	if err != nil {
		return nil, err
	}

	if isDoc {
		// preserve the description on copy for docs
		info, err := f.getFile(ctx, actualID(srcObj.id), "description")
		if err != nil {
			fs.Errorf(srcObj, "Failed to read description for Google Doc: %v", err)
		} else {
			createInfo.Description = info.Description
		}
	} else {
		// don't overwrite the description on copy for files
		// this should work for docs but it doesn't - it is probably a bug in Google Drive
		createInfo.Description = ""
	}

	// get the ID of the thing to copy
	// copy the contents if CopyShortcutContent
	// else copy the shortcut only

	id := shortcutID(srcObj.id)

	if f.opt.CopyShortcutContent {
		id = actualID(srcObj.id)
	}

	var info *drive.File
	err = f.pacer.Call(func() (bool, error) {
		// Mod
		svc := f.svc
		if s, _ := f.serviceAccountPool.GetService(); err == nil && s != nil {
			svc = s
		}

		copy := svc.Files.Copy(id, createInfo).
			Fields(partialFields).
			SupportsAllDrives(true).
			KeepRevisionForever(f.opt.KeepRevisionForever)
		srcObj.addResourceKey(copy.Header())
		info, err = copy.Context(ctx).Do()
		return f.shouldRetry(ctx, err)
	})
	if err != nil {
		return nil, err
	}
	newObject, err := f.newObjectWithInfo(ctx, remote, info)
	if err != nil {
		return nil, err
	}
	// Google docs aren't preserving their mod time after copy, so set them explicitly
	// See: https://github.com/rclone/rclone/issues/4517
	//
	// FIXME remove this when google fixes the problem!
	if isDoc {
		// A short sleep is needed here in order to make the
		// change effective, without it is is ignored. This is
		// probably some eventual consistency nastiness.
		sleepTime := 2 * time.Second
		fs.Debugf(f, "Sleeping for %v before setting the modtime to work around drive bug - see #4517", sleepTime)
		time.Sleep(sleepTime)
		err = newObject.SetModTime(ctx, src.ModTime(ctx))
		if err != nil {
			return nil, err
		}
	}
	if existingObject != nil {
		err = existingObject.Remove(ctx)
		if err != nil {
			fs.Errorf(existingObject, "Failed to remove existing object after copy: %v", err)
		}
	}
	return newObject, nil
}

// Purge deletes all the files and the container
//
// Optional interface: Only implement this if you have a way of
// deleting all the files quicker than just running Remove() on the
// result of List()
func (f *Fs) Purge(ctx context.Context, dir string) error {
	if f.opt.TrashedOnly {
		return errors.New("can't purge with --drive-trashed-only, use delete if you want to selectively delete files")
	}
	return f.purgeCheck(ctx, dir, false)
}

type cleanupResult struct {
	Errors int
}

func (r cleanupResult) Error() string {
	return fmt.Sprintf("%d errors during cleanup - see log", r.Errors)
}

func (f *Fs) cleanupTeamDrive(ctx context.Context, dir string, directoryID string) (r cleanupResult, err error) {
	_, err = f.list(ctx, []string{directoryID}, "", false, false, true, false, func(item *drive.File) bool {
		remote := path.Join(dir, item.Name)
		if item.ExplicitlyTrashed { // description is wrong - can also be set for folders - no need to recurse them
			err := f.delete(ctx, item.Id, false)
			if err != nil {
				r.Errors++
				fs.Errorf(remote, "%v", err)
			}
			return false
		}

		if item.MimeType == driveFolderType {
			if !isShortcutID(item.Id) {
				rNew, _ := f.cleanupTeamDrive(ctx, remote, item.Id)
				r.Errors += rNew.Errors
			}
			return false
		}
		return false
	})
	if err != nil {
		err = fmt.Errorf("failed to list directory: %w", err)
		r.Errors++
		fs.Errorf(dir, "%v", err)
	}
	if r.Errors != 0 {
		return r, r
	}
	return r, nil
}

// CleanUp empties the trash
func (f *Fs) CleanUp(ctx context.Context) error {
	if f.isTeamDrive {
		directoryID, err := f.dirCache.FindDir(ctx, "", false)
		if err != nil {
			return err
		}
		directoryID = actualID(directoryID)
		_, err = f.cleanupTeamDrive(ctx, "", directoryID)
		return err
	}
	err := f.pacer.Call(func() (bool, error) {
		err := f.svc.Files.EmptyTrash().Context(ctx).Do()
		return f.shouldRetry(ctx, err)
	})

	if err != nil {
		return err
	}
	fs.Logf(f, "Note that emptying the trash happens in the background and can take some time.")
	return nil
}

// teamDriveOK checks to see if we can access the team drive
func (f *Fs) teamDriveOK(ctx context.Context) (err error) {
	if !f.isTeamDrive {
		return nil
	}
	var td *drive.Drive
	err = f.pacer.Call(func() (bool, error) {
		td, err = f.svc.Drives.Get(f.opt.TeamDriveID).Fields("name,id,capabilities,createdTime,restrictions").Context(ctx).Do()
		return f.shouldRetry(ctx, err)
	})
	if err != nil {
		return fmt.Errorf("failed to get Shared Drive info: %w", err)
	}
	fs.Debugf(f, "read info from Shared Drive %q", td.Name)
	return err
}

// About gets quota information
func (f *Fs) About(ctx context.Context) (*fs.Usage, error) {
	if f.isTeamDrive {
		err := f.teamDriveOK(ctx)
		if err != nil {
			return nil, err
		}
		// Teamdrives don't appear to have a usage API so just return empty
		return &fs.Usage{}, nil
	}
	var about *drive.About
	var err error
	err = f.pacer.Call(func() (bool, error) {
		about, err = f.svc.About.Get().Fields("storageQuota").Context(ctx).Do()
		return f.shouldRetry(ctx, err)
	})
	if err != nil {
		return nil, fmt.Errorf("failed to get Drive storageQuota: %w", err)
	}
	q := about.StorageQuota
	usage := &fs.Usage{
		Used:    fs.NewUsageValue(q.UsageInDrive),           // bytes in use
		Trashed: fs.NewUsageValue(q.UsageInDriveTrash),      // bytes in trash
		Other:   fs.NewUsageValue(q.Usage - q.UsageInDrive), // other usage e.g. gmail in drive
	}
	if q.Limit > 0 {
		usage.Total = fs.NewUsageValue(q.Limit)          // quota of bytes that can be used
		usage.Free = fs.NewUsageValue(q.Limit - q.Usage) // bytes which can be uploaded before reaching the quota
	}
	return usage, nil
}

// Move src to this remote using server-side move operations.
//
// This is stored with the remote path given.
//
// It returns the destination Object and a possible error.
//
// Will only be called if src.Fs().Name() == f.Name()
//
// If it isn't possible then return fs.ErrorCantMove
func (f *Fs) Move(ctx context.Context, src fs.Object, remote string) (fs.Object, error) {
	var srcObj *baseObject
	ext := ""
	switch src := src.(type) {
	case *Object:
		srcObj = &src.baseObject
	case *documentObject:
		srcObj, ext = &src.baseObject, src.ext()
	case *linkObject:
		srcObj, ext = &src.baseObject, src.ext()
	default:
		fs.Debugf(src, "Can't move - not same remote type")
		return nil, fs.ErrorCantMove
	}

	if ext != "" {
		if !strings.HasSuffix(remote, ext) {
			fs.Debugf(src, "Can't move - not same document type")
			return nil, fs.ErrorCantMove
		}
		remote = remote[:len(remote)-len(ext)]
	}

	_, srcParentID, err := srcObj.fs.dirCache.FindPath(ctx, src.Remote(), false)
	if err != nil {
		return nil, err
	}
	srcParentID = actualID(srcParentID)

	// Temporary Object under construction
	dstInfo, err := f.createFileInfo(ctx, remote, src.ModTime(ctx))
	if err != nil {
		return nil, err
	}
	dstParents := strings.Join(dstInfo.Parents, ",")
	dstInfo.Parents = nil

	// Do the move
	var info *drive.File
	err = f.pacer.Call(func() (bool, error) {
		info, err = f.svc.Files.Update(shortcutID(srcObj.id), dstInfo).
			RemoveParents(srcParentID).
			AddParents(dstParents).
			Fields(partialFields).
			SupportsAllDrives(true).
			Context(ctx).Do()
		return f.shouldRetry(ctx, err)
	})
	if err != nil {
		return nil, err
	}

	return f.newObjectWithInfo(ctx, remote, info)
}

// PublicLink adds a "readable by anyone with link" permission on the given file or folder.
func (f *Fs) PublicLink(ctx context.Context, remote string, expire fs.Duration, unlink bool) (link string, err error) {
	id, err := f.dirCache.FindDir(ctx, remote, false)
	if err == nil {
		fs.Debugf(f, "attempting to share directory '%s'", remote)
		id = shortcutID(id)
	} else {
		fs.Debugf(f, "attempting to share single file '%s'", remote)
		o, err := f.NewObject(ctx, remote)
		if err != nil {
			return "", err
		}
		id = shortcutID(o.(fs.IDer).ID())
	}

	permission := &drive.Permission{
		AllowFileDiscovery: false,
		Role:               "reader",
		Type:               "anyone",
	}

	err = f.pacer.Call(func() (bool, error) {
		// TODO: On TeamDrives this might fail if lacking permissions to change ACLs.
		// Need to either check `canShare` attribute on the object or see if a sufficient permission is already present.
		_, err = f.svc.Permissions.Create(id, permission).
			Fields("").
			SupportsAllDrives(true).
			Context(ctx).Do()
		return f.shouldRetry(ctx, err)
	})
	if err != nil {
		return "", err
	}
	return fmt.Sprintf("https://drive.google.com/open?id=%s", id), nil
}

// DirMove moves src, srcRemote to this remote at dstRemote
// using server-side move operations.
//
// Will only be called if src.Fs().Name() == f.Name()
//
// If it isn't possible then return fs.ErrorCantDirMove
//
// If destination exists then return fs.ErrorDirExists
func (f *Fs) DirMove(ctx context.Context, src fs.Fs, srcRemote, dstRemote string) error {
	srcFs, ok := src.(*Fs)
	if !ok {
		fs.Debugf(srcFs, "Can't move directory - not same remote type")
		return fs.ErrorCantDirMove
	}

	srcID, srcDirectoryID, srcLeaf, dstDirectoryID, dstLeaf, err := f.dirCache.DirMove(ctx, srcFs.dirCache, srcFs.root, srcRemote, f.root, dstRemote)
	if err != nil {
		return err
	}
	_ = srcLeaf

	dstDirectoryID = actualID(dstDirectoryID)
	srcDirectoryID = actualID(srcDirectoryID)

	// Do the move
	patch := drive.File{
		Name: dstLeaf,
	}
	err = f.pacer.Call(func() (bool, error) {
		_, err = f.svc.Files.Update(shortcutID(srcID), &patch).
			RemoveParents(srcDirectoryID).
			AddParents(dstDirectoryID).
			Fields("").
			SupportsAllDrives(true).
			Context(ctx).Do()
		return f.shouldRetry(ctx, err)
	})
	if err != nil {
		return err
	}
	srcFs.dirCache.FlushDir(srcRemote)
	return nil
}

// ChangeNotify calls the passed function with a path that has had changes.
// If the implementation uses polling, it should adhere to the given interval.
//
// Automatically restarts itself in case of unexpected behavior of the remote.
//
// Close the returned channel to stop being notified.
func (f *Fs) ChangeNotify(ctx context.Context, notifyFunc func(string, fs.EntryType), pollIntervalChan <-chan time.Duration) {
	go func() {
		// get the StartPageToken early so all changes from now on get processed
		startPageToken, err := f.changeNotifyStartPageToken(ctx)
		if err != nil {
			fs.Infof(f, "Failed to get StartPageToken: %s", err)
		}
		var ticker *time.Ticker
		var tickerC <-chan time.Time
		for {
			select {
			case pollInterval, ok := <-pollIntervalChan:
				if !ok {
					if ticker != nil {
						ticker.Stop()
					}
					return
				}
				if ticker != nil {
					ticker.Stop()
					ticker, tickerC = nil, nil
				}
				if pollInterval != 0 {
					ticker = time.NewTicker(pollInterval)
					tickerC = ticker.C
				}
			case <-tickerC:
				if startPageToken == "" {
					startPageToken, err = f.changeNotifyStartPageToken(ctx)
					if err != nil {
						fs.Infof(f, "Failed to get StartPageToken: %s", err)
						continue
					}
				}
				fs.Debugf(f, "Checking for changes on remote")
				startPageToken, err = f.changeNotifyRunner(ctx, notifyFunc, startPageToken)
				if err != nil {
					fs.Infof(f, "Change notify listener failure: %s", err)
				}
			}
		}
	}()
}
func (f *Fs) changeNotifyStartPageToken(ctx context.Context) (pageToken string, err error) {
	var startPageToken *drive.StartPageToken
	err = f.pacer.Call(func() (bool, error) {
		svc := f.svc
		if s, _ := f.serviceAccountPool.GetService(); s != nil {
			svc = s
		}

		changes := svc.Changes.GetStartPageToken().SupportsAllDrives(true)
		if f.isTeamDrive {
			changes.DriveId(f.opt.TeamDriveID)
		}
		startPageToken, err = changes.Context(ctx).Do()
		return f.shouldRetry(ctx, err)
	})
	if err != nil {
		return
	}
	return startPageToken.StartPageToken, nil
}

func (f *Fs) changeNotifyRunner(ctx context.Context, notifyFunc func(string, fs.EntryType), startPageToken string) (newStartPageToken string, err error) {
	pageToken := startPageToken
	for {
		var changeList *drive.ChangeList

		err = f.pacer.Call(func() (bool, error) {
			svc := f.svc
			if s, _ := f.serviceAccountPool.GetService(); s != nil {
				svc = s
			}

			changesCall := svc.Changes.List(pageToken).
				Fields("nextPageToken,newStartPageToken,changes(fileId,file(name,parents,mimeType))")
			if f.opt.ListChunk > 0 {
				changesCall.PageSize(f.opt.ListChunk)
			}
			changesCall.SupportsAllDrives(true)
			changesCall.IncludeItemsFromAllDrives(true)
			if f.isTeamDrive {
				changesCall.DriveId(f.opt.TeamDriveID)
			}
			// If using appDataFolder then need to add Spaces
			if f.rootFolderID == "appDataFolder" {
				changesCall.Spaces("appDataFolder")
			}
			changesCall.RestrictToMyDrive(!f.opt.SharedWithMe)
			changeList, err = changesCall.Context(ctx).Do()
			return f.shouldRetry(ctx, err)
		})
		if err != nil {
			return
		}

		type entryType struct {
			path      string
			entryType fs.EntryType
		}
		var pathsToClear []entryType
		for _, change := range changeList.Changes {
			// find the previous path
			if path, ok := f.dirCache.GetInv(change.FileId); ok {
				if change.File != nil && change.File.MimeType != driveFolderType {
					pathsToClear = append(pathsToClear, entryType{path: path, entryType: fs.EntryObject})
				} else {
					pathsToClear = append(pathsToClear, entryType{path: path, entryType: fs.EntryDirectory})
				}
			}

			// find the new path
			if change.File != nil {
				change.File.Name = f.opt.Enc.ToStandardName(change.File.Name)
				changeType := fs.EntryDirectory
				if change.File.MimeType != driveFolderType {
					changeType = fs.EntryObject
				}

				// translate the parent dir of this object
				if len(change.File.Parents) > 0 {
					for _, parent := range change.File.Parents {
						if parentPath, ok := f.dirCache.GetInv(parent); ok {
							// and append the drive file name to compute the full file name
							newPath := path.Join(parentPath, change.File.Name)
							// this will now clear the actual file too
							pathsToClear = append(pathsToClear, entryType{path: newPath, entryType: changeType})
						}
					}
				} else { // a true root object that is changed
					pathsToClear = append(pathsToClear, entryType{path: change.File.Name, entryType: changeType})
				}
			}
		}

		visitedPaths := make(map[string]struct{})
		for _, entry := range pathsToClear {
			if _, ok := visitedPaths[entry.path]; ok {
				continue
			}
			visitedPaths[entry.path] = struct{}{}
			notifyFunc(entry.path, entry.entryType)
		}

		switch {
		case changeList.NewStartPageToken != "":
			return changeList.NewStartPageToken, nil
		case changeList.NextPageToken != "":
			pageToken = changeList.NextPageToken
		default:
			return
		}
	}
}

// DirCacheFlush resets the directory cache - used in testing as an
// optional interface
func (f *Fs) DirCacheFlush() {
	f.dirCache.ResetRoot()
}

// Hashes returns the supported hash sets.
func (f *Fs) Hashes() hash.Set {
	return hash.Set(hash.MD5)
}

func (f *Fs) changeChunkSize(chunkSizeString string) (err error) {
	chunkSizeInt, err := strconv.ParseInt(chunkSizeString, 10, 64)
	if err != nil {
		return fmt.Errorf("couldn't convert chunk size to int: %w", err)
	}
	chunkSize := fs.SizeSuffix(chunkSizeInt)
	if chunkSize == f.opt.ChunkSize {
		return nil
	}
	err = checkUploadChunkSize(chunkSize)
	if err == nil {
		f.opt.ChunkSize = chunkSize
	}
	return err
}

// Mod: shouldChangeSA determines whether multiple service accounts existed
func (f *Fs) shouldChangeSA() (bool, error) {
	if len(f.opt.ServiceAccountFilePath) == 0 {
		return false, nil
	}
	if fs.Duration(time.Now().Sub(f.lastChangeSATime)) > f.opt.ServiceAccountMinSleep {
		return true, nil
	}
	return false, nil
}

// Mod: changeServiceAccount select service account file from pool
// Load files to pool if empty
func (f *Fs) changeServiceAccount(ctx context.Context, reason string) (err error) {
	opt := &f.opt

	// Load  service account files
	if len(f.serviceAccountPool.Files) == 0 {
		if _, err := f.serviceAccountPool.Load(opt); err != nil {
			return err
		}
	}
	if len(f.serviceAccountPool.Files) == 0 {
		return fmt.Errorf("no available service account file")
	}

	// Select  service account file
	file, err := f.serviceAccountPool.GetFile(true)
	if err != nil {
		return err
	}

	err = f.changeServiceAccountFile(ctx, file)
	if err == nil {
		fs.Debugf(nil, "Service Account Changed (remain: %d, reason: %s)", len(f.serviceAccountPool.Files), reason)
	}
	f.serviceAccountPool.AddService(f.client, f.svc)
	return err
}

func (f *Fs) changeServiceAccountFile(ctx context.Context, file string) (err error) {
	f.lastChangeSATime = time.Now()

	fs.Debugf(nil, "Changing Service Account File from %s to %s", f.opt.ServiceAccountFile, file)
	if file == f.opt.ServiceAccountFile {
		return nil
	}
	oldSvc := f.svc
	oldv2Svc := f.v2Svc
	oldOAuthClient := f.client
	oldFile := f.opt.ServiceAccountFile
	oldCredentials := f.opt.ServiceAccountCredentials
	defer func() {
		// Undo all the changes instead of doing selective undo's
		if err != nil {
			f.svc = oldSvc
			f.v2Svc = oldv2Svc
			f.client = oldOAuthClient
			f.opt.ServiceAccountFile = oldFile
			f.opt.ServiceAccountCredentials = oldCredentials
		}
	}()
	f.opt.ServiceAccountFile = file
	f.opt.ServiceAccountCredentials = ""
	oAuthClient, err := createOAuthClient(ctx, &f.opt, f.name, f.m)
	if err != nil {
		return fmt.Errorf("drive: failed when making oauth client: %w", err)
	}

	f.pacer = fs.NewPacer(ctx, pacer.NewGoogleDrive(pacer.MinSleep(f.opt.PacerMinSleep), pacer.Burst(f.opt.PacerBurst)))

	f.client = oAuthClient
	f.svc, err = drive.NewService(context.Background(), option.WithHTTPClient(f.client))
	if err != nil {
		return fmt.Errorf("couldn't create Drive client: %w", err)
	}
	if f.opt.V2DownloadMinSize >= 0 {
		f.v2Svc, err = drive_v2.NewService(context.Background(), option.WithHTTPClient(f.client))
		if err != nil {
			return fmt.Errorf("couldn't create Drive v2 client: %w", err)
		}
	}
	return nil
}

// Create a shortcut from (f, srcPath) to (dstFs, dstPath)
//
// Will not overwrite existing files
func (f *Fs) makeShortcut(ctx context.Context, srcPath string, dstFs *Fs, dstPath string) (o fs.Object, err error) {
	srcFs := f
	srcPath = strings.Trim(srcPath, "/")
	dstPath = strings.Trim(dstPath, "/")
	if dstPath == "" {
		return nil, errors.New("shortcut destination can't be root directory")
	}

	// Find source
	var srcID string
	isDir := false
	if srcPath == "" {
		// source is root directory
		srcID, err = f.dirCache.RootID(ctx, false)
		if err != nil {
			return nil, err
		}
		isDir = true
	} else if srcObj, err := srcFs.NewObject(ctx, srcPath); err != nil {
		if err != fs.ErrorIsDir {
			return nil, fmt.Errorf("can't find source: %w", err)
		}
		// source was a directory
		srcID, err = srcFs.dirCache.FindDir(ctx, srcPath, false)
		if err != nil {
			return nil, fmt.Errorf("failed to find source dir: %w", err)
		}
		isDir = true
	} else {
		// source was a file
		srcID = srcObj.(*Object).id
	}
	srcID = actualID(srcID) // link to underlying object not to shortcut

	// Find destination
	_, err = dstFs.NewObject(ctx, dstPath)
	if err != fs.ErrorObjectNotFound {
		if err == nil {
			err = errors.New("existing file")
		} else if err == fs.ErrorIsDir {
			err = errors.New("existing directory")
		}
		return nil, fmt.Errorf("not overwriting shortcut target: %w", err)
	}

	// Create destination shortcut
	createInfo, err := dstFs.createFileInfo(ctx, dstPath, time.Now())
	if err != nil {
		return nil, fmt.Errorf("shortcut destination failed: %w", err)
	}
	createInfo.MimeType = shortcutMimeType
	createInfo.ShortcutDetails = &drive.FileShortcutDetails{
		TargetId: srcID,
	}

	var info *drive.File
	err = dstFs.pacer.Call(func() (bool, error) {
		info, err = dstFs.svc.Files.Create(createInfo).
			Fields(partialFields).
			SupportsAllDrives(true).
			KeepRevisionForever(dstFs.opt.KeepRevisionForever).
			Context(ctx).Do()
		return dstFs.shouldRetry(ctx, err)
	})
	if err != nil {
		return nil, fmt.Errorf("shortcut creation failed: %w", err)
	}
	if isDir {
		return nil, nil
	}
	return dstFs.newObjectWithInfo(ctx, dstPath, info)
}

// List all team drives
func (f *Fs) listTeamDrives(ctx context.Context) (drives []*drive.Drive, err error) {
	drives = []*drive.Drive{}
	listTeamDrives := f.svc.Drives.List().PageSize(100)
	var defaultFs Fs // default Fs with default Options
	for {
		var teamDrives *drive.DriveList
		err = f.pacer.Call(func() (bool, error) {
			teamDrives, err = listTeamDrives.Context(ctx).Do()
			return defaultFs.shouldRetry(ctx, err)
		})
		if err != nil {
			return drives, fmt.Errorf("listing Team Drives failed: %w", err)
		}
		drives = append(drives, teamDrives.Drives...)
		if teamDrives.NextPageToken == "" {
			break
		}
		listTeamDrives.PageToken(teamDrives.NextPageToken)
	}
	return drives, nil
}

// Create new shared drive and clone permission from srcFs
func (f *Fs) addDrive(ctx context.Context, name string, srcFs *Fs, replaceMembers bool) (newDrive *drive.Drive, err error) {

	// Get permissions from src
	var srcPerms []*drive.Permission
	if srcFs != nil {
		srcPerms, err = f.getPermissions(ctx, f, srcFs.opt.TeamDriveID)
		if err != nil {
			return nil, err
		}
	}

	// Create drive
	createInfo := &drive.Drive{
		Name:   name,
		Hidden: false,
	}

	requestID := uuid.New()
	err = f.pacer.Call(func() (bool, error) {
		newDrive, err = f.svc.Drives.Create(requestID.String(), createInfo).
			Do()
		return f.shouldRetry(ctx, err)
	})
	if err != nil {
		return nil, err
	}
	fs.Logf(nil, "Created new shared drive: %s (%s)", newDrive.Name, newDrive.Id)

	// Add permissions
	if len(srcPerms) > 0 {
		fs.Infof(nil, "Copying %d members", len(srcPerms))

		added := make(map[string]struct{})
		for _, srcPerm := range srcPerms {
			added[srcPerm.EmailAddress] = struct{}{}

			createInfo := &drive.Permission{
				// DisplayName:       srcPerm.DisplayName,
				EmailAddress:      srcPerm.EmailAddress,
				Domain:            srcPerm.Domain,
				ExpirationTime:    srcPerm.ExpirationTime,
				PermissionDetails: srcPerm.PermissionDetails,
				Role:              srcPerm.Role,
				Type:              srcPerm.Type,
			}

			var perm *drive.Permission
			err = f.pacer.Call(func() (bool, error) {
				perm, err = f.svc.Permissions.Create(newDrive.Id, createInfo).
					SupportsAllDrives(true).
					SendNotificationEmail(false).
					Fields("*").
					Do()
				return f.shouldRetry(ctx, err)
			})
			if err != nil {
				fs.Errorf(nil, "Couldn't add member (%s): %v", srcPerm.EmailAddress, err)
			} else {
				fs.Infof(nil, "Added %s (%s) to shared drive", perm.EmailAddress, perm.Role)
			}
		}

		if replaceMembers {
			fs.Infof(nil, "Removing unwanted members")
			perms, err := f.getPermissions(ctx, f, newDrive.Id)
			if err != nil {
				return nil, err
			}
			for _, perm := range perms {
				if _, ok := added[perm.EmailAddress]; ok {
					continue
				}
				err = f.pacer.Call(func() (bool, error) {
					err = f.svc.Permissions.Delete(newDrive.Id, perm.Id).
						SupportsAllDrives(true).
						Fields("*").
						Do()
					return f.shouldRetry(ctx, err)
				})
				if err != nil {
					fs.Errorf(nil, "Couldn't delete unwanted member (%s): %v", perm.EmailAddress, err)
				} else {
					fs.Infof(nil, "Removed %s (%s) from shared drive", perm.EmailAddress, perm.Role)
				}
			}
		}
	}

	return newDrive, nil
}

// Delete shared drive
func (f *Fs) deleteDrive(ctx context.Context, force bool) (err error) {
	driveID := f.opt.TeamDriveID
	if driveID == "" {
		return fmt.Errorf("Invalid team drive id", err)
	}

	// Get drive
	var target *drive.Drive
	err = f.pacer.Call(func() (bool, error) {
		target, err = f.svc.Drives.Get(driveID).
			Context(ctx).
			Fields("*").
			Do()
		return f.shouldRetry(ctx, err)
	})
	if err != nil {
		return fmt.Errorf("Couldn't fetch shared drive: %v", err)
	}

	if !force {
		perms, err := f.getPermissions(ctx, f, driveID)
		if err != nil {
			return err
		}

		fmt.Printf("Confirm to delete shared drive?\n")
		fmt.Println("--------------------------------")
		fmt.Printf("Name    : %s\n", target.Name)
		fmt.Printf("ID      : %s\n", target.Id)
		fmt.Printf("Created : %s\n", target.CreatedTime)
		fmt.Printf("Members : \n")
		if len(perms) > 0 {
			for _, perm := range perms {
				switch perm.Role {
				case "owner", "organizer", "fileOrganizer":
					fmt.Printf("- %-12s\t%s\n", perm.Role, perm.EmailAddress)
				default:
				}
			}
		}
		fmt.Println("--------------------------------")
		if !config.Confirm(false) {
			return nil
		}
	}

	// Delete drive
	err = f.pacer.Call(func() (bool, error) {
		err = f.svc.Drives.Delete(driveID).
			Context(ctx).
			Do()
		return f.shouldRetry(ctx, err)
	})
	if err != nil {
		return fmt.Errorf("Couldn't delete shared drive (%s): %v", driveID, err)
	}
	fs.Infof(nil, "Deleted shared drive: %s (%s)", target.Name, target.Id)
	return err
}

func (f *Fs) getPermissions(ctx context.Context, srcFs *Fs, id string) (perms []*drive.Permission, err error) {
	list := srcFs.svc.Permissions.List(id).
		PageSize(100).
		Fields("*").
		SupportsAllDrives(true)

	for {
		var permissions *drive.PermissionList
		err = f.pacer.Call(func() (bool, error) {
			permissions, err = list.Context(ctx).Do()
			return f.shouldRetry(ctx, err)
		})
		if err != nil {
			return nil, fmt.Errorf("Couldn't get permissions for item (%s): %v\n", id, err)
		}
		for _, perm := range permissions.Permissions {
			if perm.Deleted {
				continue
			}
			perms = append(perms, perm)
		}
		if permissions.NextPageToken == "" {
			break
		}
		list.PageToken(permissions.NextPageToken)
	}

	return perms, err
}

type unTrashResult struct {
	Untrashed int
	Errors    int
}

func (r unTrashResult) Error() string {
	return fmt.Sprintf("%d errors while untrashing - see log", r.Errors)
}

// Restore the trashed files from dir, directoryID recursing if needed
func (f *Fs) unTrash(ctx context.Context, dir string, directoryID string, recurse bool) (r unTrashResult, err error) {
	directoryID = actualID(directoryID)
	fs.Debugf(dir, "finding trash to restore in directory %q", directoryID)
	_, err = f.list(ctx, []string{directoryID}, "", false, false, f.opt.TrashedOnly, true, func(item *drive.File) bool {
		remote := path.Join(dir, item.Name)
		if item.ExplicitlyTrashed {
			fs.Infof(remote, "restoring %q", item.Id)
			if operations.SkipDestructive(ctx, remote, "restore") {
				return false
			}
			update := drive.File{
				ForceSendFields: []string{"Trashed"}, // necessary to set false value
				Trashed:         false,
			}
			err := f.pacer.Call(func() (bool, error) {
				_, err := f.svc.Files.Update(item.Id, &update).
					SupportsAllDrives(true).
					Fields("trashed").
					Context(ctx).Do()
				return f.shouldRetry(ctx, err)
			})
			if err != nil {
				err = fmt.Errorf("failed to restore: %w", err)
				r.Errors++
				fs.Errorf(remote, "%v", err)
			} else {
				r.Untrashed++
			}
		}
		if recurse && item.MimeType == "application/vnd.google-apps.folder" {
			if !isShortcutID(item.Id) {
				rNew, _ := f.unTrash(ctx, remote, item.Id, recurse)
				r.Untrashed += rNew.Untrashed
				r.Errors += rNew.Errors
			}
		}
		return false
	})
	if err != nil {
		err = fmt.Errorf("failed to list directory: %w", err)
		r.Errors++
		fs.Errorf(dir, "%v", err)
	}
	if r.Errors != 0 {
		return r, r
	}
	return r, nil
}

// Untrash dir
func (f *Fs) unTrashDir(ctx context.Context, dir string, recurse bool) (r unTrashResult, err error) {
	directoryID, err := f.dirCache.FindDir(ctx, dir, false)
	if err != nil {
		r.Errors++
		return r, err
	}
	return f.unTrash(ctx, dir, directoryID, true)
}

// copy file with id to dest
func (f *Fs) copyID(ctx context.Context, id, dest string) (err error) {
	info, err := f.getFile(ctx, id, f.fileFields)
	if err != nil {
		return fmt.Errorf("couldn't find id: %w", err)
	}
	if info.MimeType == driveFolderType {
		return fmt.Errorf("can't copy directory use: rclone copy --drive-root-folder-id %s %s %s", id, fs.ConfigString(f), dest)
	}
	info.Name = f.opt.Enc.ToStandardName(info.Name)
	o, err := f.newObjectWithInfo(ctx, info.Name, info)
	if err != nil {
		return err
	}
	destDir, destLeaf, err := fspath.Split(dest)
	if err != nil {
		return err
	}
	if destLeaf == "" {
		destLeaf = path.Base(o.Remote())
	}
	if destDir == "" {
		destDir = "."
	}
	dstFs, err := cache.Get(ctx, destDir)
	if err != nil {
		return err
	}
	_, err = operations.Copy(ctx, dstFs, nil, destLeaf, o)
	if err != nil {
		return fmt.Errorf("copy failed: %w", err)
	}
	return nil
}

var commandHelp = []fs.CommandHelp{{
	Name:  "get",
	Short: "Get command for fetching the drive config parameters",
	Long: `This is a get command which will be used to fetch the various drive config parameters
Usage Examples:
    rclone backend get drive: [-o service_account_file] [-o chunk_size]
    rclone rc backend/command command=get fs=drive: [-o service_account_file] [-o chunk_size]
`,
	Opts: map[string]string{
		"chunk_size":           "show the current upload chunk size",
		"service_account_file": "show the current service account file",
	},
}, {
	Name:  "set",
	Short: "Set command for updating the drive config parameters",
	Long: `This is a set command which will be used to update the various drive config parameters
Usage Examples:
    rclone backend set drive: [-o service_account_file=sa.json] [-o chunk_size=67108864]
    rclone rc backend/command command=set fs=drive: [-o service_account_file=sa.json] [-o chunk_size=67108864]
`,
	Opts: map[string]string{
		"chunk_size":           "update the current upload chunk size",
		"service_account_file": "update the current service account file",
	},
}, {
	Name:  "shortcut",
	Short: "Create shortcuts from files or directories",
	Long: `This command creates shortcuts from files or directories.
Usage:
    rclone backend shortcut drive: source_item destination_shortcut
    rclone backend shortcut drive: source_item -o target=drive2: destination_shortcut
In the first example this creates a shortcut from the "source_item"
which can be a file or a directory to the "destination_shortcut". The
"source_item" and the "destination_shortcut" should be relative paths
from "drive:"
In the second example this creates a shortcut from the "source_item"
relative to "drive:" to the "destination_shortcut" relative to
"drive2:". This may fail with a permission error if the user
authenticated with "drive2:" can't read files from "drive:".
`,
	Opts: map[string]string{
		"target": "optional target remote for the shortcut destination",
	},
}, {
	Name:  "add-drive",
	Short: "Add new shared drive",
	Long: `This command add new shared drive and clone permissions (members and roles) if provided.
Usage:
	rclone backend add-drive drive: NewDriveName
	rclone backend add-drive drive: NewDriveName -o copy-members=shared-drive:
	rclone backend add-drive drive: NewDriveName -o replace-members=shared-drive:
`,
	Opts: map[string]string{
		"copy-members":    `Copy members from target shared drive to new shared drive`,
		"replace-members": `Replace members instead of copy`,
	},
}, {
	Name:  "delete-drive",
	Short: "Delete shared drive",
	Long: `This command delete shared drive (cannot delete drive with untrashed files).
	
Usage:
	
	rclone backend delete-drive drive:
	rclone backend delete-drive drive:{0123ABCDEF-6Uk9PVA}
	rclone backend delete-drive drive: -o force
		
User's confirmation is needed before deleteing.
	`,
	Opts: map[string]string{
		"force": `Delete shared drive without confirmation`,
	},
}, {
	Name:  "lsdrives",
	Short: "List all shared drives with right",
	Long: `This command list all shared drives (teamdrives) available to this
	account formatted for parsing.
Usage:
	rclone backend lsdrives drive: 
	rclone backend lsdrives drive: -o separator=;
`,
	Opts: map[string]string{
		"separator": `Separator for the items in the format. (default "[TAB]")`,
	},
}, {
	Name:  "drives",
	Short: "List the Shared Drives available to this account",
	Long: `This command lists the Shared Drives (Team Drives) available to this
account.
Usage:
    rclone backend [-o config] drives drive:
This will return a JSON list of objects like this
    [
        {
            "id": "0ABCDEF-01234567890",
            "kind": "drive#teamDrive",
            "name": "My Drive"
        },
        {
            "id": "0ABCDEFabcdefghijkl",
            "kind": "drive#teamDrive",
            "name": "Test Drive"
        }
    ]
With the -o config parameter it will output the list in a format
suitable for adding to a config file to make aliases for all the
drives found and a combined drive.

    [My Drive]
    type = alias
    remote = drive,team_drive=0ABCDEF-01234567890,root_folder_id=:
    [Test Drive]
    type = alias
    remote = drive,team_drive=0ABCDEFabcdefghijkl,root_folder_id=:

    [AllDrives]
    type = combine
    upstreams = "My Drive=My Drive:" "Test Drive=Test Drive:"

Adding this to the rclone config file will cause those team drives to
be accessible with the aliases shown. Any illegal characters will be
substituted with "_" and duplicate names will have numbers suffixed.
It will also add a remote called AllDrives which shows all the shared
drives combined into one directory tree.
`,
}, {
	Name:  "untrash",
	Short: "Untrash files and directories",
	Long: `This command untrashes all the files and directories in the directory
passed in recursively.
Usage:
This takes an optional directory to trash which make this easier to
use via the API.
    rclone backend untrash drive:directory
<<<<<<< HEAD
    rclone backend -i untrash drive:directory subdir
Use the -i flag to see what would be restored before restoring it.
=======
    rclone backend --interactive untrash drive:directory subdir

Use the --interactive/-i or --dry-run flag to see what would be restored before restoring it.

>>>>>>> 1f887f7b
Result:
    {
        "Untrashed": 17,
        "Errors": 0
    }
`,
}, {
	Name:  "copyid",
	Short: "Copy files by ID",
	Long: `This command copies files by ID
Usage:
    rclone backend copyid drive: ID path
    rclone backend copyid drive: ID1 path1 ID2 path2
It copies the drive file with ID given to the path (an rclone path which
will be passed internally to rclone copyto). The ID and path pairs can be
repeated.
The path should end with a / to indicate copy the file as named to
this directory. If it doesn't end with a / then the last path
component will be used as the file name.
If the destination is a drive backend then server-side copying will be
attempted if possible.
<<<<<<< HEAD
Use the -i flag to see what would be copied before copying.
=======

Use the --interactive/-i or --dry-run flag to see what would be copied before copying.
>>>>>>> 1f887f7b
`,
}, {
	Name:  "exportformats",
	Short: "Dump the export formats for debug purposes",
}, {
	Name:  "importformats",
	Short: "Dump the import formats for debug purposes",
}}

// Command the backend to run a named command
//
// The command run is name
// args may be used to read arguments from
// opts may be used to read optional arguments from
//
// The result should be capable of being JSON encoded
// If it is a string or a []string it will be shown to the user
// otherwise it will be JSON encoded and shown to the user like that
func (f *Fs) Command(ctx context.Context, name string, arg []string, opt map[string]string) (out interface{}, err error) {
	switch name {
	case "get":
		out := make(map[string]string)
		if _, ok := opt["service_account_file"]; ok {
			out["service_account_file"] = f.opt.ServiceAccountFile
		}
		if _, ok := opt["chunk_size"]; ok {
			out["chunk_size"] = f.opt.ChunkSize.String()
		}
		return out, nil
	case "set":
		out := make(map[string]map[string]string)
		if serviceAccountFile, ok := opt["service_account_file"]; ok {
			serviceAccountMap := make(map[string]string)
			serviceAccountMap["previous"] = f.opt.ServiceAccountFile
			if err = f.changeServiceAccountFile(ctx, serviceAccountFile); err != nil {
				return out, err
			}
			f.m.Set("service_account_file", serviceAccountFile)
			serviceAccountMap["current"] = f.opt.ServiceAccountFile
			out["service_account_file"] = serviceAccountMap
		}
		if chunkSize, ok := opt["chunk_size"]; ok {
			chunkSizeMap := make(map[string]string)
			chunkSizeMap["previous"] = f.opt.ChunkSize.String()
			if err = f.changeChunkSize(chunkSize); err != nil {
				return out, err
			}
			chunkSizeString := f.opt.ChunkSize.String()
			f.m.Set("chunk_size", chunkSizeString)
			chunkSizeMap["current"] = chunkSizeString
			out["chunk_size"] = chunkSizeMap
		}
		return out, nil
	case "shortcut":
		if len(arg) != 2 {
			return nil, errors.New("need exactly 2 arguments")
		}
		dstFs := f
		target, ok := opt["target"]
		if ok {
			targetFs, err := cache.Get(ctx, target)
			if err != nil {
				return nil, fmt.Errorf("couldn't find target: %w", err)
			}
			dstFs, ok = targetFs.(*Fs)
			if !ok {
				return nil, errors.New("target is not a drive backend")
			}
		}
		return f.makeShortcut(ctx, arg[0], dstFs, arg[1])
	case "add-drive":
		if len(arg) != 1 {
			return nil, errors.New("need exactly 1 arguments")
		}

		var remote string
		var replaceMembers bool
		if val, ok := opt["replace-members"]; ok {
			replaceMembers = true
			remote = val
		} else if val, ok := opt["copy-members"]; ok {
			// copyMembers = true
			remote = val
		}

		var srcFs *Fs
		if remote != "" {
			targetFs, err := cache.Get(ctx, remote)
			if err != nil {
				return nil, fmt.Errorf("couldn't find target remote: %w", err)
			}

			var ok bool
			srcFs, ok = targetFs.(*Fs)
			if !ok {
				return nil, errors.New("target is not a drive backend")
			}
			if !srcFs.isTeamDrive {
				return nil, errors.New("targetis not a shared drive")
			}
		}

		_, err = f.addDrive(ctx, arg[0], srcFs, replaceMembers)
		return nil, err
	case "delete-drive":
		if len(arg) > 0 {
			return nil, errors.New("no argument is needed")
		}

		if !f.isTeamDrive {
			return nil, errors.New("it is not a shared drive")
		}
		force := false
		if _, ok := opt["force"]; ok {
			force = true
		}
		return nil, f.deleteDrive(ctx, force)

	case "lsdrives":
		if len(arg) >= 1 {
			return nil, errors.New("no arguments needed")
		}

		sep := "\t"
		if s, ok := opt["separator"]; ok {
			sep = s
		}

		// fetch drives
		teamDrives, err := f.listTeamDrives(ctx)
		if err != nil {
			return nil, err
		}
		driveMap := make(map[string]*drive.Drive)
		for _, drive := range teamDrives {
			driveMap[drive.Id] = drive
		}

		if len(driveMap) == 0 {
			fs.Infof(f, "No team drives found")
			return nil, nil
		}

		// sort
		keys := make([]string, 0)
		for _, drive := range driveMap {
			keys = append(keys, drive.Name)
		}
		sort.Strings(keys)

		// print
		for _, k := range keys {
			for _, drive := range driveMap {
				if drive.Name != k {
					continue
				}
				fmt.Printf("%s%s%s\n", drive.Id, sep, drive.Name)
			}
		}
		return nil, nil
	case "drives":
		drives, err := f.listTeamDrives(ctx)
		if err != nil {
			return nil, err
		}
		if _, ok := opt["config"]; ok {
			lines := []string{}
			upstreams := []string{}
			names := make(map[string]struct{}, len(drives))
			for i, drive := range drives {
				name := fspath.MakeConfigName(drive.Name)
				for {
					if _, found := names[name]; !found {
						break
					}
					name += fmt.Sprintf("-%d", i)
				}
				names[name] = struct{}{}
				lines = append(lines, "")
				lines = append(lines, fmt.Sprintf("[%s]", name))
				lines = append(lines, "type = alias")
				lines = append(lines, fmt.Sprintf("remote = %s,team_drive=%s,root_folder_id=:", f.name, drive.Id))
				upstreams = append(upstreams, fmt.Sprintf(`"%s=%s:"`, name, name))
			}
			lines = append(lines, "")
			lines = append(lines, "[AllDrives]")
			lines = append(lines, "type = combine")
			lines = append(lines, fmt.Sprintf("upstreams = %s", strings.Join(upstreams, " ")))
			return lines, nil
		}
		return drives, nil
	case "untrash":
		dir := ""
		if len(arg) > 0 {
			dir = arg[0]
		}
		return f.unTrashDir(ctx, dir, true)
	case "copyid":
		if len(arg)%2 != 0 {
			return nil, errors.New("need an even number of arguments")
		}
		for len(arg) > 0 {
			id, dest := arg[0], arg[1]
			arg = arg[2:]
			err = f.copyID(ctx, id, dest)
			if err != nil {
				return nil, fmt.Errorf("failed copying %q to %q: %w", id, dest, err)
			}
		}
		return nil, nil
	case "exportformats":
		return f.exportFormats(ctx), nil
	case "importformats":
		return f.importFormats(ctx), nil
	default:
		return nil, fs.ErrorCommandNotFound
	}
}

// ------------------------------------------------------------

// Fs returns the parent Fs
func (o *baseObject) Fs() fs.Info {
	return o.fs
}

// Return a string version
func (o *baseObject) String() string {
	return o.remote
}

// Return a string version
func (o *Object) String() string {
	if o == nil {
		return "<nil>"
	}
	return o.remote
}

// Remote returns the remote path
func (o *baseObject) Remote() string {
	return o.remote
}

// Hash returns the Md5sum of an object returning a lowercase hex string
func (o *Object) Hash(ctx context.Context, t hash.Type) (string, error) {
	if t != hash.MD5 {
		return "", hash.ErrUnsupported
	}
	return o.md5sum, nil
}
func (o *baseObject) Hash(ctx context.Context, t hash.Type) (string, error) {
	if t != hash.MD5 {
		return "", hash.ErrUnsupported
	}
	return "", nil
}

// Size returns the size of an object in bytes
func (o *baseObject) Size() int64 {
	return o.bytes
}

// getRemoteInfoWithExport returns a drive.File and the export settings for the remote
func (f *Fs) getRemoteInfoWithExport(ctx context.Context, remote string) (
	info *drive.File, extension, exportName, exportMimeType string, isDocument bool, err error) {
	leaf, directoryID, err := f.dirCache.FindPath(ctx, remote, false)
	if err != nil {
		if err == fs.ErrorDirNotFound {
			return nil, "", "", "", false, fs.ErrorObjectNotFound
		}
		return nil, "", "", "", false, err
	}
	directoryID = actualID(directoryID)

	found, err := f.list(ctx, []string{directoryID}, leaf, false, false, f.opt.TrashedOnly, false, func(item *drive.File) bool {
		if !f.opt.SkipGdocs {
			extension, exportName, exportMimeType, isDocument = f.findExportFormat(ctx, item)
			if exportName == leaf {
				info = item
				return true
			}
			if isDocument {
				return false
			}
		}
		if item.Name == leaf {
			info = item
			return true
		}
		return false
	})
	if err != nil {
		return nil, "", "", "", false, err
	}
	if !found {
		return nil, "", "", "", false, fs.ErrorObjectNotFound
	}
	return
}

// ModTime returns the modification time of the object
//
// It attempts to read the objects mtime and if that isn't present the
// LastModified returned in the http headers
func (o *baseObject) ModTime(ctx context.Context) time.Time {
	modTime, err := time.Parse(timeFormatIn, o.modifiedDate)
	if err != nil {
		fs.Debugf(o, "Failed to read mtime from object: %v", err)
		return time.Now()
	}
	return modTime
}

// SetModTime sets the modification time of the drive fs object
func (o *baseObject) SetModTime(ctx context.Context, modTime time.Time) error {
	// New metadata
	updateInfo := &drive.File{
		ModifiedTime: modTime.Format(timeFormatOut),
	}
	// Set modified date
	var info *drive.File
	err := o.fs.pacer.Call(func() (bool, error) {
		var err error
		info, err = o.fs.svc.Files.Update(actualID(o.id), updateInfo).
			Fields(partialFields).
			SupportsAllDrives(true).
			Context(ctx).Do()
		return o.fs.shouldRetry(ctx, err)
	})
	if err != nil {
		return err
	}
	// Update info from read data
	o.modifiedDate = info.ModifiedTime
	return nil
}

// Storable returns a boolean as to whether this object is storable
func (o *baseObject) Storable() bool {
	return true
}

// addResourceKey adds a X-Goog-Drive-Resource-Keys header for this
// object if required.
func (o *baseObject) addResourceKey(header http.Header) {
	if o.resourceKey != nil {
		header.Add("X-Goog-Drive-Resource-Keys", fmt.Sprintf("%s/%s", o.id, *o.resourceKey))
	}
}

// httpResponse gets an http.Response object for the object
// using the url and method passed in
func (o *baseObject) httpResponse(ctx context.Context, url, method string, options []fs.OpenOption) (req *http.Request, res *http.Response, err error) {
	if url == "" {
		return nil, nil, errors.New("forbidden to download - check sharing permission")
	}
	req, err = http.NewRequestWithContext(ctx, method, url, nil)
	if err != nil {
		return req, nil, err
	}
	fs.OpenOptionAddHTTPHeaders(req.Header, options)
	if o.bytes == 0 {
		// Don't supply range requests for 0 length objects as they always fail
		delete(req.Header, "Range")
	}
	o.addResourceKey(req.Header)
	err = o.fs.pacer.Call(func() (bool, error) {
		res, err = o.fs.client.Do(req)
		if err == nil {
			err = googleapi.CheckResponse(res)
			if err != nil {
				_ = res.Body.Close() // ignore error
			}
		}
		return o.fs.shouldRetry(ctx, err)
	})
	if err != nil {
		return req, nil, err
	}
	return req, res, nil
}

// openDocumentFile represents a documentObject open for reading.
// Updates the object size after read successfully.
type openDocumentFile struct {
	o       *documentObject // Object we are reading for
	in      io.ReadCloser   // reading from here
	bytes   int64           // number of bytes read on this connection
	eof     bool            // whether we have read end of file
	errored bool            // whether we have encountered an error during reading
}

// Read bytes from the object - see io.Reader
func (file *openDocumentFile) Read(p []byte) (n int, err error) {
	n, err = file.in.Read(p)
	file.bytes += int64(n)
	if err != nil && err != io.EOF {
		file.errored = true
	}
	if err == io.EOF {
		file.eof = true
	}
	return
}

// Close the object and update bytes read
func (file *openDocumentFile) Close() (err error) {
	// If end of file, update bytes read
	if file.eof && !file.errored {
		fs.Debugf(file.o, "Updating size of doc after download to %v", file.bytes)
		file.o.bytes = file.bytes
	}
	return file.in.Close()
}

// Check it satisfies the interfaces
var _ io.ReadCloser = (*openDocumentFile)(nil)

// Checks to see if err is a googleapi.Error with of type what
func isGoogleError(err error, what string) bool {
	if gerr, ok := err.(*googleapi.Error); ok {
		for _, error := range gerr.Errors {
			if error.Reason == what {
				return true
			}
		}
	}
	return false
}

// open a url for reading
func (o *baseObject) open(ctx context.Context, url string, options ...fs.OpenOption) (in io.ReadCloser, err error) {
	_, res, err := o.httpResponse(ctx, url, "GET", options)
	if err != nil {
		if isGoogleError(err, "cannotDownloadAbusiveFile") {
			if o.fs.opt.AcknowledgeAbuse {
				// Retry acknowledging abuse
				if strings.ContainsRune(url, '?') {
					url += "&"
				} else {
					url += "?"
				}
				url += "acknowledgeAbuse=true"
				_, res, err = o.httpResponse(ctx, url, "GET", options)
			} else {
				err = fmt.Errorf("use the --drive-acknowledge-abuse flag to download this file: %w", err)
			}
		}
		if err != nil {
			return nil, fmt.Errorf("open file failed: %w", err)
		}
	}
	return res.Body, nil
}

// Open an object for read
func (o *Object) Open(ctx context.Context, options ...fs.OpenOption) (in io.ReadCloser, err error) {
	if o.mimeType == shortcutMimeTypeDangling {
		return nil, errors.New("can't read dangling shortcut")
	}
	if o.v2Download {
		var v2File *drive_v2.File
		err = o.fs.pacer.Call(func() (bool, error) {
			client, err := o.fs.serviceAccountPool.GetClient()
			if err != nil {
				return false, err
			}
			v2svc, err := drive_v2.New(client)
			if err != nil {
				return o.fs.shouldRetry(ctx, err)
			}
			v2File, err = v2svc.Files.Get(actualID(o.id)).
				Fields("downloadUrl").
				SupportsAllDrives(true).
				Context(ctx).Do()
			return o.fs.shouldRetry(ctx, err)
		})
		if err == nil {
			fs.Debugf(o, "Using v2 download: %v", v2File.DownloadUrl)
			o.url = v2File.DownloadUrl
			o.v2Download = false
		}
	}
	return o.baseObject.open(ctx, o.url, options...)
}
func (o *documentObject) Open(ctx context.Context, options ...fs.OpenOption) (in io.ReadCloser, err error) {
	// Update the size with what we are reading as it can change from
	// the HEAD in the listing to this GET. This stops rclone marking
	// the transfer as corrupted.
	var offset, end int64 = 0, -1
	var newOptions = options[:0]
	for _, o := range options {
		// Note that Range requests don't work on Google docs:
		// https://developers.google.com/drive/v3/web/manage-downloads#partial_download
		// So do a subset of them manually
		switch x := o.(type) {
		case *fs.RangeOption:
			offset, end = x.Start, x.End
		case *fs.SeekOption:
			offset, end = x.Offset, -1
		default:
			newOptions = append(newOptions, o)
		}
	}
	options = newOptions
	if offset != 0 {
		return nil, errors.New("partial downloads are not supported while exporting Google Documents")
	}
	in, err = o.baseObject.open(ctx, o.url, options...)
	if in != nil {
		in = &openDocumentFile{o: o, in: in}
	}
	if end >= 0 {
		in = readers.NewLimitedReadCloser(in, end-offset+1)
	}
	return
}
func (o *linkObject) Open(ctx context.Context, options ...fs.OpenOption) (in io.ReadCloser, err error) {
	var offset, limit int64 = 0, -1
	var data = o.content
	for _, option := range options {
		switch x := option.(type) {
		case *fs.SeekOption:
			offset = x.Offset
		case *fs.RangeOption:
			offset, limit = x.Decode(int64(len(data)))
		default:
			if option.Mandatory() {
				fs.Logf(o, "Unsupported mandatory option: %v", option)
			}
		}
	}
	if l := int64(len(data)); offset > l {
		offset = l
	}
	data = data[offset:]
	if limit != -1 && limit < int64(len(data)) {
		data = data[:limit]
	}

	return io.NopCloser(bytes.NewReader(data)), nil
}

func (o *baseObject) update(ctx context.Context, updateInfo *drive.File, uploadMimeType string, in io.Reader,
	src fs.ObjectInfo) (info *drive.File, err error) {
	// Make the API request to upload metadata and file data.
	size := src.Size()
	if size >= 0 && size < int64(o.fs.opt.UploadCutoff) {
		// Don't retry, return a retry error instead
		err = o.fs.pacer.CallNoRetry(func() (bool, error) {
			// fs.Infof(nil, "SVC::update")
			info, err = o.fs.svc.Files.Update(actualID(o.id), updateInfo).
				Media(in, googleapi.ContentType(uploadMimeType), googleapi.ChunkSize(0)).
				Fields(partialFields).
				SupportsAllDrives(true).
				KeepRevisionForever(o.fs.opt.KeepRevisionForever).
				Context(ctx).Do()
			return o.fs.shouldRetry(ctx, err)
		})
		return
	}
	// Upload the file in chunks
	return o.fs.Upload(ctx, in, size, uploadMimeType, o.id, o.remote, updateInfo)
}

// Update the already existing object
//
// Copy the reader into the object updating modTime and size.
//
// The new object may have been created if an error is returned
func (o *Object) Update(ctx context.Context, in io.Reader, src fs.ObjectInfo, options ...fs.OpenOption) error {
	// If o is a shortcut
	if isShortcutID(o.id) {
		// Delete it first
		err := o.fs.delete(ctx, shortcutID(o.id), o.fs.opt.UseTrash)
		if err != nil {
			return err
		}
		// Then put the file as a new file
		newObj, err := o.fs.PutUnchecked(ctx, in, src, options...)
		if err != nil {
			return err
		}
		// Update the object
		if newO, ok := newObj.(*Object); ok {
			*o = *newO
		} else {
			fs.Debugf(newObj, "Failed to update object %T from new object %T", o, newObj)
		}
		return nil
	}
	srcMimeType := fs.MimeType(ctx, src)
	updateInfo := &drive.File{
		MimeType:     srcMimeType,
		ModifiedTime: src.ModTime(ctx).Format(timeFormatOut),
	}
	info, err := o.baseObject.update(ctx, updateInfo, srcMimeType, in, src)
	if err != nil {
		return err
	}
	newO, err := o.fs.newObjectWithInfo(ctx, o.remote, info)
	if err != nil {
		return err
	}
	switch newO := newO.(type) {
	case *Object:
		*o = *newO
	default:
		return errors.New("object type changed by update")
	}

	return nil
}
func (o *documentObject) Update(ctx context.Context, in io.Reader, src fs.ObjectInfo, options ...fs.OpenOption) error {
	srcMimeType := fs.MimeType(ctx, src)
	importMimeType := ""
	updateInfo := &drive.File{
		MimeType:     srcMimeType,
		ModifiedTime: src.ModTime(ctx).Format(timeFormatOut),
	}

	if o.fs.importMimeTypes == nil || o.fs.opt.SkipGdocs {
		return fmt.Errorf("can't update google document type without --drive-import-formats")
	}
	importMimeType = o.fs.findImportFormat(ctx, updateInfo.MimeType)
	if importMimeType == "" {
		return fmt.Errorf("no import format found for %q", srcMimeType)
	}
	if importMimeType != o.documentMimeType {
		return fmt.Errorf("can't change google document type (o: %q, src: %q, import: %q)", o.documentMimeType, srcMimeType, importMimeType)
	}
	updateInfo.MimeType = importMimeType

	info, err := o.baseObject.update(ctx, updateInfo, srcMimeType, in, src)
	if err != nil {
		return err
	}

	remote := src.Remote()
	remote = remote[:len(remote)-o.extLen]

	newO, err := o.fs.newObjectWithInfo(ctx, remote, info)
	if err != nil {
		return err
	}
	switch newO := newO.(type) {
	case *documentObject:
		*o = *newO
	default:
		return errors.New("object type changed by update")
	}

	return nil
}

func (o *linkObject) Update(ctx context.Context, in io.Reader, src fs.ObjectInfo, options ...fs.OpenOption) error {
	return errors.New("cannot update link files")
}

// Remove an object
func (o *baseObject) Remove(ctx context.Context) error {
	if len(o.parents) > 1 {
		return errors.New("can't delete safely - has multiple parents")
	}
	return o.fs.delete(ctx, shortcutID(o.id), o.fs.opt.UseTrash)
}

// MimeType of an Object if known, "" otherwise
func (o *baseObject) MimeType(ctx context.Context) string {
	return o.mimeType
}

// ID returns the ID of the Object if known, or "" if not
func (o *baseObject) ID() string {
	return o.id
}

// ParentID returns the ID of the Object parent if known, or "" if not
func (o *baseObject) ParentID() string {
	if len(o.parents) > 0 {
		return o.parents[0]
	}
	return ""
}

func (o *documentObject) ext() string {
	return o.baseObject.remote[len(o.baseObject.remote)-o.extLen:]
}
func (o *linkObject) ext() string {
	return o.baseObject.remote[len(o.baseObject.remote)-o.extLen:]
}

// templates for document link files
const (
	urlTemplate = `[InternetShortcut]{{"\r"}}
URL={{ .URL }}{{"\r"}}
`
	weblocTemplate = `<?xml version="1.0" encoding="UTF-8"?>
<!DOCTYPE plist PUBLIC "-//Apple//DTD PLIST 1.0//EN" "http://www.apple.com/DTDs/PropertyList-1.0.dtd">
<plist version="1.0">
  <dict>
    <key>URL</key>
    <string>{{ .URL }}</string>
  </dict>
</plist>
`
	desktopTemplate = `[Desktop Entry]
Encoding=UTF-8
Name={{ .Title }}
URL={{ .URL }}
Icon={{ .XDGIcon }}
Type=Link
`
	htmlTemplate = `<html>
<head>
  <meta http-equiv="refresh" content="0; url={{ .URL }}" />
  <title>{{ .Title }}</title>
</head>
<body>
  Loading <a href="{{ .URL }}">{{ .Title }}</a>
</body>
</html>
`
)

// Check the interfaces are satisfied
var (
	_ fs.Fs              = (*Fs)(nil)
	_ fs.Purger          = (*Fs)(nil)
	_ fs.CleanUpper      = (*Fs)(nil)
	_ fs.PutStreamer     = (*Fs)(nil)
	_ fs.Copier          = (*Fs)(nil)
	_ fs.Mover           = (*Fs)(nil)
	_ fs.DirMover        = (*Fs)(nil)
	_ fs.Commander       = (*Fs)(nil)
	_ fs.DirCacheFlusher = (*Fs)(nil)
	_ fs.ChangeNotifier  = (*Fs)(nil)
	_ fs.PutUncheckeder  = (*Fs)(nil)
	_ fs.PublicLinker    = (*Fs)(nil)
	_ fs.ListRer         = (*Fs)(nil)
	_ fs.MergeDirser     = (*Fs)(nil)
	_ fs.Abouter         = (*Fs)(nil)
	_ fs.Object          = (*Object)(nil)
	_ fs.MimeTyper       = (*Object)(nil)
	_ fs.IDer            = (*Object)(nil)
	_ fs.ParentIDer      = (*Object)(nil)
	_ fs.Object          = (*documentObject)(nil)
	_ fs.MimeTyper       = (*documentObject)(nil)
	_ fs.IDer            = (*documentObject)(nil)
	_ fs.ParentIDer      = (*documentObject)(nil)
	_ fs.Object          = (*linkObject)(nil)
	_ fs.MimeTyper       = (*linkObject)(nil)
	_ fs.IDer            = (*linkObject)(nil)
	_ fs.ParentIDer      = (*linkObject)(nil)
)<|MERGE_RESOLUTION|>--- conflicted
+++ resolved
@@ -1830,17 +1830,14 @@
 // NewObject finds the Object at remote.  If it can't be found
 // it returns the error fs.ErrorObjectNotFound.
 func (f *Fs) NewObject(ctx context.Context, remote string) (fs.Object, error) {
-<<<<<<< HEAD
 	// DriveMod
 	if f.FileObj != nil {
 		return *f.FileObj, nil
 	}
 
-=======
 	if strings.HasSuffix(remote, "/") {
 		return nil, fs.ErrorIsDir
 	}
->>>>>>> 1f887f7b
 	info, extension, exportName, exportMimeType, isDocument, err := f.getRemoteInfoWithExport(ctx, remote)
 	if err != nil {
 		return nil, err
@@ -4111,15 +4108,10 @@
 This takes an optional directory to trash which make this easier to
 use via the API.
     rclone backend untrash drive:directory
-<<<<<<< HEAD
-    rclone backend -i untrash drive:directory subdir
-Use the -i flag to see what would be restored before restoring it.
-=======
     rclone backend --interactive untrash drive:directory subdir
 
 Use the --interactive/-i or --dry-run flag to see what would be restored before restoring it.
 
->>>>>>> 1f887f7b
 Result:
     {
         "Untrashed": 17,
@@ -4141,12 +4133,8 @@
 component will be used as the file name.
 If the destination is a drive backend then server-side copying will be
 attempted if possible.
-<<<<<<< HEAD
-Use the -i flag to see what would be copied before copying.
-=======
 
 Use the --interactive/-i or --dry-run flag to see what would be copied before copying.
->>>>>>> 1f887f7b
 `,
 }, {
 	Name:  "exportformats",
