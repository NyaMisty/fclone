// Package drive interfaces with the Google Drive object storage system
package drive

// FIXME need to deal with some corner cases
// * multiple files with the same name
// * files can be in multiple directories
// * can have directory loops
// * files with / in name

import (
	"bytes"
	"context"
	"crypto/tls"
	"errors"
	"fmt"
	"io"
	"io/ioutil"
	"math/rand"
	"mime"
	"net/http"
	"os"
	"path"
	"path/filepath"
	"regexp"
	"sort"
	"strconv"
	"strings"
	"sync"
	"sync/atomic"
	"text/template"
	"time"

<<<<<<< HEAD
	"github.com/google/uuid"
	"github.com/pkg/errors"
=======
>>>>>>> aa2d7f00
	"github.com/rclone/rclone/fs"
	"github.com/rclone/rclone/fs/cache"
	"github.com/rclone/rclone/fs/config"
	"github.com/rclone/rclone/fs/config/configmap"
	"github.com/rclone/rclone/fs/config/configstruct"
	"github.com/rclone/rclone/fs/config/obscure"
	"github.com/rclone/rclone/fs/filter"
	"github.com/rclone/rclone/fs/fserrors"
	"github.com/rclone/rclone/fs/fshttp"
	"github.com/rclone/rclone/fs/fspath"
	"github.com/rclone/rclone/fs/hash"
	"github.com/rclone/rclone/fs/operations"
	"github.com/rclone/rclone/fs/walk"
	"github.com/rclone/rclone/lib/dircache"
	"github.com/rclone/rclone/lib/encoder"
	"github.com/rclone/rclone/lib/env"
	"github.com/rclone/rclone/lib/oauthutil"
	"github.com/rclone/rclone/lib/pacer"
	"github.com/rclone/rclone/lib/readers"
	"golang.org/x/oauth2"
	"golang.org/x/oauth2/google"
	drive_v2 "google.golang.org/api/drive/v2"
	drive "google.golang.org/api/drive/v3"
	"google.golang.org/api/googleapi"
)

// Constants
const (
	rcloneClientID              = "202264815644.apps.googleusercontent.com"
	rcloneEncryptedClientSecret = "eX8GpZTVx3vxMWVkuuBdDWmAUE6rGhTwVrvG9GhllYccSdj2-mvHVg"
	driveFolderType             = "application/vnd.google-apps.folder"
	shortcutMimeType            = "application/vnd.google-apps.shortcut"
	shortcutMimeTypeDangling    = "application/vnd.google-apps.shortcut.dangling" // synthetic mime type for internal use
	timeFormatIn                = time.RFC3339
	timeFormatOut               = "2006-01-02T15:04:05.000000000Z07:00"
	defaultMinSleep             = fs.Duration(100 * time.Millisecond)
	defaultBurst                = 100
	defaultExportExtensions     = "docx,xlsx,pptx,svg"
	scopePrefix                 = "https://www.googleapis.com/auth/"
	defaultScope                = "drive"
	// chunkSize is the size of the chunks created during a resumable upload and should be a power of two.
	// 1<<18 is the minimum size supported by the Google uploader, and there is no maximum.
	minChunkSize     = fs.SizeSuffix(googleapi.MinUploadChunkSize)
	defaultChunkSize = 8 * fs.Mebi
	partialFields    = "id,name,size,md5Checksum,trashed,explicitlyTrashed,modifiedTime,createdTime,mimeType,parents,webViewLink,shortcutDetails,exportLinks"
	listRGrouping    = 50   // number of IDs to search at once when using ListR
	listRInputBuffer = 1000 // size of input buffer when using ListR
	defaultXDGIcon   = "text-html"

	// Mod
	defaultSAMinSleep      = fs.Duration(100 * time.Millisecond)
	maxServices            = 100
	defaltPreloadServices  = 50
	defaultSAPacerMinSleep = fs.Duration(50 * time.Millisecond)
)

// Globals
var (
	// Description of how to auth for this app
	driveConfig = &oauth2.Config{
		Scopes:       []string{scopePrefix + "drive"},
		Endpoint:     google.Endpoint,
		ClientID:     rcloneClientID,
		ClientSecret: obscure.MustReveal(rcloneEncryptedClientSecret),
		RedirectURL:  oauthutil.TitleBarRedirectURL,
	}
	_mimeTypeToExtensionDuplicates = map[string]string{
		"application/x-vnd.oasis.opendocument.presentation": ".odp",
		"application/x-vnd.oasis.opendocument.spreadsheet":  ".ods",
		"application/x-vnd.oasis.opendocument.text":         ".odt",
		"image/jpg":   ".jpg",
		"image/x-bmp": ".bmp",
		"image/x-png": ".png",
		"text/rtf":    ".rtf",
	}
	_mimeTypeToExtension = map[string]string{
		"application/epub+zip":                            ".epub",
		"application/json":                                ".json",
		"application/msword":                              ".doc",
		"application/pdf":                                 ".pdf",
		"application/rtf":                                 ".rtf",
		"application/vnd.ms-excel":                        ".xls",
		"application/vnd.oasis.opendocument.presentation": ".odp",
		"application/vnd.oasis.opendocument.spreadsheet":  ".ods",
		"application/vnd.oasis.opendocument.text":         ".odt",
		"application/vnd.openxmlformats-officedocument.presentationml.presentation": ".pptx",
		"application/vnd.openxmlformats-officedocument.spreadsheetml.sheet":         ".xlsx",
		"application/vnd.openxmlformats-officedocument.wordprocessingml.document":   ".docx",
		"application/x-msmetafile":  ".wmf",
		"application/zip":           ".zip",
		"image/bmp":                 ".bmp",
		"image/jpeg":                ".jpg",
		"image/pjpeg":               ".pjpeg",
		"image/png":                 ".png",
		"image/svg+xml":             ".svg",
		"text/csv":                  ".csv",
		"text/html":                 ".html",
		"text/plain":                ".txt",
		"text/tab-separated-values": ".tsv",
	}
	_mimeTypeToExtensionLinks = map[string]string{
		"application/x-link-desktop": ".desktop",
		"application/x-link-html":    ".link.html",
		"application/x-link-url":     ".url",
		"application/x-link-webloc":  ".webloc",
	}
	_mimeTypeCustomTransform = map[string]string{
		"application/vnd.google-apps.script+json": "application/json",
	}
	_mimeTypeToXDGLinkIcons = map[string]string{
		"application/vnd.google-apps.document":     "x-office-document",
		"application/vnd.google-apps.drawing":      "x-office-drawing",
		"application/vnd.google-apps.presentation": "x-office-presentation",
		"application/vnd.google-apps.spreadsheet":  "x-office-spreadsheet",
	}
	fetchFormatsOnce sync.Once                     // make sure we fetch the export/import formats only once
	_exportFormats   map[string][]string           // allowed export MIME type conversions
	_importFormats   map[string][]string           // allowed import MIME type conversions
	templatesOnce    sync.Once                     // parse link templates only once
	_linkTemplates   map[string]*template.Template // available link types
)

// Parse the scopes option returning a slice of scopes
func driveScopes(scopesString string) (scopes []string) {
	if scopesString == "" {
		scopesString = defaultScope
	}
	for _, scope := range strings.Split(scopesString, ",") {
		scope = strings.TrimSpace(scope)
		scopes = append(scopes, scopePrefix+scope)
	}
	return scopes
}

// Returns true if one of the scopes was "drive.appfolder"
func driveScopesContainsAppFolder(scopes []string) bool {
	for _, scope := range scopes {
		if scope == scopePrefix+"drive.appfolder" {
			return true
		}

	}
	return false
}

func driveOAuthOptions() []fs.Option {
	opts := []fs.Option{}
	for _, opt := range oauthutil.SharedOptions {
		if opt.Name == config.ConfigClientID {
			opt.Help = "Google Application Client Id\nSetting your own is recommended.\nSee https://rclone.org/drive/#making-your-own-client-id for how to create your own.\nIf you leave this blank, it will use an internal key which is low performance."
		}
		opts = append(opts, opt)
	}
	return opts
}

// Register with Fs
func init() {
	fs.Register(&fs.RegInfo{
		Name:        "drive",
		Description: "Google Drive",
		NewFs:       NewFs,
		CommandHelp: commandHelp,
		Config: func(ctx context.Context, name string, m configmap.Mapper, config fs.ConfigIn) (*fs.ConfigOut, error) {
			// Parse config into Options struct
			opt := new(Options)
			err := configstruct.Set(m, opt)
			if err != nil {
				return nil, fmt.Errorf("couldn't parse config into struct: %w", err)
			}

			switch config.State {
			case "":
				// Fill in the scopes
				driveConfig.Scopes = driveScopes(opt.Scope)

				// Set the root_folder_id if using drive.appfolder
				if driveScopesContainsAppFolder(driveConfig.Scopes) {
					m.Set("root_folder_id", "appDataFolder")
				}

				if opt.ServiceAccountFile == "" && opt.ServiceAccountCredentials == "" {
					return oauthutil.ConfigOut("teamdrive", &oauthutil.Options{
						OAuth2Config: driveConfig,
					})
				}
				return fs.ConfigGoto("teamdrive")
			case "teamdrive":
				if opt.TeamDriveID == "" {
					return fs.ConfigConfirm("teamdrive_ok", false, "config_change_team_drive", "Configure this as a Shared Drive (Team Drive)?\n")
				}
				return fs.ConfigConfirm("teamdrive_change", false, "config_change_team_drive", fmt.Sprintf("Change current Shared Drive (Team Drive) ID %q?\n", opt.TeamDriveID))
			case "teamdrive_ok":
				if config.Result == "false" {
					m.Set("team_drive", "")
					return nil, nil
				}
				return fs.ConfigGoto("teamdrive_config")
			case "teamdrive_change":
				if config.Result == "false" {
					return nil, nil
				}
				return fs.ConfigGoto("teamdrive_config")
			case "teamdrive_config":
				f, err := newFs(ctx, name, "", m)
				if err != nil {
					return nil, fmt.Errorf("failed to make Fs to list Shared Drives: %w", err)
				}
				teamDrives, err := f.listTeamDrives(ctx)
				if err != nil {
					return nil, err
				}
				if len(teamDrives) == 0 {
					return fs.ConfigError("", "No Shared Drives found in your account")
				}
				return fs.ConfigChoose("teamdrive_final", "config_team_drive", "Shared Drive", len(teamDrives), func(i int) (string, string) {
					teamDrive := teamDrives[i]
					return teamDrive.Id, teamDrive.Name
				})
			case "teamdrive_final":
				driveID := config.Result
				m.Set("team_drive", driveID)
				m.Set("root_folder_id", "")
				opt.TeamDriveID = driveID
				opt.RootFolderID = ""
				return nil, nil
			}
			return nil, fmt.Errorf("unknown state %q", config.State)
		},
		Options: append(driveOAuthOptions(), []fs.Option{{
			Name: "scope",
			Help: "Scope that rclone should use when requesting access from drive.",
			Examples: []fs.OptionExample{{
				Value: "drive",
				Help:  "Full access all files, excluding Application Data Folder.",
			}, {
				Value: "drive.readonly",
				Help:  "Read-only access to file metadata and file contents.",
			}, {
				Value: "drive.file",
				Help:  "Access to files created by rclone only.\nThese are visible in the drive website.\nFile authorization is revoked when the user deauthorizes the app.",
			}, {
				Value: "drive.appfolder",
				Help:  "Allows read and write access to the Application Data folder.\nThis is not visible in the drive website.",
			}, {
				Value: "drive.metadata.readonly",
				Help:  "Allows read-only access to file metadata but\ndoes not allow any access to read or download file content.",
			}},
		}, {
			Name: "root_folder_id",
			Help: `ID of the root folder.
Leave blank normally.

Fill in to access "Computers" folders (see docs), or for rclone to use
a non root folder as its starting point.
`,
		}, {
			Name: "service_account_file",
<<<<<<< HEAD
			Help: "Service Account Credentials JSON file path \nLeave blank normally.\nNeeded only if you want use SA instead of interactive login." + env.ShellExpandHelp,
		}, { // Mod
			Name: "service_account_file_path",
			Help: "Service Account Credentials JSON folder path.",
		}, { // Mod
			Name:     "service_account_min_sleep",
			Default:  defaultSAMinSleep,
			Help:     "Minimum time to sleep between change service account.",
			Hide:     fs.OptionHideConfigurator,
			Advanced: true,
		}, { // Mod
			Name:     "services_preload",
			Default:  defaltPreloadServices,
			Help:     "Number of service account's drive service preloaded on startup",
			Hide:     fs.OptionHideConfigurator,
			Advanced: true,
		}, { // Mod
			Name:     "services_max",
			Default:  maxServices,
			Help:     "Max service account's drive service stored on memory",
			Hide:     fs.OptionHideConfigurator,
			Advanced: true,
=======
			Help: "Service Account Credentials JSON file path.\n\nLeave blank normally.\nNeeded only if you want use SA instead of interactive login." + env.ShellExpandHelp,
>>>>>>> aa2d7f00
		}, {
			Name:     "service_account_credentials",
			Help:     "Service Account Credentials JSON blob.\n\nLeave blank normally.\nNeeded only if you want use SA instead of interactive login.",
			Hide:     fs.OptionHideConfigurator,
			Advanced: true,
		}, {
			Name:     "team_drive",
			Help:     "ID of the Shared Drive (Team Drive).",
			Hide:     fs.OptionHideConfigurator,
			Advanced: true,
		}, {
			Name:     "auth_owner_only",
			Default:  false,
			Help:     "Only consider files owned by the authenticated user.",
			Advanced: true,
		}, {
			Name:     "use_trash",
			Default:  true,
			Help:     "Send files to the trash instead of deleting permanently.\n\nDefaults to true, namely sending files to the trash.\nUse `--drive-use-trash=false` to delete files permanently instead.",
			Advanced: true,
		}, {
			Name:    "copy_shortcut_content",
			Default: false,
			Help: `Server side copy contents of shortcuts instead of the shortcut.

When doing server side copies, normally rclone will copy shortcuts as
shortcuts.

If this flag is used then rclone will copy the contents of shortcuts
rather than shortcuts themselves when doing server side copies.`,
			Advanced: true,
		}, {
			Name:     "skip_gdocs",
			Default:  false,
			Help:     "Skip google documents in all listings.\n\nIf given, gdocs practically become invisible to rclone.",
			Advanced: true,
		}, {
			Name:    "skip_checksum_gphotos",
			Default: false,
			Help: `Skip MD5 checksum on Google photos and videos only.

Use this if you get checksum errors when transferring Google photos or
videos.

Setting this flag will cause Google photos and videos to return a
blank MD5 checksum.

Google photos are identified by being in the "photos" space.

Corrupted checksums are caused by Google modifying the image/video but
not updating the checksum.`,
			Advanced: true,
		}, {
			Name:    "shared_with_me",
			Default: false,
			Help: `Only show files that are shared with me.

Instructs rclone to operate on your "Shared with me" folder (where
Google Drive lets you access the files and folders others have shared
with you).

This works both with the "list" (lsd, lsl, etc.) and the "copy"
commands (copy, sync, etc.), and with all other commands too.`,
			Advanced: true,
		}, {
			Name:     "trashed_only",
			Default:  false,
			Help:     "Only show files that are in the trash.\n\nThis will show trashed files in their original directory structure.",
			Advanced: true,
		}, {
			Name:     "starred_only",
			Default:  false,
			Help:     "Only show files that are starred.",
			Advanced: true,
		}, {
			Name:     "formats",
			Default:  "",
			Help:     "Deprecated: See export_formats.",
			Advanced: true,
			Hide:     fs.OptionHideConfigurator,
		}, {
			Name:     "export_formats",
			Default:  defaultExportExtensions,
			Help:     "Comma separated list of preferred formats for downloading Google docs.",
			Advanced: true,
		}, {
			Name:     "import_formats",
			Default:  "",
			Help:     "Comma separated list of preferred formats for uploading Google docs.",
			Advanced: true,
		}, {
			Name:     "allow_import_name_change",
			Default:  false,
			Help:     "Allow the filetype to change when uploading Google docs.\n\nE.g. file.doc to file.docx. This will confuse sync and reupload every time.",
			Advanced: true,
		}, {
			Name:    "use_created_date",
			Default: false,
			Help: `Use file created date instead of modified date.

Useful when downloading data and you want the creation date used in
place of the last modified date.

**WARNING**: This flag may have some unexpected consequences.

When uploading to your drive all files will be overwritten unless they
haven't been modified since their creation. And the inverse will occur
while downloading.  This side effect can be avoided by using the
"--checksum" flag.

This feature was implemented to retain photos capture date as recorded
by google photos. You will first need to check the "Create a Google
Photos folder" option in your google drive settings. You can then copy
or move the photos locally and use the date the image was taken
(created) set as the modification date.`,
			Advanced: true,
			Hide:     fs.OptionHideConfigurator,
		}, {
			Name:    "use_shared_date",
			Default: false,
			Help: `Use date file was shared instead of modified date.

Note that, as with "--drive-use-created-date", this flag may have
unexpected consequences when uploading/downloading files.

If both this flag and "--drive-use-created-date" are set, the created
date is used.`,
			Advanced: true,
			Hide:     fs.OptionHideConfigurator,
		}, {
			Name:     "list_chunk",
			Default:  1000,
			Help:     "Size of listing chunk 100-1000, 0 to disable.",
			Advanced: true,
		}, {
			Name:     "impersonate",
			Default:  "",
			Help:     `Impersonate this user when using a service account.`,
			Advanced: true,
		}, {
			Name:    "alternate_export",
			Default: false,
			Help:    "Deprecated: No longer needed.",
			Hide:    fs.OptionHideBoth,
		}, {
			Name:     "upload_cutoff",
			Default:  defaultChunkSize,
			Help:     "Cutoff for switching to chunked upload.",
			Advanced: true,
		}, {
			Name:    "chunk_size",
			Default: defaultChunkSize,
			Help: `Upload chunk size.

Must a power of 2 >= 256k.

Making this larger will improve performance, but note that each chunk
is buffered in memory one per transfer.

Reducing this will reduce memory usage but decrease performance.`,
			Advanced: true,
		}, {
			Name:    "acknowledge_abuse",
			Default: false,
			Help: `Set to allow files which return cannotDownloadAbusiveFile to be downloaded.

If downloading a file returns the error "This file has been identified
as malware or spam and cannot be downloaded" with the error code
"cannotDownloadAbusiveFile" then supply this flag to rclone to
indicate you acknowledge the risks of downloading the file and rclone
will download it anyway.`,
			Advanced: true,
		}, {
			Name:     "keep_revision_forever",
			Default:  false,
			Help:     "Keep new head revision of each file forever.",
			Advanced: true,
		}, {
			Name:    "size_as_quota",
			Default: false,
			Help: `Show sizes as storage quota usage, not actual size.

Show the size of a file as the storage quota used. This is the
current version plus any older versions that have been set to keep
forever.

**WARNING**: This flag may have some unexpected consequences.

It is not recommended to set this flag in your config - the
recommended usage is using the flag form --drive-size-as-quota when
doing rclone ls/lsl/lsf/lsjson/etc only.

If you do use this flag for syncing (not recommended) then you will
need to use --ignore size also.`,
			Advanced: true,
			Hide:     fs.OptionHideConfigurator,
		}, {
			Name:     "v2_download_min_size",
			Default:  fs.SizeSuffix(-1),
			Help:     "If Object's are greater, use drive v2 API to download.",
			Advanced: true,
		}, {
			Name:     "pacer_min_sleep",
			Default:  defaultMinSleep,
			Help:     "Minimum time to sleep between API calls.",
			Advanced: true,
		}, {
			Name:     "pacer_burst",
			Default:  defaultBurst,
			Help:     "Number of API calls to allow without sleeping.",
			Advanced: true,
		}, {
			Name:    "server_side_across_configs",
			Default: false,
			Help: `Allow server-side operations (e.g. copy) to work across different drive configs.

This can be useful if you wish to do a server-side copy between two
different Google drives.  Note that this isn't enabled by default
because it isn't easy to tell if it will work between any two
configurations.`,
			Advanced: true,
		}, {
			Name:    "disable_http2",
			Default: true,
			Help: `Disable drive using http2.

There is currently an unsolved issue with the google drive backend and
HTTP/2.  HTTP/2 is therefore disabled by default for the drive backend
but can be re-enabled here.  When the issue is solved this flag will
be removed.

See: https://github.com/rclone/rclone/issues/3631

`,
			Advanced: true,
		}, {
			Name:    "stop_on_upload_limit",
			Default: false,
			Help: `Make upload limit errors be fatal.

At the time of writing it is only possible to upload 750 GiB of data to
Google Drive a day (this is an undocumented limit). When this limit is
reached Google Drive produces a slightly different error message. When
this flag is set it causes these errors to be fatal.  These will stop
the in-progress sync.

Note that this detection is relying on error message strings which
Google don't document so it may break in the future.

See: https://github.com/rclone/rclone/issues/3857
`,
			Advanced: true,
		}, {
			Name:    "stop_on_download_limit",
			Default: false,
			Help: `Make download limit errors be fatal.

At the time of writing it is only possible to download 10 TiB of data from
Google Drive a day (this is an undocumented limit). When this limit is
reached Google Drive produces a slightly different error message. When
this flag is set it causes these errors to be fatal.  These will stop
the in-progress sync.

Note that this detection is relying on error message strings which
Google don't document so it may break in the future.
`,
			Advanced: true,
		}, {
			Name: "skip_shortcuts",
			Help: `If set skip shortcut files.

Normally rclone dereferences shortcut files making them appear as if
they are the original file (see [the shortcuts section](#shortcuts)).
If this flag is set then rclone will ignore shortcut files completely.
`,
			Advanced: true,
			Default:  false,
		}, {
			Name:     config.ConfigEncoding,
			Help:     config.ConfigEncodingHelp,
			Advanced: true,
			// Encode invalid UTF-8 bytes as json doesn't handle them properly.
			// Don't encode / as it's a valid name character in drive.
			Default: encoder.EncodeInvalidUtf8,
		}}...),
	})

	// register duplicate MIME types first
	// this allows them to be used with mime.ExtensionsByType() but
	// mime.TypeByExtension() will return the later registered MIME type
	for _, m := range []map[string]string{
		_mimeTypeToExtensionDuplicates, _mimeTypeToExtension, _mimeTypeToExtensionLinks,
	} {
		for mimeType, extension := range m {
			if err := mime.AddExtensionType(extension, mimeType); err != nil {
				fs.Errorf("Failed to register MIME type %q: %v", mimeType, err)
			}
		}
	}
}

// Options defines the configuration for this backend
type Options struct {
	Scope                     string               `config:"scope"`
	RootFolderID              string               `config:"root_folder_id"`
	ServiceAccountFile        string               `config:"service_account_file"`
	ServiceAccountFilePath    string               `config:"service_account_file_path"` // Mod
	ServiceAccountMinSleep    fs.Duration          `config:"service_account_min_sleep"` // Mod
	ServicesPreload           int                  `config:"services_preload"`          // Mod
	ServicesMax               int                  `config:"services_max"`              // Mod
	ServiceAccountCredentials string               `config:"service_account_credentials"`
	TeamDriveID               string               `config:"team_drive"`
	AuthOwnerOnly             bool                 `config:"auth_owner_only"`
	UseTrash                  bool                 `config:"use_trash"`
	CopyShortcutContent       bool                 `config:"copy_shortcut_content"`
	SkipGdocs                 bool                 `config:"skip_gdocs"`
	SkipChecksumGphotos       bool                 `config:"skip_checksum_gphotos"`
	SharedWithMe              bool                 `config:"shared_with_me"`
	TrashedOnly               bool                 `config:"trashed_only"`
	StarredOnly               bool                 `config:"starred_only"`
	Extensions                string               `config:"formats"`
	ExportExtensions          string               `config:"export_formats"`
	ImportExtensions          string               `config:"import_formats"`
	AllowImportNameChange     bool                 `config:"allow_import_name_change"`
	UseCreatedDate            bool                 `config:"use_created_date"`
	UseSharedDate             bool                 `config:"use_shared_date"`
	ListChunk                 int64                `config:"list_chunk"`
	Impersonate               string               `config:"impersonate"`
	UploadCutoff              fs.SizeSuffix        `config:"upload_cutoff"`
	ChunkSize                 fs.SizeSuffix        `config:"chunk_size"`
	AcknowledgeAbuse          bool                 `config:"acknowledge_abuse"`
	KeepRevisionForever       bool                 `config:"keep_revision_forever"`
	SizeAsQuota               bool                 `config:"size_as_quota"`
	V2DownloadMinSize         fs.SizeSuffix        `config:"v2_download_min_size"`
	PacerMinSleep             fs.Duration          `config:"pacer_min_sleep"`
	PacerBurst                int                  `config:"pacer_burst"`
	ServerSideAcrossConfigs   bool                 `config:"server_side_across_configs"`
	DisableHTTP2              bool                 `config:"disable_http2"`
	StopOnUploadLimit         bool                 `config:"stop_on_upload_limit"`
	StopOnDownloadLimit       bool                 `config:"stop_on_download_limit"`
	SkipShortcuts             bool                 `config:"skip_shortcuts"`
	Enc                       encoder.MultiEncoder `config:"encoding"`
}

// Fs represents a remote drive server
type Fs struct {
	name             string             // name of this remote
	root             string             // the path we are working on
	opt              Options            // parsed options
	ci               *fs.ConfigInfo     // global config
	features         *fs.Features       // optional features
	svc              *drive.Service     // the connection to the drive server
	v2Svc            *drive_v2.Service  // used to create download links for the v2 api
	client           *http.Client       // authorized client
	rootFolderID     string             // the id of the root folder
	dirCache         *dircache.DirCache // Map of directory path to directory id
	lastQuery        string             // Last query string to check in unit tests
	pacer            *fs.Pacer          // To pace the API calls
	exportExtensions []string           // preferred extensions to download docs
	importMimeTypes  []string           // MIME types to convert to docs
	isTeamDrive      bool               // true if this is a team drive
	fileFields       googleapi.Field    // fields to fetch file info with
	m                configmap.Mapper
	grouping         int32               // number of IDs to search at once in ListR - read with atomic
	listRmu          *sync.Mutex         // protects listRempties
	listRempties     map[string]struct{} // IDs of supposedly empty directories which triggered grouping disable

	ServiceAccountFiles map[string]int
	serviceAccountMutex sync.Mutex
	serviceAccountPool  *ServiceAccountPool
	minChangeSAInterval time.Duration
	lastChangeSATime    time.Time
	FileObj             *fs.Object
	FileName            string
}

type baseObject struct {
	fs           *Fs      // what this object is part of
	remote       string   // The remote path
	id           string   // Drive Id of this object
	modifiedDate string   // RFC3339 time it was last modified
	mimeType     string   // The object MIME type
	bytes        int64    // size of the object
	parents      []string // IDs of the parent directories
}
type documentObject struct {
	baseObject
	url              string // Download URL of this object
	documentMimeType string // the original document MIME type
	extLen           int    // The length of the added export extension
}
type linkObject struct {
	baseObject
	content []byte // The file content generated by a link template
	extLen  int    // The length of the added export extension
}

// Object describes a drive object
type Object struct {
	baseObject
	url        string // Download URL of this object
	md5sum     string // md5sum of the object
	v2Download bool   // generate v2 download link ondemand
}

// ------------------------------------------------------------
var serviceAccountBlacklist sync.Map

type ServiceAccountInfo struct {
	Service *drive.Service
	Client  *http.Client
}

// ServiceAccountPool ...
type ServiceAccountPool struct {
	ctx   context.Context
	Files map[string]struct{} // service account files
	Max   int
	svcs  []ServiceAccountInfo // drive service
	mu    *sync.Mutex
}

func newServiceAccountPool(ctx context.Context, max int) *ServiceAccountPool {
	p := &ServiceAccountPool{
		ctx:   ctx,
		Files: make(map[string]struct{}),
		Max:   max,
		mu:    new(sync.Mutex),
	}
	return p
}

// Load service account files (.json) from folder
func (p *ServiceAccountPool) Load(opt *Options) (map[string]struct{}, error) {
	list := make(map[string]struct{})

	// Read service account file from folder
	saFolder := opt.ServiceAccountFilePath
	if len(saFolder) > 0 {
		fs.Debugf(nil, "Loading Service Account File(s) from %q", saFolder)
		files, err := ioutil.ReadDir(saFolder)
		if err != nil {
			return nil, errors.Wrap(err, "error loading service account from folder")
		}

		// Add valid service account file
		for _, file := range files {
			filePath := path.Join(saFolder, file.Name())
			if filePath == opt.ServiceAccountFile || path.Ext(filePath) != ".json" {
				continue
			}
			list[filePath] = struct{}{}
		}
	}

	p.Files = list
	fs.Debugf(nil, "Loaded %d Service Account File(s)", len(list))
	return list, nil
}

func (p *ServiceAccountPool) _addService(client *http.Client, svc *drive.Service) (bool, error) {
	p.svcs = append([]ServiceAccountInfo{
		{svc, client},
	}, p.svcs...)
	if len(p.svcs) > p.Max {
		p.svcs = p.svcs[:p.Max]
	}
	return true, nil
}

// AddService to the front
func (p *ServiceAccountPool) AddService(client *http.Client, svc *drive.Service) (bool, error) {
	p.mu.Lock()
	defer p.mu.Unlock()
	return p._addService(client, svc)
}

// GetService from the front
func (p *ServiceAccountPool) GetService() (svc *drive.Service, err error) {
	if len(p.svcs) == 0 {
		return nil, errors.Errorf("No available services")
	}
	p.mu.Lock()
	defer p.mu.Unlock()
	svc, p.svcs = p.svcs[0].Service, append(p.svcs[1:], p.svcs[0])
	return
}

// GetClient gets a *http.Client of service account
func (p *ServiceAccountPool) GetClient() (client *http.Client, err error) {
	if len(p.svcs) == 0 {
		return nil, errors.Errorf("No available services")
	}
	p.mu.Lock()
	defer p.mu.Unlock()
	client, p.svcs = p.svcs[0].Client, append(p.svcs[1:], p.svcs[0])
	return
}

// PreloadServices create services and add to front
func (p *ServiceAccountPool) PreloadServices(f *Fs, count int) ([]ServiceAccountInfo, error) {
	p.mu.Lock()
	defer p.mu.Unlock()

	svcs := make([]ServiceAccountInfo, 0)
	for file := range p.Files {
		if len(svcs) >= count {
			break
		}

		// Create services
		if svc, err := createDriveService(p.ctx, &f.opt, file); err != nil {
			fs.Errorf(nil, "Preloading Service Account (%s): %v", file, err)
		} else {
			svcs = append(svcs, svc)
		}
	}

	p.svcs = append(svcs, p.svcs...)
	fs.Debugf(nil, "Preloaded %d Service(s) from Service Account", len(svcs))
	return svcs, nil
}

func (p *ServiceAccountPool) _getFile(remove bool) (file string, err error) {
	files := p.Files
	if len(files) == 0 {
		err = errors.Errorf("no available service account file")
		return
	}

	keys := []string{}
	for k := range files {
		keys = append(keys, k)
	}

	if remove {
		serviceAccountBlacklist.Store(file, time.Now())
		delete(files, file)
	}

	rl := rand.Perm(len(keys))
	found := false
	for _, r := range rl {
		//r := rand.Intn(len(keys))
		file = keys[r]
		blackTime, ok := serviceAccountBlacklist.Load(file)
		if !ok || time.Now().Sub(blackTime.(time.Time)) > time.Hour*25 {
			serviceAccountBlacklist.Delete(file)
			found = true
			break
		}
	}
	if !found {
		err = errors.Errorf("no available service account file")
		return
	}
	return
}

// GetFile return service account file path from pool
func (p *ServiceAccountPool) GetFile(remove bool) (file string, err error) {
	p.mu.Lock()
	defer p.mu.Unlock()
	return p._getFile(remove)
}

func createDriveService(ctx context.Context, opt *Options, file string) (svc ServiceAccountInfo, err error) {
	// fs.Debugf(nil, "Preloading Service Account File from %s", file)
	loadedCreds, err := ioutil.ReadFile(os.ExpandEnv(file))
	if err != nil {
		err = errors.Wrap(err, "error opening service account credentials file")
		return
	}
	svc.Client, err = getServiceAccountClient(ctx, opt, loadedCreds)
	if err != nil {
		err = errors.Wrap(err, "failed to create oauth client from service account")
		return
	}
	svc.Service, err = drive.New(svc.Client)
	if err != nil {
		err = errors.Wrap(err, "couldn't create Drive client")
		return
	}
	return
}

// ------------------------------------------------------------

// Name of the remote (as passed into NewFs)
func (f *Fs) Name() string {
	return f.name
}

// Root of the remote (as passed into NewFs)
func (f *Fs) Root() string {
	return f.root
}

// String converts this Fs to a string
func (f *Fs) String() string {
	return fmt.Sprintf("Google drive root '%s'", f.root)
}

// Features returns the optional features of this Fs
func (f *Fs) Features() *fs.Features {
	return f.features
}

// shouldRetry determines whether a given err rates being retried
func (f *Fs) shouldRetry(ctx context.Context, err error) (bool, error) {
	if fserrors.ContextError(ctx, &err) {
		return false, err
	}
	if err == nil {
		return false, nil
	}
	if fserrors.ShouldRetry(err) {
		return true, err
	}
	switch gerr := err.(type) {
	case *googleapi.Error:
		if gerr.Code >= 500 && gerr.Code < 600 {
			// All 5xx errors should be retried
			return true, err
		}
		if len(gerr.Errors) > 0 {
			reason := gerr.Errors[0].Reason
			message := gerr.Errors[0].Message
			if reason == "rateLimitExceeded" || reason == "userRateLimitExceeded" || (reason == "dailyLimitExceededUnreg" || strings.HasPrefix(message, "Daily Limit")) {
				// Mod: change service account
				f.serviceAccountMutex.Lock()
				defer f.serviceAccountMutex.Unlock()
				if ok, _ := f.shouldChangeSA(); ok {
					if e := f.changeServiceAccount(ctx, reason); e != nil {
						fs.Errorf(nil, "Change service account error: %v", e)
					}
					return true, err
				}

				if f.opt.StopOnUploadLimit && gerr.Errors[0].Message == "User rate limit exceeded." {
					fs.Errorf(f, "Received upload limit error: %v", err)
					return false, fserrors.FatalError(err)
				}
				return true, err
			} else if f.opt.StopOnDownloadLimit && reason == "downloadQuotaExceeded" {
				fs.Errorf(f, "Received download limit error: %v", err)
				return false, fserrors.FatalError(err)
			} else if f.opt.StopOnUploadLimit && reason == "teamDriveFileLimitExceeded" {
				fs.Errorf(f, "Received Shared Drive file limit error: %v", err)
				return false, fserrors.FatalError(err)
			}
		}
	}
	return false, err
}

// parseParse parses a drive 'url'
func parseDrivePath(path string) (root string, err error) {
	root = strings.Trim(path, "/")
	return
}

// User function to process a File item from list
//
// Should return true to finish processing
type listFn func(*drive.File) bool

func containsString(slice []string, s string) bool {
	for _, e := range slice {
		if e == s {
			return true
		}
	}
	return false
}

// getFile returns drive.File for the ID passed and fields passed in
func (f *Fs) getFile(ctx context.Context, ID string, fields googleapi.Field) (info *drive.File, err error) {
	err = f.pacer.Call(func() (bool, error) {
		info, err = f.svc.Files.Get(ID).
			Fields(fields).
			SupportsAllDrives(true).
			Context(ctx).Do()
		return f.shouldRetry(ctx, err)
	})
	return info, err
}

// getRootID returns the canonical ID for the "root" ID
func (f *Fs) getRootID(ctx context.Context) (string, error) {
	info, err := f.getFile(ctx, "root", "id")
	if err != nil {
		return "", fmt.Errorf("couldn't find root directory ID: %w", err)
	}
	return info.Id, nil
}

// Lists the directory required calling the user function on each item found
//
// If the user fn ever returns true then it early exits with found = true
//
// Search params: https://developers.google.com/drive/search-parameters
func (f *Fs) list(ctx context.Context, dirIDs []string, title string, directoriesOnly, filesOnly, trashedOnly, includeAll bool, fn listFn) (found bool, err error) {
	var query []string
	if !includeAll {
		q := "trashed=" + strconv.FormatBool(trashedOnly)
		if f.opt.TrashedOnly {
			q = fmt.Sprintf("(mimeType='%s' or %s)", driveFolderType, q)
		}
		query = append(query, q)
	}
	// Search with sharedWithMe will always return things listed in "Shared With Me" (without any parents)
	// We must not filter with parent when we try list "ROOT" with drive-shared-with-me
	// If we need to list file inside those shared folders, we must search it without sharedWithMe
	parentsQuery := bytes.NewBufferString("(")
	for _, dirID := range dirIDs {
		if dirID == "" {
			continue
		}
		if parentsQuery.Len() > 1 {
			_, _ = parentsQuery.WriteString(" or ")
		}
		if (f.opt.SharedWithMe || f.opt.StarredOnly) && dirID == f.rootFolderID {
			if f.opt.SharedWithMe {
				_, _ = parentsQuery.WriteString("sharedWithMe=true")
			}
			if f.opt.StarredOnly {
				if f.opt.SharedWithMe {
					_, _ = parentsQuery.WriteString(" and ")
				}
				_, _ = parentsQuery.WriteString("starred=true")
			}
		} else {
			_, _ = fmt.Fprintf(parentsQuery, "'%s' in parents", dirID)
		}
	}
	if parentsQuery.Len() > 1 {
		_ = parentsQuery.WriteByte(')')
		query = append(query, parentsQuery.String())
	}
	var stems []string
	if title != "" {
		searchTitle := f.opt.Enc.FromStandardName(title)
		// Escaping the backslash isn't documented but seems to work
		searchTitle = strings.Replace(searchTitle, `\`, `\\`, -1)
		searchTitle = strings.Replace(searchTitle, `'`, `\'`, -1)

		var titleQuery bytes.Buffer
		_, _ = fmt.Fprintf(&titleQuery, "(name='%s'", searchTitle)
		if !directoriesOnly && !f.opt.SkipGdocs {
			// If the search title has an extension that is in the export extensions add a search
			// for the filename without the extension.
			// Assume that export extensions don't contain escape sequences.
			for _, ext := range f.exportExtensions {
				if strings.HasSuffix(searchTitle, ext) {
					stems = append(stems, title[:len(title)-len(ext)])
					_, _ = fmt.Fprintf(&titleQuery, " or name='%s'", searchTitle[:len(searchTitle)-len(ext)])
				}
			}
		}
		_ = titleQuery.WriteByte(')')
		query = append(query, titleQuery.String())
	}
	if directoriesOnly {
		query = append(query, fmt.Sprintf("(mimeType='%s' or mimeType='%s')", driveFolderType, shortcutMimeType))
	}
	if filesOnly {
		query = append(query, fmt.Sprintf("mimeType!='%s'", driveFolderType))
	}

<<<<<<< HEAD
	// Mod
	svc := f.svc
	if s, _ := f.serviceAccountPool.GetService(); err == nil && s != nil {
		svc = s
	}

	list := svc.Files.List()
	if len(query) > 0 {
		list.Q(strings.Join(query, " and "))
		// fmt.Printf("list Query = %q\n", query)
=======
	// Constrain query using filter if this remote is a sync/copy/walk source.
	if fi, use := filter.GetConfig(ctx), filter.GetUseFilter(ctx); fi != nil && use {
		queryByTime := func(op string, tm time.Time) {
			if tm.IsZero() {
				return
			}
			// https://developers.google.com/drive/api/v3/ref-search-terms#operators
			// Query times use RFC 3339 format, default timezone is UTC
			timeStr := tm.UTC().Format("2006-01-02T15:04:05")
			term := fmt.Sprintf("(modifiedTime %s '%s' or mimeType = '%s')", op, timeStr, driveFolderType)
			query = append(query, term)
		}
		queryByTime(">=", fi.ModTimeFrom)
		queryByTime("<=", fi.ModTimeTo)
	}

	list := f.svc.Files.List()
	queryString := strings.Join(query, " and ")
	if queryString != "" {
		list.Q(queryString)
		// fs.Debugf(f, "list query: %q", queryString)
>>>>>>> aa2d7f00
	}
	f.lastQuery = queryString // for unit tests

	if f.opt.ListChunk > 0 {
		list.PageSize(f.opt.ListChunk)
	}
	list.SupportsAllDrives(true)
	list.IncludeItemsFromAllDrives(true)
	if f.isTeamDrive {
		list.DriveId(f.opt.TeamDriveID)
		list.Corpora("drive")
	}
	// If using appDataFolder then need to add Spaces
	if f.rootFolderID == "appDataFolder" {
		list.Spaces("appDataFolder")
	}

	fields := fmt.Sprintf("files(%s),nextPageToken,incompleteSearch", f.fileFields)

OUTER:
	for {
		var files *drive.FileList
		err = f.pacer.Call(func() (bool, error) {
			files, err = list.Fields(googleapi.Field(fields)).Context(ctx).Do()
			return f.shouldRetry(ctx, err)
		})
		if err != nil {
			return false, fmt.Errorf("couldn't list directory: %w", err)
		}
		if files.IncompleteSearch {
			fs.Errorf(f, "search result INCOMPLETE")
		}
		for _, item := range files.Files {
			item.Name = f.opt.Enc.ToStandardName(item.Name)
			if isShortcut(item) {
				// ignore shortcuts if directed
				if f.opt.SkipShortcuts {
					continue
				}
				// skip file shortcuts if directory only
				if directoriesOnly && item.ShortcutDetails.TargetMimeType != driveFolderType {
					continue
				}
				// skip directory shortcuts if file only
				if filesOnly && item.ShortcutDetails.TargetMimeType == driveFolderType {
					continue
				}
				item, err = f.resolveShortcut(ctx, item)
				if err != nil {
					return false, fmt.Errorf("list: %w", err)
				}
			}
			// Check the case of items is correct since
			// the `=` operator is case insensitive.
			if title != "" && title != item.Name {
				found := false
				for _, stem := range stems {
					if stem == item.Name {
						found = true
						break
					}
				}
				if !found {
					continue
				}
				_, exportName, _, _ := f.findExportFormat(ctx, item)
				if exportName == "" || exportName != title {
					continue
				}
			}
			if fn(item) {
				found = true
				break OUTER
			}
		}
		if files.NextPageToken == "" {
			break
		}
		list.PageToken(files.NextPageToken)
	}
	return
}

// Returns true of x is a power of 2 or zero
func isPowerOfTwo(x int64) bool {
	switch {
	case x == 0:
		return true
	case x < 0:
		return false
	default:
		return (x & (x - 1)) == 0
	}
}

// add a charset parameter to all text/* MIME types
func fixMimeType(mimeTypeIn string) string {
	if mimeTypeIn == "" {
		return ""
	}
	mediaType, param, err := mime.ParseMediaType(mimeTypeIn)
	if err != nil {
		return mimeTypeIn
	}
	mimeTypeOut := mimeTypeIn
	if strings.HasPrefix(mediaType, "text/") && param["charset"] == "" {
		param["charset"] = "utf-8"
		mimeTypeOut = mime.FormatMediaType(mediaType, param)
	}
	if mimeTypeOut == "" {
		panic(fmt.Errorf("unable to fix MIME type %q", mimeTypeIn))
	}
	return mimeTypeOut
}
func fixMimeTypeMap(in map[string][]string) (out map[string][]string) {
	out = make(map[string][]string, len(in))
	for k, v := range in {
		for i, mt := range v {
			v[i] = fixMimeType(mt)
		}
		out[fixMimeType(k)] = v
	}
	return out
}
func isInternalMimeType(mimeType string) bool {
	return strings.HasPrefix(mimeType, "application/vnd.google-apps.")
}
func isLinkMimeType(mimeType string) bool {
	return strings.HasPrefix(mimeType, "application/x-link-")
}

// parseExtensions parses a list of comma separated extensions
// into a list of unique extensions with leading "." and a list of associated MIME types
func parseExtensions(extensionsIn ...string) (extensions, mimeTypes []string, err error) {
	for _, extensionText := range extensionsIn {
		for _, extension := range strings.Split(extensionText, ",") {
			extension = strings.ToLower(strings.TrimSpace(extension))
			if extension == "" {
				continue
			}
			if len(extension) > 0 && extension[0] != '.' {
				extension = "." + extension
			}
			mt := mime.TypeByExtension(extension)
			if mt == "" {
				return extensions, mimeTypes, fmt.Errorf("couldn't find MIME type for extension %q", extension)
			}
			if !containsString(extensions, extension) {
				extensions = append(extensions, extension)
				mimeTypes = append(mimeTypes, mt)
			}
		}
	}
	return
}

// getClient makes an http client according to the options
func getClient(ctx context.Context, opt *Options) *http.Client {
	t := fshttp.NewTransportCustom(ctx, func(t *http.Transport) {
		if opt.DisableHTTP2 {
			t.TLSNextProto = map[string]func(string, *tls.Conn) http.RoundTripper{}
		}
	})
	return &http.Client{
		Transport: t,
	}
}

func getServiceAccountClient(ctx context.Context, opt *Options, credentialsData []byte) (*http.Client, error) {
	scopes := driveScopes(opt.Scope)
	conf, err := google.JWTConfigFromJSON(credentialsData, scopes...)
	if err != nil {
		return nil, fmt.Errorf("error processing credentials: %w", err)
	}
	if opt.Impersonate != "" {
		conf.Subject = opt.Impersonate
	}
	ctxWithSpecialClient := oauthutil.Context(ctx, getClient(ctx, opt))
	return oauth2.NewClient(ctxWithSpecialClient, conf.TokenSource(ctxWithSpecialClient)), nil
}

func createOAuthClient(ctx context.Context, opt *Options, name string, m configmap.Mapper) (*http.Client, error) {
	var oAuthClient *http.Client
	var err error

	// try loading service account credentials from env variable, then from a file
	if len(opt.ServiceAccountCredentials) == 0 && opt.ServiceAccountFile != "" {
		loadedCreds, err := ioutil.ReadFile(env.ShellExpand(opt.ServiceAccountFile))
		if err != nil {
			return nil, fmt.Errorf("error opening service account credentials file: %w", err)
		}
		opt.ServiceAccountCredentials = string(loadedCreds)
	}
	if opt.ServiceAccountCredentials != "" {
		// fmt.Printf("Initial SA Client %s \n", opt.ServiceAccountCredentials[0:250])
		oAuthClient, err = getServiceAccountClient(ctx, opt, []byte(opt.ServiceAccountCredentials))
		if err != nil {
			return nil, fmt.Errorf("failed to create oauth client from service account: %w", err)
		}
	} else {
		oAuthClient, _, err = oauthutil.NewClientWithBaseClient(ctx, name, m, driveConfig, getClient(ctx, opt))
		if err != nil {
			return nil, fmt.Errorf("failed to create oauth client: %w", err)
		}
	}

	return oAuthClient, nil
}

func checkUploadChunkSize(cs fs.SizeSuffix) error {
	if !isPowerOfTwo(int64(cs)) {
		return fmt.Errorf("%v isn't a power of two", cs)
	}
	if cs < minChunkSize {
		return fmt.Errorf("%s is less than %s", cs, minChunkSize)
	}
	return nil
}

func (f *Fs) setUploadChunkSize(cs fs.SizeSuffix) (old fs.SizeSuffix, err error) {
	err = checkUploadChunkSize(cs)
	if err == nil {
		old, f.opt.ChunkSize = f.opt.ChunkSize, cs
	}
	return
}

func checkUploadCutoff(cs fs.SizeSuffix) error {
	return nil
}

func (f *Fs) setUploadCutoff(cs fs.SizeSuffix) (old fs.SizeSuffix, err error) {
	err = checkUploadCutoff(cs)
	if err == nil {
		old, f.opt.UploadCutoff = f.opt.UploadCutoff, cs
	}
	return
}

func parseRootID(s string) (rootID string, err error) {
	re := regexp.MustCompile(`\{([^}]{5,})\}`)
	m := re.FindStringSubmatch(s)
	if m == nil {
		return "", errors.Errorf("%s doesn't not contain valid id", s)
	}
	rootID = m[1]

	if strings.HasPrefix(rootID, "http") {
		// folders - https://drive.google.com/drive/u/0/folders/
		// file - https://drive.google.com/file/d/
		re := regexp.MustCompile(`\/(folders|files|file\/d)(\/([A-Za-z0-9_-]{6,}))+\/?`)
		if m := re.FindStringSubmatch(rootID); m != nil {
			rootID = m[len(m)-1]
			return
		}

		// id - https://drive.google.com/open?id=
		re = regexp.MustCompile(`.+id=([A-Za-z0-9_-]{6,}).?`)
		if m := re.FindStringSubmatch(rootID); m != nil {
			rootID = m[1]
			return
		}
	}
	return
}

// newFs partially constructs Fs from the path
//
// It constructs a valid Fs but doesn't attempt to figure out whether
// it is a file or a directory.
func newFs(ctx context.Context, name, path string, m configmap.Mapper) (*Fs, error) {
	// Parse config into Options struct
	opt := new(Options)
	err := configstruct.Set(m, opt)

	// DriveMod: parse object id from path remote:{ID}
	if rootID, _ := parseRootID(path); len(rootID) > 6 {
		// fs.Debugf(nil, "Root ID detected: %s", rootID)
		name += rootID
		// opt.RootFolderID = rootID
		path = path[strings.Index(path, "}")+1:]
	}

	if err != nil {
		return nil, err
	}
	err = checkUploadCutoff(opt.UploadCutoff)
	if err != nil {
		return nil, fmt.Errorf("drive: upload cutoff: %w", err)
	}
	err = checkUploadChunkSize(opt.ChunkSize)
	if err != nil {
		return nil, fmt.Errorf("drive: chunk size: %w", err)
	}

	// Mod: create service account pool
	pool := newServiceAccountPool(ctx, opt.ServicesMax)
	if _, err := pool.Load(opt); err == nil {
		// Assign default service account file if not set
		if file, err := pool.GetFile(true); err == nil {
			opt.ServiceAccountFile = file
			fs.Debugf(nil, "Assigned Service Account File to %s", file)
		}
	}

	oAuthClient, err := createOAuthClient(ctx, opt, name, m)
	if err != nil {
		return nil, fmt.Errorf("drive: failed when making oauth client: %w", err)
	}

	root, err := parseDrivePath(path)
	if err != nil {
		return nil, err
	}

	ci := fs.GetConfig(ctx)
	f := &Fs{
		name:               name,
		root:               root,
		opt:                *opt,
		ci:                 ci,
		pacer:              fs.NewPacer(ctx, pacer.NewGoogleDrive(pacer.MinSleep(opt.PacerMinSleep), pacer.Burst(opt.PacerBurst))),
		m:                  m,
		grouping:           listRGrouping,
		listRmu:            new(sync.Mutex),
		listRempties:       make(map[string]struct{}),
		serviceAccountPool: pool,
	}
	f.isTeamDrive = opt.TeamDriveID != ""
	f.fileFields = f.getFileFields()
	f.features = (&fs.Features{
		DuplicateFiles:          true,
		ReadMimeType:            true,
		WriteMimeType:           true,
		CanHaveEmptyDirectories: true,
		ServerSideAcrossConfigs: opt.ServerSideAcrossConfigs,
	}).Fill(ctx, f)

	// Create a new authorized Drive client.
	f.client = oAuthClient
	f.svc, err = drive.New(f.client)
	if err != nil {
		return nil, fmt.Errorf("couldn't create Drive client: %w", err)
	}

	if f.opt.V2DownloadMinSize >= 0 {
		f.v2Svc, err = drive_v2.New(f.client)
		if err != nil {
			return nil, fmt.Errorf("couldn't create Drive v2 client: %w", err)
		}
	}

	// Mod: Preload services
	if len(f.serviceAccountPool.Files) > 0 {
		if svcs, err := f.serviceAccountPool.PreloadServices(f, f.opt.ServicesPreload); err == nil {
			if len(svcs) > 10 && opt.PacerMinSleep >= defaultMinSleep {
				opt.PacerMinSleep = defaultSAPacerMinSleep
				f.pacer = fs.NewPacer(ctx, pacer.NewGoogleDrive(pacer.MinSleep(f.opt.PacerMinSleep), pacer.Burst(f.opt.PacerBurst)))
			}
		}
	}

	return f, nil
}

// NewFs constructs an Fs from the path, container:path
func NewFs(ctx context.Context, name, path string, m configmap.Mapper) (fs.Fs, error) {
	f, err := newFs(ctx, name, path, m)
	if err != nil {
		return nil, err
	}

	// DriveMod: parse object id from path remote:{ID}
	// isFileID := false
	var srcFile *drive.File
	if rootID, _ := parseRootID(path); len(rootID) > 6 {
		f.opt.RootFolderID = rootID

		err = f.pacer.Call(func() (bool, error) {
			srcFile, err = f.svc.Files.Get(rootID).
				Fields("name", "id", "size", "mimeType", "driveId").
				SupportsAllDrives(true).
				Do()
			return f.shouldRetry(ctx, err)
		})
		if err == nil {
			if srcFile.MimeType != "" && srcFile.MimeType != "application/vnd.google-apps.folder" {
				fs.Debugf(nil, "Root ID (File): %s", rootID)
			} else {
				if srcFile.DriveId == rootID {
					fs.Debugf(nil, "Root ID (Drive): %s", rootID)
					f.opt.RootFolderID = ""
					f.opt.TeamDriveID = rootID
				} else {
					fs.Debugf(nil, "Root ID (Folder): %s", rootID)
					f.opt.RootFolderID = rootID
				}
				srcFile = nil
			}
			f.isTeamDrive = f.opt.TeamDriveID != ""
		} else {
			return nil, err
		}
	}

	// Set the root folder ID
	if f.opt.RootFolderID != "" {
		// use root_folder ID if set
		f.rootFolderID = f.opt.RootFolderID
	} else if f.isTeamDrive {
		// otherwise use team_drive if set
		f.rootFolderID = f.opt.TeamDriveID
	} else {
		// otherwise look up the actual root ID
		rootID, err := f.getRootID(ctx)
		if err != nil {
			var gerr *googleapi.Error
			if errors.As(err, &gerr) && gerr.Code == 404 {
				// 404 means that this scope does not have permission to get the
				// root so just use "root"
				rootID = "root"
			} else {
				return nil, err
			}
		}
		f.rootFolderID = rootID
		fs.Debugf(f, "'root_folder_id = %s' - save this in the config to speed up startup", rootID)
	}

	f.dirCache = dircache.New(f.root, f.rootFolderID, f)

	// Parse extensions
	if f.opt.Extensions != "" {
		if f.opt.ExportExtensions != defaultExportExtensions {
			return nil, errors.New("only one of 'formats' and 'export_formats' can be specified")
		}
		f.opt.Extensions, f.opt.ExportExtensions = "", f.opt.Extensions
	}
	f.exportExtensions, _, err = parseExtensions(f.opt.ExportExtensions, defaultExportExtensions)
	if err != nil {
		return nil, err
	}

	_, f.importMimeTypes, err = parseExtensions(f.opt.ImportExtensions)
	if err != nil {
		return nil, err
	}

	if srcFile != nil {
		tempF := *f
		newRoot := ""
		tempF.dirCache = dircache.New(newRoot, f.rootFolderID, &tempF)
		tempF.root = newRoot
		f.dirCache = tempF.dirCache
		f.root = tempF.root

		extension, exportName, exportMimeType, isDocument := f.findExportFormat(ctx, srcFile)
		obj, _ := f.newObjectWithExportInfo(ctx, srcFile.Name, srcFile, extension, exportName, exportMimeType, isDocument)
		f.root = "isFile:" + srcFile.Name
		f.FileObj = &obj
		return f, fs.ErrorIsFile
	}

	// Find the current root
	err = f.dirCache.FindRoot(ctx, false)
	if err != nil {
		// Assume it is a file
		newRoot, remote := dircache.SplitPath(f.root)
		tempF := *f
		tempF.dirCache = dircache.New(newRoot, f.rootFolderID, &tempF)
		tempF.root = newRoot
		// Make new Fs which is the parent
		err = tempF.dirCache.FindRoot(ctx, false)
		if err != nil {
			// No root so return old f
			return f, nil
		}
		_, err := tempF.NewObject(ctx, remote)
		if err != nil {
			// unable to list folder so return old f
			return f, nil
		}
		// XXX: update the old f here instead of returning tempF, since
		// `features` were already filled with functions having *f as a receiver.
		// See https://github.com/rclone/rclone/issues/2182
		f.dirCache = tempF.dirCache
		f.root = tempF.root
		return f, fs.ErrorIsFile
	}
	// fmt.Printf("Root id %s", f.dirCache.RootID())
	return f, nil
}

func (f *Fs) newBaseObject(remote string, info *drive.File) baseObject {
	modifiedDate := info.ModifiedTime
	if f.opt.UseCreatedDate {
		modifiedDate = info.CreatedTime
	} else if f.opt.UseSharedDate && info.SharedWithMeTime != "" {
		modifiedDate = info.SharedWithMeTime
	}
	size := info.Size
	if f.opt.SizeAsQuota {
		size = info.QuotaBytesUsed
	}
	return baseObject{
		fs:           f,
		remote:       remote,
		id:           info.Id,
		modifiedDate: modifiedDate,
		mimeType:     info.MimeType,
		bytes:        size,
		parents:      info.Parents,
	}
}

// getFileFields gets the fields for a normal file Get or List
func (f *Fs) getFileFields() (fields googleapi.Field) {
	fields = partialFields
	if f.opt.AuthOwnerOnly {
		fields += ",owners"
	}
	if f.opt.UseSharedDate {
		fields += ",sharedWithMeTime"
	}
	if f.opt.SkipChecksumGphotos {
		fields += ",spaces"
	}
	if f.opt.SizeAsQuota {
		fields += ",quotaBytesUsed"
	}
	return fields
}

// newRegularObject creates an fs.Object for a normal drive.File
func (f *Fs) newRegularObject(remote string, info *drive.File) fs.Object {
	// wipe checksum if SkipChecksumGphotos and file is type Photo or Video
	if f.opt.SkipChecksumGphotos {
		for _, space := range info.Spaces {
			if space == "photos" {
				info.Md5Checksum = ""
				break
			}
		}
	}
	return &Object{
		baseObject: f.newBaseObject(remote, info),
		url:        fmt.Sprintf("%sfiles/%s?alt=media", f.svc.BasePath, actualID(info.Id)),
		md5sum:     strings.ToLower(info.Md5Checksum),
		v2Download: f.opt.V2DownloadMinSize != -1 && info.Size >= int64(f.opt.V2DownloadMinSize),
	}
}

// newDocumentObject creates an fs.Object for a google docs drive.File
func (f *Fs) newDocumentObject(remote string, info *drive.File, extension, exportMimeType string) (fs.Object, error) {
	mediaType, _, err := mime.ParseMediaType(exportMimeType)
	if err != nil {
		return nil, err
	}
	url := info.ExportLinks[mediaType]
	baseObject := f.newBaseObject(remote+extension, info)
	baseObject.bytes = -1
	baseObject.mimeType = exportMimeType
	return &documentObject{
		baseObject:       baseObject,
		url:              url,
		documentMimeType: info.MimeType,
		extLen:           len(extension),
	}, nil
}

// newLinkObject creates an fs.Object that represents a link a google docs drive.File
func (f *Fs) newLinkObject(remote string, info *drive.File, extension, exportMimeType string) (fs.Object, error) {
	t := linkTemplate(exportMimeType)
	if t == nil {
		return nil, fmt.Errorf("unsupported link type %s", exportMimeType)
	}
	xdgIcon := _mimeTypeToXDGLinkIcons[info.MimeType]
	if xdgIcon == "" {
		xdgIcon = defaultXDGIcon
	}
	var buf bytes.Buffer
	err := t.Execute(&buf, struct {
		URL, Title, XDGIcon string
	}{
		info.WebViewLink, info.Name, xdgIcon,
	})
	if err != nil {
		return nil, fmt.Errorf("executing template failed: %w", err)
	}

	baseObject := f.newBaseObject(remote+extension, info)
	baseObject.bytes = int64(buf.Len())
	baseObject.mimeType = exportMimeType
	return &linkObject{
		baseObject: baseObject,
		content:    buf.Bytes(),
		extLen:     len(extension),
	}, nil
}

// newObjectWithInfo creates an fs.Object for any drive.File
//
// When the drive.File cannot be represented as an fs.Object it will return (nil, nil).
func (f *Fs) newObjectWithInfo(ctx context.Context, remote string, info *drive.File) (fs.Object, error) {
	// If item has MD5 sum it is a file stored on drive
	if info.Md5Checksum != "" {
		return f.newRegularObject(remote, info), nil
	}

	extension, exportName, exportMimeType, isDocument := f.findExportFormat(ctx, info)
	return f.newObjectWithExportInfo(ctx, remote, info, extension, exportName, exportMimeType, isDocument)
}

// newObjectWithExportInfo creates an fs.Object for any drive.File and the result of findExportFormat
//
// When the drive.File cannot be represented as an fs.Object it will return (nil, nil).
func (f *Fs) newObjectWithExportInfo(
	ctx context.Context, remote string, info *drive.File,
	extension, exportName, exportMimeType string, isDocument bool) (o fs.Object, err error) {
	// Note that resolveShortcut will have been called already if
	// we are being called from a listing. However the drive.Item
	// will have been resolved so this will do nothing.
	info, err = f.resolveShortcut(ctx, info)
	if err != nil {
		return nil, fmt.Errorf("new object: %w", err)
	}
	switch {
	case info.MimeType == driveFolderType:
		return nil, fs.ErrorIsDir
	case info.MimeType == shortcutMimeType:
		// We can only get here if f.opt.SkipShortcuts is set
		// and not from a listing. This is unlikely.
		fs.Debugf(remote, "Ignoring shortcut as skip shortcuts is set")
		return nil, fs.ErrorObjectNotFound
	case info.MimeType == shortcutMimeTypeDangling:
		// Pretend a dangling shortcut is a regular object
		// It will error if used, but appear in listings so it can be deleted
		return f.newRegularObject(remote, info), nil
	case info.Md5Checksum != "":
		// If item has MD5 sum it is a file stored on drive
		return f.newRegularObject(remote, info), nil
	case f.opt.SkipGdocs:
		fs.Debugf(remote, "Skipping google document type %q", info.MimeType)
		return nil, fs.ErrorObjectNotFound
	default:
		// If item MimeType is in the ExportFormats then it is a google doc
		if !isDocument {
			fs.Debugf(remote, "Ignoring unknown document type %q", info.MimeType)
			return nil, fs.ErrorObjectNotFound
		}
		if extension == "" {
			fs.Debugf(remote, "No export formats found for %q", info.MimeType)
			return nil, fs.ErrorObjectNotFound
		}
		if isLinkMimeType(exportMimeType) {
			return f.newLinkObject(remote, info, extension, exportMimeType)
		}
		return f.newDocumentObject(remote, info, extension, exportMimeType)
	}
}

// NewObject finds the Object at remote.  If it can't be found
// it returns the error fs.ErrorObjectNotFound.
func (f *Fs) NewObject(ctx context.Context, remote string) (fs.Object, error) {
	// DriveMod
	if f.FileObj != nil {
		return *f.FileObj, nil
	}

	info, extension, exportName, exportMimeType, isDocument, err := f.getRemoteInfoWithExport(ctx, remote)
	if err != nil {
		return nil, err
	}

	remote = remote[:len(remote)-len(extension)]
	obj, err := f.newObjectWithExportInfo(ctx, remote, info, extension, exportName, exportMimeType, isDocument)
	switch {
	case err != nil:
		return nil, err
	case obj == nil:
		return nil, fs.ErrorObjectNotFound
	default:
		return obj, nil
	}
}

// FindLeaf finds a directory of name leaf in the folder with ID pathID
func (f *Fs) FindLeaf(ctx context.Context, pathID, leaf string) (pathIDOut string, found bool, err error) {
	// fs.Infof(nil, "FindLeaf: %s | %s", f.Name(), leaf)
	// Find the leaf in pathID
	pathID = actualID(pathID)
	found, err = f.list(ctx, []string{pathID}, leaf, true, false, f.opt.TrashedOnly, false, func(item *drive.File) bool {
		if !f.opt.SkipGdocs {
			_, exportName, _, isDocument := f.findExportFormat(ctx, item)
			if exportName == leaf {
				pathIDOut = item.Id
				return true
			}
			if isDocument {
				return false
			}
		}
		if item.Name == leaf {
			pathIDOut = item.Id
			return true
		}
		return false
	})
	return pathIDOut, found, err
}

// CreateDir makes a directory with pathID as parent and name leaf
func (f *Fs) CreateDir(ctx context.Context, pathID, leaf string) (newID string, err error) {
	leaf = f.opt.Enc.FromStandardName(leaf)
	// fmt.Println("Making", path)
	// Define the metadata for the directory we are going to create.
	pathID = actualID(pathID)
	createInfo := &drive.File{
		Name:        leaf,
		Description: leaf,
		MimeType:    driveFolderType,
		Parents:     []string{pathID},
	}

	var info *drive.File
	err = f.pacer.Call(func() (bool, error) {
		// Mod
		svc := f.svc
		if s, _ := f.serviceAccountPool.GetService(); err == nil && s != nil {
			svc = s
		}

		info, err = svc.Files.Create(createInfo).
			Fields("id").
			SupportsAllDrives(true).
			Context(ctx).Do()
		return f.shouldRetry(ctx, err)
	})
	if err != nil {
		return "", errors.Errorf("Couldn't create directory (%s): %v", leaf, err)
	}
	return info.Id, nil
}

type createDirTask struct {
	path    string
	parent  string
	depth   int
	retries int
}

func newCreateDirTasks(path string) createDirTask {
	parent, _ := dircache.SplitPath(path)
	return createDirTask{
		path:   path,
		parent: parent,
		depth:  strings.Count(filepath.ToSlash(path), "/"),
	}
}

// type createDirTasks []createDirTask

// func (t createDirTasks) Len() int           { return len(t) }
// func (t createDirTasks) Less(i, j int) bool { return t[i].depth < t[j].depth }
// func (t createDirTasks) Swap(i, j int)      { t[i], t[j] = t[j], t[i] }

func (f *Fs) createDirsRunner(ctx context.Context, wg *sync.WaitGroup, in chan createDirTask, out chan<- createDirTask, errs chan<- error, cb func(createDirTask) (bool, error)) {
	for t := range in {
		ok, err := cb(t)
		if ok {
			out <- t
		} else {
			if err != nil {
				if t.retries > f.ci.LowLevelRetries {
					errs <- err
				}
				t.retries = t.retries + 1
			}

			wg.Add(1)
			go func() {
				time.Sleep(time.Duration(100*t.depth+(t.retries+1)*rand.Intn(100)) * time.Millisecond)
				in <- t
			}()
		}
	}
}

// CreateDirs makes multiple directory
func (f *Fs) CreateDirs(ctx context.Context, useCache bool, dirs []string) (count int, err error) {
	err = f.dirCache.FindRoot(ctx, true)

	// discover new directories
	tasks := make(map[string]createDirTask)
	for _, dir := range dirs {
		if dir == "" {
			continue
		}
		if _, ok := f.dirCache.Get(dir); ok {
			continue
		}

		tasks[dir] = newCreateDirTasks(dir)

		for {
			parent, _ := dircache.SplitPath(dir)
			if _, ok := f.dirCache.Get(parent); ok {
				break
			}
			tasks[parent] = newCreateDirTasks(parent)
			dir = parent
		}
	}

	mu := sync.Mutex{}
	wg := sync.WaitGroup{}
	toBeCreated := make(chan createDirTask, len(tasks))
	created := make(chan createDirTask)
	errs := make(chan error)

	processing := make(map[string]struct{})
	cb := func(t createDirTask) (done bool, err error) {
		defer func() {
			wg.Done()
		}()

		if _, ok := f.dirCache.Get(t.path); ok {
			return true, nil
		}

		mu.Lock()
		if _, ok := processing[t.path]; ok {
			mu.Unlock()
			return false, nil
		}
		processing[t.path] = struct{}{}
		mu.Unlock()

		parent, leaf := dircache.SplitPath(t.path)
		parentID, ok := f.dirCache.Get(parent)
		if ok {
			var newID string
			if newID, err = f.CreateDir(ctx, parentID, leaf); err == nil {
				// fs.Infof(nil, "%s: Directory Created", t.path)
				f.dirCache.Put(t.path, newID)
				done = true
			}
		}

		mu.Lock()
		delete(processing, t.path)
		mu.Unlock()

		return done, err
	}

	// start workers
	for i := 0; i < f.ci.Transfers; i++ {
		go f.createDirsRunner(ctx, &wg, toBeCreated, created, errs, cb)
	}

	// add tasks (parent existed)
	for _, t := range tasks {
		if _, ok := f.dirCache.Get(t.parent); ok {
			wg.Add(1)
			toBeCreated <- t
		}
	}

	// add tasks (parent created)
Loop:
	for {
		select {
		case t := <-created:
			count = count + 1

			delete(tasks, t.path)
			fs.Infof(nil, "%s: Directory Created (Pending: %d)", t.path, len(tasks))
			if len(tasks) == 0 {
				break Loop
			}

			for _, tt := range tasks {
				if tt.parent == t.path {
					wg.Add(1)
					toBeCreated <- tt
				}
			}
		case err = <-errs:
			return count, err
		}
	}

	wg.Wait()
	close(toBeCreated)
	// close(created)

	return count, nil
}

// isAuthOwned checks if any of the item owners is the authenticated owner
func isAuthOwned(item *drive.File) bool {
	for _, owner := range item.Owners {
		if owner.Me {
			return true
		}
	}
	return false
}

// linkTemplate returns the Template for a MIME type or nil if the
// MIME type does not represent a link
func linkTemplate(mt string) *template.Template {
	templatesOnce.Do(func() {
		_linkTemplates = map[string]*template.Template{
			"application/x-link-desktop": template.Must(
				template.New("application/x-link-desktop").Parse(desktopTemplate)),
			"application/x-link-html": template.Must(
				template.New("application/x-link-html").Parse(htmlTemplate)),
			"application/x-link-url": template.Must(
				template.New("application/x-link-url").Parse(urlTemplate)),
			"application/x-link-webloc": template.Must(
				template.New("application/x-link-webloc").Parse(weblocTemplate)),
		}
	})
	return _linkTemplates[mt]
}
func (f *Fs) fetchFormats(ctx context.Context) {
	fetchFormatsOnce.Do(func() {
		var about *drive.About
		var err error
		err = f.pacer.Call(func() (bool, error) {
			about, err = f.svc.About.Get().
				Fields("exportFormats,importFormats").
				Context(ctx).Do()
			return f.shouldRetry(ctx, err)
		})
		if err != nil {
			fs.Errorf(f, "Failed to get Drive exportFormats and importFormats: %v", err)
			_exportFormats = map[string][]string{}
			_importFormats = map[string][]string{}
			return
		}
		_exportFormats = fixMimeTypeMap(about.ExportFormats)
		_importFormats = fixMimeTypeMap(about.ImportFormats)
	})
}

// exportFormats returns the export formats from drive, fetching them
// if necessary.
//
// if the fetch fails then it will not export any drive formats
func (f *Fs) exportFormats(ctx context.Context) map[string][]string {
	f.fetchFormats(ctx)
	return _exportFormats
}

// importFormats returns the import formats from drive, fetching them
// if necessary.
//
// if the fetch fails then it will not import any drive formats
func (f *Fs) importFormats(ctx context.Context) map[string][]string {
	f.fetchFormats(ctx)
	return _importFormats
}

// findExportFormatByMimeType works out the optimum export settings
// for the given MIME type.
//
// Look through the exportExtensions and find the first format that can be
// converted.  If none found then return ("", "", false)
func (f *Fs) findExportFormatByMimeType(ctx context.Context, itemMimeType string) (
	extension, mimeType string, isDocument bool) {
	exportMimeTypes, isDocument := f.exportFormats(ctx)[itemMimeType]
	if isDocument {
		for _, _extension := range f.exportExtensions {
			_mimeType := mime.TypeByExtension(_extension)
			if isLinkMimeType(_mimeType) {
				return _extension, _mimeType, true
			}
			for _, emt := range exportMimeTypes {
				if emt == _mimeType {
					return _extension, emt, true
				}
				if _mimeType == _mimeTypeCustomTransform[emt] {
					return _extension, emt, true
				}
			}
		}
	}

	// else return empty
	return "", "", isDocument
}

// findExportFormatByMimeType works out the optimum export settings
// for the given drive.File.
//
// Look through the exportExtensions and find the first format that can be
// converted.  If none found then return ("", "", "", false)
func (f *Fs) findExportFormat(ctx context.Context, item *drive.File) (extension, filename, mimeType string, isDocument bool) {
	extension, mimeType, isDocument = f.findExportFormatByMimeType(ctx, item.MimeType)
	if extension != "" {
		filename = item.Name + extension
	}
	return
}

// findImportFormat finds the matching upload MIME type for a file
// If the given MIME type is in importMimeTypes, the matching upload
// MIME type is returned
//
// When no match is found "" is returned.
func (f *Fs) findImportFormat(ctx context.Context, mimeType string) string {
	mimeType = fixMimeType(mimeType)
	ifs := f.importFormats(ctx)
	for _, mt := range f.importMimeTypes {
		if mt == mimeType {
			importMimeTypes := ifs[mimeType]
			if l := len(importMimeTypes); l > 0 {
				if l > 1 {
					fs.Infof(f, "found %d import formats for %q: %q", l, mimeType, importMimeTypes)
				}
				return importMimeTypes[0]
			}
		}
	}
	return ""
}

// List the objects and directories in dir into entries.  The
// entries can be returned in any order but should be for a
// complete directory.
//
// dir should be "" to list the root, and should not have
// trailing slashes.
//
// This should return ErrDirNotFound if the directory isn't
// found.
func (f *Fs) List(ctx context.Context, dir string) (entries fs.DirEntries, err error) {
	directoryID, err := f.dirCache.FindDir(ctx, dir, false)
	if err != nil {
		return nil, err
	}
	directoryID = actualID(directoryID)

	var iErr error
	_, err = f.list(ctx, []string{directoryID}, "", false, false, f.opt.TrashedOnly, false, func(item *drive.File) bool {
		entry, err := f.itemToDirEntry(ctx, path.Join(dir, item.Name), item)
		if err != nil {
			iErr = err
			return true
		}
		if entry != nil {
			entries = append(entries, entry)
		}
		return false
	})
	if err != nil {
		return nil, err
	}
	if iErr != nil {
		return nil, iErr
	}
	// If listing the root of a teamdrive and got no entries,
	// double check we have access
	if f.isTeamDrive && len(entries) == 0 && f.root == "" && dir == "" {
		err = f.teamDriveOK(ctx)
		if err != nil {
			return nil, err
		}
	}
	return entries, nil
}

// listREntry is a task to be executed by a litRRunner
type listREntry struct {
	id, path string
}

// listRSlices is a helper struct to sort two slices at once
type listRSlices struct {
	dirs  []string
	paths []string
}

func (s listRSlices) Sort() {
	sort.Sort(s)
}

func (s listRSlices) Len() int {
	return len(s.dirs)
}

func (s listRSlices) Swap(i, j int) {
	s.dirs[i], s.dirs[j] = s.dirs[j], s.dirs[i]
	s.paths[i], s.paths[j] = s.paths[j], s.paths[i]
}

func (s listRSlices) Less(i, j int) bool {
	return s.dirs[i] < s.dirs[j]
}

// listRRunner will read dirIDs from the in channel, perform the file listing and call cb with each DirEntry.
//
// In each cycle it will read up to grouping entries from the in channel without blocking.
// If an error occurs it will be send to the out channel and then return. Once the in channel is closed,
// nil is send to the out channel and the function returns.
func (f *Fs) listRRunner(ctx context.Context, wg *sync.WaitGroup, in chan listREntry, out chan<- error, cb func(fs.DirEntry) error, sendJob func(listREntry)) {
	var dirs []string
	var paths []string
	var grouping int32

	for dir := range in {
		dirs = append(dirs[:0], dir.id)
		paths = append(paths[:0], dir.path)
		grouping = atomic.LoadInt32(&f.grouping)
	waitloop:
		for i := int32(1); i < grouping; i++ {
			select {
			case d, ok := <-in:
				if !ok {
					break waitloop
				}
				dirs = append(dirs, d.id)
				paths = append(paths, d.path)
			default:
			}
		}
		listRSlices{dirs, paths}.Sort()
		var iErr error
		foundItems := false
		_, err := f.list(ctx, dirs, "", false, false, f.opt.TrashedOnly, false, func(item *drive.File) bool {
			// shared with me items have no parents when at the root
			if f.opt.SharedWithMe && len(item.Parents) == 0 && len(paths) == 1 && paths[0] == "" {
				item.Parents = dirs
			}
			for _, parent := range item.Parents {
				var i int
				foundItems = true
				earlyExit := false
				// If only one item in paths then no need to search for the ID
				// assuming google drive is doing its job properly.
				//
				// Note that we at the root when len(paths) == 1 && paths[0] == ""
				if len(paths) == 1 {
					// don't check parents at root because
					// - shared with me items have no parents at the root
					// - if using a root alias, e.g. "root" or "appDataFolder" the ID won't match
					i = 0
					// items at root can have more than one parent so we need to put
					// the item in just once.
					earlyExit = true
				} else {
					// only handle parents that are in the requested dirs list if not at root
					i = sort.SearchStrings(dirs, parent)
					if i == len(dirs) || dirs[i] != parent {
						continue
					}
				}
				remote := path.Join(paths[i], item.Name)
				entry, err := f.itemToDirEntry(ctx, remote, item)
				if err != nil {
					iErr = err
					return true
				}

				err = cb(entry)
				if err != nil {
					iErr = err
					return true
				}

				// If didn't check parents then insert only once
				if earlyExit {
					break
				}
			}
			return false
		})
		// Found no items in more than one directory. Retry these as
		// individual directories This is to work around a bug in google
		// drive where (A in parents) or (B in parents) returns nothing
		// sometimes. See #3114, #4289 and
		// https://issuetracker.google.com/issues/149522397
		if len(dirs) > 1 && !foundItems {
			if atomic.SwapInt32(&f.grouping, 1) != 1 {
				fs.Debugf(f, "Disabling ListR to work around bug in drive as multi listing (%d) returned no entries", len(dirs))
			}
			f.listRmu.Lock()
			for i := range dirs {
				// Requeue the jobs
				job := listREntry{id: dirs[i], path: paths[i]}
				sendJob(job)
				// Make a note of these dirs - if they all turn
				// out to be empty then we can re-enable grouping
				f.listRempties[dirs[i]] = struct{}{}
			}
			f.listRmu.Unlock()
			fs.Debugf(f, "Recycled %d entries", len(dirs))
		}
		// If using a grouping of 1 and dir was empty then check to see if it
		// is part of the group that caused grouping to be disabled.
		if grouping == 1 && len(dirs) == 1 && !foundItems {
			f.listRmu.Lock()
			if _, found := f.listRempties[dirs[0]]; found {
				// Remove the ID
				delete(f.listRempties, dirs[0])
				// If no empties left => all the directories that
				// triggered the grouping being set to 1 were actually
				// empty so must have made a mistake
				if len(f.listRempties) == 0 {
					if atomic.SwapInt32(&f.grouping, listRGrouping) != listRGrouping {
						fs.Debugf(f, "Re-enabling ListR as previous detection was in error")
					}
				}
			}
			f.listRmu.Unlock()
		}

		for range dirs {
			wg.Done()
		}

		if iErr != nil {
			out <- iErr
			return
		}

		if err != nil {
			out <- err
			return
		}
	}
	out <- nil
}

// ListR lists the objects and directories of the Fs starting
// from dir recursively into out.
//
// dir should be "" to start from the root, and should not
// have trailing slashes.
//
// This should return ErrDirNotFound if the directory isn't
// found.
//
// It should call callback for each tranche of entries read.
// These need not be returned in any particular order.  If
// callback returns an error then the listing will stop
// immediately.
//
// Don't implement this unless you have a more efficient way
// of listing recursively that doing a directory traversal.
func (f *Fs) ListR(ctx context.Context, dir string, callback fs.ListRCallback) (err error) {
	directoryID, err := f.dirCache.FindDir(ctx, dir, false)
	if err != nil {
		return err
	}
	directoryID = actualID(directoryID)

	mu := sync.Mutex{} // protects in and overflow
	wg := sync.WaitGroup{}
	in := make(chan listREntry, listRInputBuffer)
	out := make(chan error, f.ci.Checkers)
	list := walk.NewListRHelper(callback)
	overflow := []listREntry{}
	listed := 0

	// Send a job to the input channel if not closed. If the job
	// won't fit then queue it in the overflow slice.
	//
	// This will not block if the channel is full.
	sendJob := func(job listREntry) {
		mu.Lock()
		defer mu.Unlock()
		if in == nil {
			return
		}
		wg.Add(1)
		select {
		case in <- job:
		default:
			overflow = append(overflow, job)
			wg.Add(-1)
		}
	}

	// Send the entry to the caller, queueing any directories as new jobs
	cb := func(entry fs.DirEntry) error {
		if d, isDir := entry.(*fs.Dir); isDir {
			job := listREntry{actualID(d.ID()), d.Remote()}
			sendJob(job)
		}
		mu.Lock()
		defer mu.Unlock()
		listed++
		return list.Add(entry)
	}

	wg.Add(1)
	in <- listREntry{directoryID, dir}

	for i := 0; i < f.ci.Checkers; i++ {
		go f.listRRunner(ctx, &wg, in, out, cb, sendJob)
	}
	go func() {
		// wait until the all directories are processed
		wg.Wait()
		// if the input channel overflowed add the collected entries to the channel now
		for len(overflow) > 0 {
			mu.Lock()
			l := len(overflow)
			// only fill half of the channel to prevent entries being put into overflow again
			if l > listRInputBuffer/2 {
				l = listRInputBuffer / 2
			}
			wg.Add(l)
			for _, d := range overflow[:l] {
				in <- d
			}
			overflow = overflow[l:]
			mu.Unlock()

			// wait again for the completion of all directories
			wg.Wait()
		}
		mu.Lock()
		if in != nil {
			// notify all workers to exit
			close(in)
			in = nil
		}
		mu.Unlock()
	}()
	// wait until the all workers to finish
	for i := 0; i < f.ci.Checkers; i++ {
		e := <-out
		mu.Lock()
		// if one worker returns an error early, close the input so all other workers exit
		if e != nil && in != nil {
			err = e
			close(in)
			in = nil
		}
		mu.Unlock()
	}

	close(out)
	if err != nil {
		return err
	}

	err = list.Flush()
	if err != nil {
		return err
	}

	// If listing the root of a teamdrive and got no entries,
	// double check we have access
	if f.isTeamDrive && listed == 0 && f.root == "" && dir == "" {
		err = f.teamDriveOK(ctx)
		if err != nil {
			return err
		}
	}

	return nil
}

const shortcutSeparator = '\t'

// joinID adds an actual drive ID to the shortcut ID it came from
//
// directoryIDs in the dircache are these composite directory IDs so
// we must always unpack them before use.
func joinID(actual, shortcut string) string {
	return actual + string(shortcutSeparator) + shortcut
}

// splitID separates an actual ID and a shortcut ID from a composite
// ID. If there was no shortcut ID then it will return "" for it.
func splitID(compositeID string) (actualID, shortcutID string) {
	i := strings.IndexRune(compositeID, shortcutSeparator)
	if i < 0 {
		return compositeID, ""
	}
	return compositeID[:i], compositeID[i+1:]
}

// isShortcutID returns true if compositeID refers to a shortcut
func isShortcutID(compositeID string) bool {
	return strings.IndexRune(compositeID, shortcutSeparator) >= 0
}

// actualID returns an actual ID from a composite ID
func actualID(compositeID string) (actualID string) {
	actualID, _ = splitID(compositeID)
	return actualID
}

// shortcutID returns a shortcut ID from a composite ID if available,
// or the actual ID if not.
func shortcutID(compositeID string) (shortcutID string) {
	actualID, shortcutID := splitID(compositeID)
	if shortcutID != "" {
		return shortcutID
	}
	return actualID
}

// isShortcut returns true of the item is a shortcut
func isShortcut(item *drive.File) bool {
	return item.MimeType == shortcutMimeType && item.ShortcutDetails != nil
}

// Dereference shortcut if required. It returns the newItem (which may
// be just item).
//
// If we return a new item then the ID will be adjusted to be a
// composite of the actual ID and the shortcut ID. This is to make
// sure that we have decided in all use places what we are doing with
// the ID.
//
// Note that we assume shortcuts can't point to shortcuts. Google
// drive web interface doesn't offer the option to create a shortcut
// to a shortcut. The documentation is silent on the issue.
func (f *Fs) resolveShortcut(ctx context.Context, item *drive.File) (newItem *drive.File, err error) {
	if f.opt.SkipShortcuts || item.MimeType != shortcutMimeType {
		return item, nil
	}
	if item.ShortcutDetails == nil {
		fs.Errorf(nil, "Expecting shortcutDetails in %v", item)
		return item, nil
	}
	newItem, err = f.getFile(ctx, item.ShortcutDetails.TargetId, f.fileFields)
	if err != nil {
		var gerr *googleapi.Error
		if errors.As(err, &gerr) && gerr.Code == 404 {
			// 404 means dangling shortcut, so just return the shortcut with the mime type mangled
			fs.Logf(nil, "Dangling shortcut %q detected", item.Name)
			item.MimeType = shortcutMimeTypeDangling
			return item, nil
		}
		return nil, fmt.Errorf("failed to resolve shortcut: %w", err)
	}
	// make sure we use the Name, Parents and Trashed from the original item
	newItem.Name = item.Name
	newItem.Parents = item.Parents
	newItem.Trashed = item.Trashed
	// the new ID is a composite ID
	newItem.Id = joinID(newItem.Id, item.Id)
	return newItem, nil
}

// itemToDirEntry converts a drive.File to an fs.DirEntry.
// When the drive.File cannot be represented as an fs.DirEntry
// (nil, nil) is returned.
func (f *Fs) itemToDirEntry(ctx context.Context, remote string, item *drive.File) (entry fs.DirEntry, err error) {
	switch {
	case item.MimeType == driveFolderType:
		// cache the directory ID for later lookups
		f.dirCache.Put(remote, item.Id)
		when, _ := time.Parse(timeFormatIn, item.ModifiedTime)
		d := fs.NewDir(remote, when).SetID(item.Id)
		if len(item.Parents) > 0 {
			d.SetParentID(item.Parents[0])
		}
		return d, nil
	case f.opt.AuthOwnerOnly && !isAuthOwned(item):
		// ignore object
	default:
		entry, err = f.newObjectWithInfo(ctx, remote, item)
		if err == fs.ErrorObjectNotFound {
			return nil, nil
		}
		return entry, err
	}
	return nil, nil
}

// Creates a drive.File info from the parameters passed in.
//
// Used to create new objects
func (f *Fs) createFileInfo(ctx context.Context, remote string, modTime time.Time) (*drive.File, error) {
	leaf, directoryID, err := f.dirCache.FindPath(ctx, remote, true)
	if err != nil {
		return nil, err
	}
	directoryID = actualID(directoryID)

	leaf = f.opt.Enc.FromStandardName(leaf)
	// Define the metadata for the file we are going to create.
	createInfo := &drive.File{
		Name:         leaf,
		Description:  leaf,
		Parents:      []string{directoryID},
		ModifiedTime: modTime.Format(timeFormatOut),
	}
	return createInfo, nil
}

// Put the object
//
// Copy the reader in to the new object which is returned
//
// The new object may have been created if an error is returned
func (f *Fs) Put(ctx context.Context, in io.Reader, src fs.ObjectInfo, options ...fs.OpenOption) (fs.Object, error) {
	existingObj, err := f.NewObject(ctx, src.Remote())
	switch err {
	case nil:
		return existingObj, existingObj.Update(ctx, in, src, options...)
	case fs.ErrorObjectNotFound:
		// Not found so create it
		return f.PutUnchecked(ctx, in, src, options...)
	default:
		return nil, err
	}
}

// PutStream uploads to the remote path with the modTime given of indeterminate size
func (f *Fs) PutStream(ctx context.Context, in io.Reader, src fs.ObjectInfo, options ...fs.OpenOption) (fs.Object, error) {
	return f.Put(ctx, in, src, options...)
}

// PutUnchecked uploads the object
//
// This will create a duplicate if we upload a new file without
// checking to see if there is one already - use Put() for that.
func (f *Fs) PutUnchecked(ctx context.Context, in io.Reader, src fs.ObjectInfo, options ...fs.OpenOption) (fs.Object, error) {
	remote := src.Remote()
	size := src.Size()
	modTime := src.ModTime(ctx)
	srcMimeType := fs.MimeTypeFromName(remote)
	srcExt := path.Ext(remote)
	exportExt := ""
	importMimeType := ""

	if f.importMimeTypes != nil && !f.opt.SkipGdocs {
		importMimeType = f.findImportFormat(ctx, srcMimeType)

		if isInternalMimeType(importMimeType) {
			remote = remote[:len(remote)-len(srcExt)]

			exportExt, _, _ = f.findExportFormatByMimeType(ctx, importMimeType)
			if exportExt == "" {
				return nil, fmt.Errorf("No export format found for %q", importMimeType)
			}
			if exportExt != srcExt && !f.opt.AllowImportNameChange {
				return nil, fmt.Errorf("Can't convert %q to a document with a different export filetype (%q)", srcExt, exportExt)
			}
		}
	}

	createInfo, err := f.createFileInfo(ctx, remote, modTime)
	if err != nil {
		return nil, err
	}
	if importMimeType != "" {
		createInfo.MimeType = importMimeType
	} else {
		createInfo.MimeType = fs.MimeTypeFromName(remote)
	}

	var info *drive.File
	if size >= 0 && size < int64(f.opt.UploadCutoff) {
		// Make the API request to upload metadata and file data.
		// Don't retry, return a retry error instead
		err = f.pacer.CallNoRetry(func() (bool, error) {
<<<<<<< HEAD
			svc := f.svc
			if s, _ := f.serviceAccountPool.GetService(); s != nil {
				svc = s
			}
			info, err = svc.Files.Create(createInfo).
				Media(in, googleapi.ContentType(srcMimeType)).
=======
			info, err = f.svc.Files.Create(createInfo).
				Media(in, googleapi.ContentType(srcMimeType), googleapi.ChunkSize(0)).
>>>>>>> aa2d7f00
				Fields(partialFields).
				SupportsAllDrives(true).
				KeepRevisionForever(f.opt.KeepRevisionForever).
				Context(ctx).Do()
			return f.shouldRetry(ctx, err)
		})
		if err != nil {
			return nil, err
		}
	} else {
		// Upload the file in chunks
		info, err = f.Upload(ctx, in, size, srcMimeType, "", remote, createInfo)
		if err != nil {
			return nil, err
		}
	}
	return f.newObjectWithInfo(ctx, remote, info)
}

// MergeDirs merges the contents of all the directories passed
// in into the first one and rmdirs the other directories.
func (f *Fs) MergeDirs(ctx context.Context, dirs []fs.Directory) error {
	if len(dirs) < 2 {
		return nil
	}
	newDirs := dirs[:0]
	for _, dir := range dirs {
		if isShortcutID(dir.ID()) {
			fs.Infof(dir, "skipping shortcut directory")
			continue
		}
		newDirs = append(newDirs, dir)
	}
	dirs = newDirs
	if len(dirs) < 2 {
		return nil
	}
	dstDir := dirs[0]
	for _, srcDir := range dirs[1:] {
		// list the objects
		infos := []*drive.File{}
		_, err := f.list(ctx, []string{srcDir.ID()}, "", false, false, f.opt.TrashedOnly, true, func(info *drive.File) bool {
			infos = append(infos, info)
			return false
		})
		if err != nil {
			return fmt.Errorf("MergeDirs list failed on %v: %w", srcDir, err)
		}
		// move them into place
		for _, info := range infos {
			fs.Infof(srcDir, "merging %q", info.Name)
			// Move the file into the destination
			err = f.pacer.Call(func() (bool, error) {
				_, err = f.svc.Files.Update(info.Id, nil).
					RemoveParents(srcDir.ID()).
					AddParents(dstDir.ID()).
					Fields("").
					SupportsAllDrives(true).
					Context(ctx).Do()
				return f.shouldRetry(ctx, err)
			})
			if err != nil {
				return fmt.Errorf("MergeDirs move failed on %q in %v: %w", info.Name, srcDir, err)
			}
		}
		// rmdir (into trash) the now empty source directory
		fs.Infof(srcDir, "removing empty directory")
		err = f.delete(ctx, srcDir.ID(), true)
		if err != nil {
			return fmt.Errorf("MergeDirs move failed to rmdir %q: %w", srcDir, err)
		}
	}
	return nil
}

// Mkdir creates the container if it doesn't exist
func (f *Fs) Mkdir(ctx context.Context, dir string) error {
	_, err := f.dirCache.FindDir(ctx, dir, true)
	return err
}

// delete a file or directory unconditionally by ID
func (f *Fs) delete(ctx context.Context, id string, useTrash bool) error {
	return f.pacer.Call(func() (bool, error) {
		var err error
		if useTrash {
			info := drive.File{
				Trashed: true,
			}
			_, err = f.svc.Files.Update(id, &info).
				Fields("").
				SupportsAllDrives(true).
				Context(ctx).Do()
		} else {
			err = f.svc.Files.Delete(id).
				Fields("").
				SupportsAllDrives(true).
				Context(ctx).Do()
		}
		return f.shouldRetry(ctx, err)
	})
}

// purgeCheck removes the dir directory, if check is set then it
// refuses to do so if it has anything in
func (f *Fs) purgeCheck(ctx context.Context, dir string, check bool) error {
	root := path.Join(f.root, dir)
	dc := f.dirCache
	directoryID, err := dc.FindDir(ctx, dir, false)
	if err != nil {
		return err
	}
	directoryID, shortcutID := splitID(directoryID)
	// if directory is a shortcut remove it regardless
	if shortcutID != "" {
		return f.delete(ctx, shortcutID, f.opt.UseTrash)
	}
	var trashedFiles = false
	if check {
		found, err := f.list(ctx, []string{directoryID}, "", false, false, f.opt.TrashedOnly, true, func(item *drive.File) bool {
			if !item.Trashed {
				fs.Debugf(dir, "Rmdir: contains file: %q", item.Name)
				return true
			}
			fs.Debugf(dir, "Rmdir: contains trashed file: %q", item.Name)
			trashedFiles = true
			return false
		})
		if err != nil {
			return err
		}
		if found {
			return fmt.Errorf("directory not empty")
		}
	}
	if root != "" {
		// trash the directory if it had trashed files
		// in or the user wants to trash, otherwise
		// delete it.
		err = f.delete(ctx, directoryID, trashedFiles || f.opt.UseTrash)
		if err != nil {
			return err
		}
	} else if check {
		return errors.New("can't purge root directory")
	}
	f.dirCache.FlushDir(dir)
	if err != nil {
		return err
	}
	return nil
}

// Rmdir deletes a directory
//
// Returns an error if it isn't empty
func (f *Fs) Rmdir(ctx context.Context, dir string) error {
	return f.purgeCheck(ctx, dir, true)
}

// Precision of the object storage system
func (f *Fs) Precision() time.Duration {
	return time.Millisecond
}

// Copy src to this remote using server-side copy operations.
//
// This is stored with the remote path given
//
// It returns the destination Object and a possible error
//
// Will only be called if src.Fs().Name() == f.Name()
//
// If it isn't possible then return fs.ErrorCantCopy
func (f *Fs) Copy(ctx context.Context, src fs.Object, remote string) (fs.Object, error) {
	var srcObj *baseObject
	ext := ""
	isDoc := false
	switch src := src.(type) {
	case *Object:
		srcObj = &src.baseObject
	case *documentObject:
		srcObj, ext = &src.baseObject, src.ext()
		isDoc = true
	case *linkObject:
		srcObj, ext = &src.baseObject, src.ext()
	default:
		fs.Debugf(src, "Can't copy - not same remote type")
		return nil, fs.ErrorCantCopy
	}

	// Look to see if there is an existing object before we remove
	// the extension from the remote
	existingObject, _ := f.NewObject(ctx, remote)

	// Adjust the remote name to be without the extension if we
	// are about to create a doc.
	if ext != "" {
		if !strings.HasSuffix(remote, ext) {
			fs.Debugf(src, "Can't copy - not same document type")
			return nil, fs.ErrorCantCopy
		}
		remote = remote[:len(remote)-len(ext)]
	}

	createInfo, err := f.createFileInfo(ctx, remote, src.ModTime(ctx))
	if err != nil {
		return nil, err
	}

	if isDoc {
		// preserve the description on copy for docs
		info, err := f.getFile(ctx, actualID(srcObj.id), "description")
		if err != nil {
			fs.Errorf(srcObj, "Failed to read description for Google Doc: %v", err)
		} else {
			createInfo.Description = info.Description
		}
	} else {
		// don't overwrite the description on copy for files
		// this should work for docs but it doesn't - it is probably a bug in Google Drive
		createInfo.Description = ""
	}

	// get the ID of the thing to copy
	// copy the contents if CopyShortcutContent
	// else copy the shortcut only

	id := shortcutID(srcObj.id)

	if f.opt.CopyShortcutContent {
		id = actualID(srcObj.id)
	}

	var info *drive.File
	err = f.pacer.Call(func() (bool, error) {
		// Mod
		svc := f.svc
		if s, _ := f.serviceAccountPool.GetService(); err == nil && s != nil {
			svc = s
		}

		info, err = svc.Files.Copy(id, createInfo).
			Fields(partialFields).
			SupportsAllDrives(true).
			KeepRevisionForever(f.opt.KeepRevisionForever).
			Context(ctx).Do()
		return f.shouldRetry(ctx, err)
	})
	if err != nil {
		return nil, err
	}
	newObject, err := f.newObjectWithInfo(ctx, remote, info)
	if err != nil {
		return nil, err
	}
	// Google docs aren't preserving their mod time after copy, so set them explicitly
	// See: https://github.com/rclone/rclone/issues/4517
	//
	// FIXME remove this when google fixes the problem!
	if isDoc {
		// A short sleep is needed here in order to make the
		// change effective, without it is is ignored. This is
		// probably some eventual consistency nastiness.
		sleepTime := 2 * time.Second
		fs.Debugf(f, "Sleeping for %v before setting the modtime to work around drive bug - see #4517", sleepTime)
		time.Sleep(sleepTime)
		err = newObject.SetModTime(ctx, src.ModTime(ctx))
		if err != nil {
			return nil, err
		}
	}
	if existingObject != nil {
		err = existingObject.Remove(ctx)
		if err != nil {
			fs.Errorf(existingObject, "Failed to remove existing object after copy: %v", err)
		}
	}
	return newObject, nil
}

// Purge deletes all the files and the container
//
// Optional interface: Only implement this if you have a way of
// deleting all the files quicker than just running Remove() on the
// result of List()
func (f *Fs) Purge(ctx context.Context, dir string) error {
	if f.opt.TrashedOnly {
		return errors.New("Can't purge with --drive-trashed-only. Use delete if you want to selectively delete files")
	}
	return f.purgeCheck(ctx, dir, false)
}

type cleanupResult struct {
	Errors int
}

func (r cleanupResult) Error() string {
	return fmt.Sprintf("%d errors during cleanup - see log", r.Errors)
}

func (f *Fs) cleanupTeamDrive(ctx context.Context, dir string, directoryID string) (r cleanupResult, err error) {
	_, err = f.list(ctx, []string{directoryID}, "", false, false, true, false, func(item *drive.File) bool {
		remote := path.Join(dir, item.Name)
		if item.ExplicitlyTrashed { // description is wrong - can also be set for folders - no need to recurse them
			err := f.delete(ctx, item.Id, false)
			if err != nil {
				r.Errors++
				fs.Errorf(remote, "%v", err)
			}
			return false
		}

		if item.MimeType == driveFolderType {
			if !isShortcutID(item.Id) {
				rNew, _ := f.cleanupTeamDrive(ctx, remote, item.Id)
				r.Errors += rNew.Errors
			}
			return false
		}
		return false
	})
	if err != nil {
		err = fmt.Errorf("failed to list directory: %w", err)
		r.Errors++
		fs.Errorf(dir, "%v", err)
	}
	if r.Errors != 0 {
		return r, r
	}
	return r, nil
}

// CleanUp empties the trash
func (f *Fs) CleanUp(ctx context.Context) error {
	if f.isTeamDrive {
		directoryID, err := f.dirCache.FindDir(ctx, "", false)
		if err != nil {
			return err
		}
		directoryID = actualID(directoryID)
		_, err = f.cleanupTeamDrive(ctx, "", directoryID)
		return err
	}
	err := f.pacer.Call(func() (bool, error) {
		err := f.svc.Files.EmptyTrash().Context(ctx).Do()
		return f.shouldRetry(ctx, err)
	})

	if err != nil {
		return err
	}
	fs.Logf(f, "Note that emptying the trash happens in the background and can take some time.")
	return nil
}

// teamDriveOK checks to see if we can access the team drive
func (f *Fs) teamDriveOK(ctx context.Context) (err error) {
	if !f.isTeamDrive {
		return nil
	}
	var td *drive.Drive
	err = f.pacer.Call(func() (bool, error) {
		td, err = f.svc.Drives.Get(f.opt.TeamDriveID).Fields("name,id,capabilities,createdTime,restrictions").Context(ctx).Do()
		return f.shouldRetry(ctx, err)
	})
	if err != nil {
		return fmt.Errorf("failed to get Shared Drive info: %w", err)
	}
	fs.Debugf(f, "read info from Shared Drive %q", td.Name)
	return err
}

// About gets quota information
func (f *Fs) About(ctx context.Context) (*fs.Usage, error) {
	if f.isTeamDrive {
		err := f.teamDriveOK(ctx)
		if err != nil {
			return nil, err
		}
		// Teamdrives don't appear to have a usage API so just return empty
		return &fs.Usage{}, nil
	}
	var about *drive.About
	var err error
	err = f.pacer.Call(func() (bool, error) {
		about, err = f.svc.About.Get().Fields("storageQuota").Context(ctx).Do()
		return f.shouldRetry(ctx, err)
	})
	if err != nil {
		return nil, fmt.Errorf("failed to get Drive storageQuota: %w", err)
	}
	q := about.StorageQuota
	usage := &fs.Usage{
		Used:    fs.NewUsageValue(q.UsageInDrive),           // bytes in use
		Trashed: fs.NewUsageValue(q.UsageInDriveTrash),      // bytes in trash
		Other:   fs.NewUsageValue(q.Usage - q.UsageInDrive), // other usage e.g. gmail in drive
	}
	if q.Limit > 0 {
		usage.Total = fs.NewUsageValue(q.Limit)          // quota of bytes that can be used
		usage.Free = fs.NewUsageValue(q.Limit - q.Usage) // bytes which can be uploaded before reaching the quota
	}
	return usage, nil
}

// Move src to this remote using server-side move operations.
//
// This is stored with the remote path given
//
// It returns the destination Object and a possible error
//
// Will only be called if src.Fs().Name() == f.Name()
//
// If it isn't possible then return fs.ErrorCantMove
func (f *Fs) Move(ctx context.Context, src fs.Object, remote string) (fs.Object, error) {
	var srcObj *baseObject
	ext := ""
	switch src := src.(type) {
	case *Object:
		srcObj = &src.baseObject
	case *documentObject:
		srcObj, ext = &src.baseObject, src.ext()
	case *linkObject:
		srcObj, ext = &src.baseObject, src.ext()
	default:
		fs.Debugf(src, "Can't move - not same remote type")
		return nil, fs.ErrorCantMove
	}

	if ext != "" {
		if !strings.HasSuffix(remote, ext) {
			fs.Debugf(src, "Can't move - not same document type")
			return nil, fs.ErrorCantMove
		}
		remote = remote[:len(remote)-len(ext)]
	}

	_, srcParentID, err := srcObj.fs.dirCache.FindPath(ctx, src.Remote(), false)
	if err != nil {
		return nil, err
	}
	srcParentID = actualID(srcParentID)

	// Temporary Object under construction
	dstInfo, err := f.createFileInfo(ctx, remote, src.ModTime(ctx))
	if err != nil {
		return nil, err
	}
	dstParents := strings.Join(dstInfo.Parents, ",")
	dstInfo.Parents = nil

	// Do the move
	var info *drive.File
	err = f.pacer.Call(func() (bool, error) {
		info, err = f.svc.Files.Update(shortcutID(srcObj.id), dstInfo).
			RemoveParents(srcParentID).
			AddParents(dstParents).
			Fields(partialFields).
			SupportsAllDrives(true).
			Context(ctx).Do()
		return f.shouldRetry(ctx, err)
	})
	if err != nil {
		return nil, err
	}

	return f.newObjectWithInfo(ctx, remote, info)
}

// PublicLink adds a "readable by anyone with link" permission on the given file or folder.
func (f *Fs) PublicLink(ctx context.Context, remote string, expire fs.Duration, unlink bool) (link string, err error) {
	id, err := f.dirCache.FindDir(ctx, remote, false)
	if err == nil {
		fs.Debugf(f, "attempting to share directory '%s'", remote)
		id = shortcutID(id)
	} else {
		fs.Debugf(f, "attempting to share single file '%s'", remote)
		o, err := f.NewObject(ctx, remote)
		if err != nil {
			return "", err
		}
		id = shortcutID(o.(fs.IDer).ID())
	}

	permission := &drive.Permission{
		AllowFileDiscovery: false,
		Role:               "reader",
		Type:               "anyone",
	}

	err = f.pacer.Call(func() (bool, error) {
		// TODO: On TeamDrives this might fail if lacking permissions to change ACLs.
		// Need to either check `canShare` attribute on the object or see if a sufficient permission is already present.
		_, err = f.svc.Permissions.Create(id, permission).
			Fields("").
			SupportsAllDrives(true).
			Context(ctx).Do()
		return f.shouldRetry(ctx, err)
	})
	if err != nil {
		return "", err
	}
	return fmt.Sprintf("https://drive.google.com/open?id=%s", id), nil
}

// DirMove moves src, srcRemote to this remote at dstRemote
// using server-side move operations.
//
// Will only be called if src.Fs().Name() == f.Name()
//
// If it isn't possible then return fs.ErrorCantDirMove
//
// If destination exists then return fs.ErrorDirExists
func (f *Fs) DirMove(ctx context.Context, src fs.Fs, srcRemote, dstRemote string) error {
	srcFs, ok := src.(*Fs)
	if !ok {
		fs.Debugf(srcFs, "Can't move directory - not same remote type")
		return fs.ErrorCantDirMove
	}

	srcID, srcDirectoryID, srcLeaf, dstDirectoryID, dstLeaf, err := f.dirCache.DirMove(ctx, srcFs.dirCache, srcFs.root, srcRemote, f.root, dstRemote)
	if err != nil {
		return err
	}
	_ = srcLeaf

	dstDirectoryID = actualID(dstDirectoryID)
	srcDirectoryID = actualID(srcDirectoryID)

	// Do the move
	patch := drive.File{
		Name: dstLeaf,
	}
	err = f.pacer.Call(func() (bool, error) {
		_, err = f.svc.Files.Update(shortcutID(srcID), &patch).
			RemoveParents(srcDirectoryID).
			AddParents(dstDirectoryID).
			Fields("").
			SupportsAllDrives(true).
			Context(ctx).Do()
		return f.shouldRetry(ctx, err)
	})
	if err != nil {
		return err
	}
	srcFs.dirCache.FlushDir(srcRemote)
	return nil
}

// ChangeNotify calls the passed function with a path that has had changes.
// If the implementation uses polling, it should adhere to the given interval.
//
// Automatically restarts itself in case of unexpected behavior of the remote.
//
// Close the returned channel to stop being notified.
func (f *Fs) ChangeNotify(ctx context.Context, notifyFunc func(string, fs.EntryType), pollIntervalChan <-chan time.Duration) {
	go func() {
		// get the StartPageToken early so all changes from now on get processed
		startPageToken, err := f.changeNotifyStartPageToken(ctx)
		if err != nil {
			fs.Infof(f, "Failed to get StartPageToken: %s", err)
		}
		var ticker *time.Ticker
		var tickerC <-chan time.Time
		for {
			select {
			case pollInterval, ok := <-pollIntervalChan:
				if !ok {
					if ticker != nil {
						ticker.Stop()
					}
					return
				}
				if ticker != nil {
					ticker.Stop()
					ticker, tickerC = nil, nil
				}
				if pollInterval != 0 {
					ticker = time.NewTicker(pollInterval)
					tickerC = ticker.C
				}
			case <-tickerC:
				if startPageToken == "" {
					startPageToken, err = f.changeNotifyStartPageToken(ctx)
					if err != nil {
						fs.Infof(f, "Failed to get StartPageToken: %s", err)
						continue
					}
				}
				fs.Debugf(f, "Checking for changes on remote")
				startPageToken, err = f.changeNotifyRunner(ctx, notifyFunc, startPageToken)
				if err != nil {
					fs.Infof(f, "Change notify listener failure: %s", err)
				}
			}
		}
	}()
}
func (f *Fs) changeNotifyStartPageToken(ctx context.Context) (pageToken string, err error) {
	var startPageToken *drive.StartPageToken
	err = f.pacer.Call(func() (bool, error) {
		svc := f.svc
		if s, _ := f.serviceAccountPool.GetService(); s != nil {
			svc = s
		}

		changes := svc.Changes.GetStartPageToken().SupportsAllDrives(true)
		if f.isTeamDrive {
			changes.DriveId(f.opt.TeamDriveID)
		}
		startPageToken, err = changes.Context(ctx).Do()
		return f.shouldRetry(ctx, err)
	})
	if err != nil {
		return
	}
	return startPageToken.StartPageToken, nil
}

func (f *Fs) changeNotifyRunner(ctx context.Context, notifyFunc func(string, fs.EntryType), startPageToken string) (newStartPageToken string, err error) {
	pageToken := startPageToken
	for {
		var changeList *drive.ChangeList

		err = f.pacer.Call(func() (bool, error) {
			svc := f.svc
			if s, _ := f.serviceAccountPool.GetService(); s != nil {
				svc = s
			}

			changesCall := svc.Changes.List(pageToken).
				Fields("nextPageToken,newStartPageToken,changes(fileId,file(name,parents,mimeType))")
			if f.opt.ListChunk > 0 {
				changesCall.PageSize(f.opt.ListChunk)
			}
			changesCall.SupportsAllDrives(true)
			changesCall.IncludeItemsFromAllDrives(true)
			if f.isTeamDrive {
				changesCall.DriveId(f.opt.TeamDriveID)
			}
			// If using appDataFolder then need to add Spaces
			if f.rootFolderID == "appDataFolder" {
				changesCall.Spaces("appDataFolder")
			}
			changeList, err = changesCall.Context(ctx).Do()
			return f.shouldRetry(ctx, err)
		})
		if err != nil {
			return
		}

		type entryType struct {
			path      string
			entryType fs.EntryType
		}
		var pathsToClear []entryType
		for _, change := range changeList.Changes {
			// find the previous path
			if path, ok := f.dirCache.GetInv(change.FileId); ok {
				if change.File != nil && change.File.MimeType != driveFolderType {
					pathsToClear = append(pathsToClear, entryType{path: path, entryType: fs.EntryObject})
				} else {
					pathsToClear = append(pathsToClear, entryType{path: path, entryType: fs.EntryDirectory})
				}
			}

			// find the new path
			if change.File != nil {
				change.File.Name = f.opt.Enc.ToStandardName(change.File.Name)
				changeType := fs.EntryDirectory
				if change.File.MimeType != driveFolderType {
					changeType = fs.EntryObject
				}

				// translate the parent dir of this object
				if len(change.File.Parents) > 0 {
					for _, parent := range change.File.Parents {
						if parentPath, ok := f.dirCache.GetInv(parent); ok {
							// and append the drive file name to compute the full file name
							newPath := path.Join(parentPath, change.File.Name)
							// this will now clear the actual file too
							pathsToClear = append(pathsToClear, entryType{path: newPath, entryType: changeType})
						}
					}
				} else { // a true root object that is changed
					pathsToClear = append(pathsToClear, entryType{path: change.File.Name, entryType: changeType})
				}
			}
		}

		visitedPaths := make(map[string]struct{})
		for _, entry := range pathsToClear {
			if _, ok := visitedPaths[entry.path]; ok {
				continue
			}
			visitedPaths[entry.path] = struct{}{}
			notifyFunc(entry.path, entry.entryType)
		}

		switch {
		case changeList.NewStartPageToken != "":
			return changeList.NewStartPageToken, nil
		case changeList.NextPageToken != "":
			pageToken = changeList.NextPageToken
		default:
			return
		}
	}
}

// DirCacheFlush resets the directory cache - used in testing as an
// optional interface
func (f *Fs) DirCacheFlush() {
	f.dirCache.ResetRoot()
}

// Hashes returns the supported hash sets.
func (f *Fs) Hashes() hash.Set {
	return hash.Set(hash.MD5)
}

func (f *Fs) changeChunkSize(chunkSizeString string) (err error) {
	chunkSizeInt, err := strconv.ParseInt(chunkSizeString, 10, 64)
	if err != nil {
		return fmt.Errorf("couldn't convert chunk size to int: %w", err)
	}
	chunkSize := fs.SizeSuffix(chunkSizeInt)
	if chunkSize == f.opt.ChunkSize {
		return nil
	}
	err = checkUploadChunkSize(chunkSize)
	if err == nil {
		f.opt.ChunkSize = chunkSize
	}
	return err
}

// Mod: shouldChangeSA determines whether multiple service accounts existed
func (f *Fs) shouldChangeSA() (bool, error) {
	if len(f.opt.ServiceAccountFilePath) == 0 {
		return false, nil
	}
	if fs.Duration(time.Now().Sub(f.lastChangeSATime)) > f.opt.ServiceAccountMinSleep {
		return true, nil
	}
	return false, nil
}

// Mod: changeServiceAccount select service account file from pool
// Load files to pool if empty
func (f *Fs) changeServiceAccount(ctx context.Context, reason string) (err error) {
	opt := &f.opt

	// Load  service account files
	if len(f.serviceAccountPool.Files) == 0 {
		if _, err := f.serviceAccountPool.Load(opt); err != nil {
			return err
		}
	}
	if len(f.serviceAccountPool.Files) == 0 {
		return errors.Errorf("no available service account file")
	}

	// Select  service account file
	file, err := f.serviceAccountPool.GetFile(true)
	if err != nil {
		return err
	}

	err = f.changeServiceAccountFile(ctx, file)
	if err == nil {
		fs.Debugf(nil, "Service Account Changed (remain: %d, reason: %s)", len(f.serviceAccountPool.Files), reason)
	}
	f.serviceAccountPool.AddService(f.client, f.svc)
	return err
}

func (f *Fs) changeServiceAccountFile(ctx context.Context, file string) (err error) {
	f.lastChangeSATime = time.Now()

	fs.Debugf(nil, "Changing Service Account File from %s to %s", f.opt.ServiceAccountFile, file)
	if file == f.opt.ServiceAccountFile {
		return nil
	}
	oldSvc := f.svc
	oldv2Svc := f.v2Svc
	oldOAuthClient := f.client
	oldFile := f.opt.ServiceAccountFile
	oldCredentials := f.opt.ServiceAccountCredentials
	defer func() {
		// Undo all the changes instead of doing selective undo's
		if err != nil {
			f.svc = oldSvc
			f.v2Svc = oldv2Svc
			f.client = oldOAuthClient
			f.opt.ServiceAccountFile = oldFile
			f.opt.ServiceAccountCredentials = oldCredentials
		}
	}()
	f.opt.ServiceAccountFile = file
	f.opt.ServiceAccountCredentials = ""
	oAuthClient, err := createOAuthClient(ctx, &f.opt, f.name, f.m)
	if err != nil {
		return fmt.Errorf("drive: failed when making oauth client: %w", err)
	}

	f.pacer = fs.NewPacer(ctx, pacer.NewGoogleDrive(pacer.MinSleep(f.opt.PacerMinSleep), pacer.Burst(f.opt.PacerBurst)))

	f.client = oAuthClient
	f.svc, err = drive.New(f.client)
	if err != nil {
		return fmt.Errorf("couldn't create Drive client: %w", err)
	}
	if f.opt.V2DownloadMinSize >= 0 {
		f.v2Svc, err = drive_v2.New(f.client)
		if err != nil {
			return fmt.Errorf("couldn't create Drive v2 client: %w", err)
		}
	}
	return nil
}

// Create a shortcut from (f, srcPath) to (dstFs, dstPath)
//
// Will not overwrite existing files
func (f *Fs) makeShortcut(ctx context.Context, srcPath string, dstFs *Fs, dstPath string) (o fs.Object, err error) {
	srcFs := f
	srcPath = strings.Trim(srcPath, "/")
	dstPath = strings.Trim(dstPath, "/")
	if dstPath == "" {
		return nil, errors.New("shortcut destination can't be root directory")
	}

	// Find source
	var srcID string
	isDir := false
	if srcPath == "" {
		// source is root directory
		srcID, err = f.dirCache.RootID(ctx, false)
		if err != nil {
			return nil, err
		}
		isDir = true
	} else if srcObj, err := srcFs.NewObject(ctx, srcPath); err != nil {
		if err != fs.ErrorIsDir {
			return nil, fmt.Errorf("can't find source: %w", err)
		}
		// source was a directory
		srcID, err = srcFs.dirCache.FindDir(ctx, srcPath, false)
		if err != nil {
			return nil, fmt.Errorf("failed to find source dir: %w", err)
		}
		isDir = true
	} else {
		// source was a file
		srcID = srcObj.(*Object).id
	}
	srcID = actualID(srcID) // link to underlying object not to shortcut

	// Find destination
	_, err = dstFs.NewObject(ctx, dstPath)
	if err != fs.ErrorObjectNotFound {
		if err == nil {
			err = errors.New("existing file")
		} else if err == fs.ErrorIsDir {
			err = errors.New("existing directory")
		}
		return nil, fmt.Errorf("not overwriting shortcut target: %w", err)
	}

	// Create destination shortcut
	createInfo, err := dstFs.createFileInfo(ctx, dstPath, time.Now())
	if err != nil {
		return nil, fmt.Errorf("shortcut destination failed: %w", err)
	}
	createInfo.MimeType = shortcutMimeType
	createInfo.ShortcutDetails = &drive.FileShortcutDetails{
		TargetId: srcID,
	}

	var info *drive.File
	err = dstFs.pacer.Call(func() (bool, error) {
		info, err = dstFs.svc.Files.Create(createInfo).
			Fields(partialFields).
			SupportsAllDrives(true).
			KeepRevisionForever(dstFs.opt.KeepRevisionForever).
			Context(ctx).Do()
		return dstFs.shouldRetry(ctx, err)
	})
	if err != nil {
		return nil, fmt.Errorf("shortcut creation failed: %w", err)
	}
	if isDir {
		return nil, nil
	}
	return dstFs.newObjectWithInfo(ctx, dstPath, info)
}

// List all team drives
func (f *Fs) listTeamDrives(ctx context.Context) (drives []*drive.Drive, err error) {
	drives = []*drive.Drive{}
	listTeamDrives := f.svc.Drives.List().PageSize(100)
	var defaultFs Fs // default Fs with default Options
	for {
		var teamDrives *drive.DriveList
		err = f.pacer.Call(func() (bool, error) {
			teamDrives, err = listTeamDrives.Context(ctx).Do()
			return defaultFs.shouldRetry(ctx, err)
		})
		if err != nil {
			return drives, fmt.Errorf("listing Team Drives failed: %w", err)
		}
		drives = append(drives, teamDrives.Drives...)
		if teamDrives.NextPageToken == "" {
			break
		}
		listTeamDrives.PageToken(teamDrives.NextPageToken)
	}
	return drives, nil
}

// Create new shared drive and clone permission from srcFs
func (f *Fs) addDrive(ctx context.Context, name string, srcFs *Fs, replaceMembers bool) (newDrive *drive.Drive, err error) {

	// Get permissions from src
	var srcPerms []*drive.Permission
	if srcFs != nil {
		srcPerms, err = f.getPermissions(ctx, f, srcFs.opt.TeamDriveID)
		if err != nil {
			return nil, err
		}
	}

	// Create drive
	createInfo := &drive.Drive{
		Name:   name,
		Hidden: false,
	}

	requestID := uuid.New()
	err = f.pacer.Call(func() (bool, error) {
		newDrive, err = f.svc.Drives.Create(requestID.String(), createInfo).
			Do()
		return f.shouldRetry(ctx, err)
	})
	if err != nil {
		return nil, err
	}
	fs.Logf(nil, "Created new shared drive: %s (%s)", newDrive.Name, newDrive.Id)

	// Add permissions
	if len(srcPerms) > 0 {
		fs.Infof(nil, "Copying %d members", len(srcPerms))

		added := make(map[string]struct{})
		for _, srcPerm := range srcPerms {
			added[srcPerm.EmailAddress] = struct{}{}

			createInfo := &drive.Permission{
				// DisplayName:       srcPerm.DisplayName,
				EmailAddress:      srcPerm.EmailAddress,
				Domain:            srcPerm.Domain,
				ExpirationTime:    srcPerm.ExpirationTime,
				PermissionDetails: srcPerm.PermissionDetails,
				Role:              srcPerm.Role,
				Type:              srcPerm.Type,
			}

			var perm *drive.Permission
			err = f.pacer.Call(func() (bool, error) {
				perm, err = f.svc.Permissions.Create(newDrive.Id, createInfo).
					SupportsAllDrives(true).
					SendNotificationEmail(false).
					Fields("*").
					Do()
				return f.shouldRetry(ctx, err)
			})
			if err != nil {
				fs.Errorf(nil, "Couldn't add member (%s): %v", srcPerm.EmailAddress, err)
			} else {
				fs.Infof(nil, "Added %s (%s) to shared drive", perm.EmailAddress, perm.Role)
			}
		}

		if replaceMembers {
			fs.Infof(nil, "Removing unwanted members")
			perms, err := f.getPermissions(ctx, f, newDrive.Id)
			if err != nil {
				return nil, err
			}
			for _, perm := range perms {
				if _, ok := added[perm.EmailAddress]; ok {
					continue
				}
				err = f.pacer.Call(func() (bool, error) {
					err = f.svc.Permissions.Delete(newDrive.Id, perm.Id).
						SupportsAllDrives(true).
						Fields("*").
						Do()
					return f.shouldRetry(ctx, err)
				})
				if err != nil {
					fs.Errorf(nil, "Couldn't delete unwanted member (%s): %v", perm.EmailAddress, err)
				} else {
					fs.Infof(nil, "Removed %s (%s) from shared drive", perm.EmailAddress, perm.Role)
				}
			}
		}
	}

	return newDrive, nil
}

// Delete shared drive
func (f *Fs) deleteDrive(ctx context.Context, force bool) (err error) {
	driveID := f.opt.TeamDriveID
	if driveID == "" {
		return errors.Errorf("Invalid team drive id", err)
	}

	// Get drive
	var target *drive.Drive
	err = f.pacer.Call(func() (bool, error) {
		target, err = f.svc.Drives.Get(driveID).
			Context(ctx).
			Fields("*").
			Do()
		return f.shouldRetry(ctx, err)
	})
	if err != nil {
		return errors.Errorf("Couldn't fetch shared drive: %v", err)
	}

	if !force {
		perms, err := f.getPermissions(ctx, f, driveID)
		if err != nil {
			return err
		}

		fmt.Printf("Confirm to delete shared drive?\n")
		fmt.Println("--------------------------------")
		fmt.Printf("Name    : %s\n", target.Name)
		fmt.Printf("ID      : %s\n", target.Id)
		fmt.Printf("Created : %s\n", target.CreatedTime)
		fmt.Printf("Members : \n")
		if len(perms) > 0 {
			for _, perm := range perms {
				switch perm.Role {
				case "owner", "organizer", "fileOrganizer":
					fmt.Printf("- %-12s\t%s\n", perm.Role, perm.EmailAddress)
				default:
				}
			}
		}
		fmt.Println("--------------------------------")
		if !config.Confirm(false) {
			return nil
		}
	}

	// Delete drive
	err = f.pacer.Call(func() (bool, error) {
		err = f.svc.Drives.Delete(driveID).
			Context(ctx).
			Do()
		return f.shouldRetry(ctx, err)
	})
	if err != nil {
		return errors.Errorf("Couldn't delete shared drive (%s): %v", driveID, err)
	}
	fs.Infof(nil, "Deleted shared drive: %s (%s)", target.Name, target.Id)
	return err
}

func (f *Fs) getPermissions(ctx context.Context, srcFs *Fs, id string) (perms []*drive.Permission, err error) {
	list := srcFs.svc.Permissions.List(id).
		PageSize(100).
		Fields("*").
		SupportsAllDrives(true)

	for {
		var permissions *drive.PermissionList
		err = f.pacer.Call(func() (bool, error) {
			permissions, err = list.Context(ctx).Do()
			return f.shouldRetry(ctx, err)
		})
		if err != nil {
			return nil, errors.Errorf("Couldn't get permissions for item (%s): %v\n", id, err)
		}
		for _, perm := range permissions.Permissions {
			if perm.Deleted {
				continue
			}
			perms = append(perms, perm)
		}
		if permissions.NextPageToken == "" {
			break
		}
		list.PageToken(permissions.NextPageToken)
	}

	return perms, err
}

type unTrashResult struct {
	Untrashed int
	Errors    int
}

func (r unTrashResult) Error() string {
	return fmt.Sprintf("%d errors while untrashing - see log", r.Errors)
}

// Restore the trashed files from dir, directoryID recursing if needed
func (f *Fs) unTrash(ctx context.Context, dir string, directoryID string, recurse bool) (r unTrashResult, err error) {
	directoryID = actualID(directoryID)
	fs.Debugf(dir, "finding trash to restore in directory %q", directoryID)
	_, err = f.list(ctx, []string{directoryID}, "", false, false, f.opt.TrashedOnly, true, func(item *drive.File) bool {
		remote := path.Join(dir, item.Name)
		if item.ExplicitlyTrashed {
			fs.Infof(remote, "restoring %q", item.Id)
			if operations.SkipDestructive(ctx, remote, "restore") {
				return false
			}
			update := drive.File{
				ForceSendFields: []string{"Trashed"}, // necessary to set false value
				Trashed:         false,
			}
			err := f.pacer.Call(func() (bool, error) {
				_, err := f.svc.Files.Update(item.Id, &update).
					SupportsAllDrives(true).
					Fields("trashed").
					Context(ctx).Do()
				return f.shouldRetry(ctx, err)
			})
			if err != nil {
				err = fmt.Errorf("failed to restore: %w", err)
				r.Errors++
				fs.Errorf(remote, "%v", err)
			} else {
				r.Untrashed++
			}
		}
		if recurse && item.MimeType == "application/vnd.google-apps.folder" {
			if !isShortcutID(item.Id) {
				rNew, _ := f.unTrash(ctx, remote, item.Id, recurse)
				r.Untrashed += rNew.Untrashed
				r.Errors += rNew.Errors
			}
		}
		return false
	})
	if err != nil {
		err = fmt.Errorf("failed to list directory: %w", err)
		r.Errors++
		fs.Errorf(dir, "%v", err)
	}
	if r.Errors != 0 {
		return r, r
	}
	return r, nil
}

// Untrash dir
func (f *Fs) unTrashDir(ctx context.Context, dir string, recurse bool) (r unTrashResult, err error) {
	directoryID, err := f.dirCache.FindDir(ctx, dir, false)
	if err != nil {
		r.Errors++
		return r, err
	}
	return f.unTrash(ctx, dir, directoryID, true)
}

// copy file with id to dest
func (f *Fs) copyID(ctx context.Context, id, dest string) (err error) {
	info, err := f.getFile(ctx, id, f.fileFields)
	if err != nil {
		return fmt.Errorf("couldn't find id: %w", err)
	}
	if info.MimeType == driveFolderType {
		return fmt.Errorf("can't copy directory use: rclone copy --drive-root-folder-id %s %s %s", id, fs.ConfigString(f), dest)
	}
	info.Name = f.opt.Enc.ToStandardName(info.Name)
	o, err := f.newObjectWithInfo(ctx, info.Name, info)
	if err != nil {
		return err
	}
	destDir, destLeaf, err := fspath.Split(dest)
	if err != nil {
		return err
	}
	if destLeaf == "" {
		destLeaf = path.Base(o.Remote())
	}
	if destDir == "" {
		destDir = "."
	}
	dstFs, err := cache.Get(ctx, destDir)
	if err != nil {
		return err
	}
	_, err = operations.Copy(ctx, dstFs, nil, destLeaf, o)
	if err != nil {
		return fmt.Errorf("copy failed: %w", err)
	}
	return nil
}

var commandHelp = []fs.CommandHelp{{
	Name:  "get",
	Short: "Get command for fetching the drive config parameters",
	Long: `This is a get command which will be used to fetch the various drive config parameters

Usage Examples:

    rclone backend get drive: [-o service_account_file] [-o chunk_size]
    rclone rc backend/command command=get fs=drive: [-o service_account_file] [-o chunk_size]
`,
	Opts: map[string]string{
		"chunk_size":           "show the current upload chunk size",
		"service_account_file": "show the current service account file",
	},
}, {
	Name:  "set",
	Short: "Set command for updating the drive config parameters",
	Long: `This is a set command which will be used to update the various drive config parameters

Usage Examples:

    rclone backend set drive: [-o service_account_file=sa.json] [-o chunk_size=67108864]
    rclone rc backend/command command=set fs=drive: [-o service_account_file=sa.json] [-o chunk_size=67108864]
`,
	Opts: map[string]string{
		"chunk_size":           "update the current upload chunk size",
		"service_account_file": "update the current service account file",
	},
}, {
	Name:  "shortcut",
	Short: "Create shortcuts from files or directories",
	Long: `This command creates shortcuts from files or directories.

Usage:

    rclone backend shortcut drive: source_item destination_shortcut
    rclone backend shortcut drive: source_item -o target=drive2: destination_shortcut

In the first example this creates a shortcut from the "source_item"
which can be a file or a directory to the "destination_shortcut". The
"source_item" and the "destination_shortcut" should be relative paths
from "drive:"

In the second example this creates a shortcut from the "source_item"
relative to "drive:" to the "destination_shortcut" relative to
"drive2:". This may fail with a permission error if the user
authenticated with "drive2:" can't read files from "drive:".
`,
	Opts: map[string]string{
		"target": "optional target remote for the shortcut destination",
	},
}, {
	Name:  "add-drive",
	Short: "Add new shared drive",
	Long: `This command add new shared drive and clone permissions (members and roles) if provided.

Usage:

	rclone backend add-drive drive: NewDriveName
	rclone backend add-drive drive: NewDriveName -o copy-members=shared-drive:
	rclone backend add-drive drive: NewDriveName -o replace-members=shared-drive:
`,
	Opts: map[string]string{
		"copy-members":    `Copy members from target shared drive to new shared drive`,
		"replace-members": `Replace members instead of copy`,
	},
}, {
	Name:  "delete-drive",
	Short: "Delete shared drive",
	Long: `This command delete shared drive (cannot delete drive with untrashed files).
	
Usage:
	
	rclone backend delete-drive drive:
	rclone backend delete-drive drive:{0123ABCDEF-6Uk9PVA}
	rclone backend delete-drive drive: -o force
		
User's confirmation is needed before deleteing.
	`,
	Opts: map[string]string{
		"force": `Delete shared drive without confirmation`,
	},
}, {
	Name:  "lsdrives",
	Short: "List all shared drives with right",
	Long: `This command list all shared drives (teamdrives) available to this
	account formatted for parsing.

Usage:

	rclone backend lsdrives drive: 
	rclone backend lsdrives drive: -o separator=;
`,
	Opts: map[string]string{
		"separator": `Separator for the items in the format. (default "[TAB]")`,
	},
}, {
	Name:  "drives",
	Short: "List the Shared Drives available to this account",
	Long: `This command lists the Shared Drives (Team Drives) available to this
account.

Usage:

    rclone backend [-o config] drives drive:

This will return a JSON list of objects like this

    [
        {
            "id": "0ABCDEF-01234567890",
            "kind": "drive#teamDrive",
            "name": "My Drive"
        },
        {
            "id": "0ABCDEFabcdefghijkl",
            "kind": "drive#teamDrive",
            "name": "Test Drive"
        }
    ]

With the -o config parameter it will output the list in a format
suitable for adding to a config file to make aliases for all the
drives found.

    [My Drive]
    type = alias
    remote = drive,team_drive=0ABCDEF-01234567890,root_folder_id=:

    [Test Drive]
    type = alias
    remote = drive,team_drive=0ABCDEFabcdefghijkl,root_folder_id=:

Adding this to the rclone config file will cause those team drives to
be accessible with the aliases shown. This may require manual editing
of the names.

`,
}, {
	Name:  "untrash",
	Short: "Untrash files and directories",
	Long: `This command untrashes all the files and directories in the directory
passed in recursively.

Usage:

This takes an optional directory to trash which make this easier to
use via the API.

    rclone backend untrash drive:directory
    rclone backend -i untrash drive:directory subdir

Use the -i flag to see what would be restored before restoring it.

Result:

    {
        "Untrashed": 17,
        "Errors": 0
    }
`,
}, {
	Name:  "copyid",
	Short: "Copy files by ID",
	Long: `This command copies files by ID

Usage:

    rclone backend copyid drive: ID path
    rclone backend copyid drive: ID1 path1 ID2 path2

It copies the drive file with ID given to the path (an rclone path which
will be passed internally to rclone copyto). The ID and path pairs can be
repeated.

The path should end with a / to indicate copy the file as named to
this directory. If it doesn't end with a / then the last path
component will be used as the file name.

If the destination is a drive backend then server-side copying will be
attempted if possible.

Use the -i flag to see what would be copied before copying.
`,
}}

// Command the backend to run a named command
//
// The command run is name
// args may be used to read arguments from
// opts may be used to read optional arguments from
//
// The result should be capable of being JSON encoded
// If it is a string or a []string it will be shown to the user
// otherwise it will be JSON encoded and shown to the user like that
func (f *Fs) Command(ctx context.Context, name string, arg []string, opt map[string]string) (out interface{}, err error) {
	switch name {
	case "get":
		out := make(map[string]string)
		if _, ok := opt["service_account_file"]; ok {
			out["service_account_file"] = f.opt.ServiceAccountFile
		}
		if _, ok := opt["chunk_size"]; ok {
			out["chunk_size"] = fmt.Sprintf("%s", f.opt.ChunkSize)
		}
		return out, nil
	case "set":
		out := make(map[string]map[string]string)
		if serviceAccountFile, ok := opt["service_account_file"]; ok {
			serviceAccountMap := make(map[string]string)
			serviceAccountMap["previous"] = f.opt.ServiceAccountFile
			if err = f.changeServiceAccountFile(ctx, serviceAccountFile); err != nil {
				return out, err
			}
			f.m.Set("service_account_file", serviceAccountFile)
			serviceAccountMap["current"] = f.opt.ServiceAccountFile
			out["service_account_file"] = serviceAccountMap
		}
		if chunkSize, ok := opt["chunk_size"]; ok {
			chunkSizeMap := make(map[string]string)
			chunkSizeMap["previous"] = fmt.Sprintf("%s", f.opt.ChunkSize)
			if err = f.changeChunkSize(chunkSize); err != nil {
				return out, err
			}
			chunkSizeString := fmt.Sprintf("%s", f.opt.ChunkSize)
			f.m.Set("chunk_size", chunkSizeString)
			chunkSizeMap["current"] = chunkSizeString
			out["chunk_size"] = chunkSizeMap
		}
		return out, nil
	case "shortcut":
		if len(arg) != 2 {
			return nil, errors.New("need exactly 2 arguments")
		}
		dstFs := f
		target, ok := opt["target"]
		if ok {
			targetFs, err := cache.Get(ctx, target)
			if err != nil {
				return nil, fmt.Errorf("couldn't find target: %w", err)
			}
			dstFs, ok = targetFs.(*Fs)
			if !ok {
				return nil, errors.New("target is not a drive backend")
			}
		}
		return f.makeShortcut(ctx, arg[0], dstFs, arg[1])
	case "add-drive":
		if len(arg) != 1 {
			return nil, errors.New("need exactly 1 arguments")
		}

		var remote string
		var replaceMembers bool
		if val, ok := opt["replace-members"]; ok {
			replaceMembers = true
			remote = val
		} else if val, ok := opt["copy-members"]; ok {
			// copyMembers = true
			remote = val
		}

		var srcFs *Fs
		if remote != "" {
			targetFs, err := cache.Get(ctx, remote)
			if err != nil {
				return nil, errors.Wrap(err, "couldn't find target remote")
			}

			var ok bool
			srcFs, ok = targetFs.(*Fs)
			if !ok {
				return nil, errors.New("target is not a drive backend")
			}
			if !srcFs.isTeamDrive {
				return nil, errors.New("targetis not a shared drive")
			}
		}

		_, err = f.addDrive(ctx, arg[0], srcFs, replaceMembers)
		return nil, err
	case "delete-drive":
		if len(arg) > 0 {
			return nil, errors.New("no argument is needed")
		}

		if !f.isTeamDrive {
			return nil, errors.New("it is not a shared drive")
		}
		force := false
		if _, ok := opt["force"]; ok {
			force = true
		}
		return nil, f.deleteDrive(ctx, force)

	case "lsdrives":
		if len(arg) >= 1 {
			return nil, errors.New("no arguments needed")
		}

		sep := "\t"
		if s, ok := opt["separator"]; ok {
			sep = s
		}

		// fetch drives
		teamDrives, err := f.listTeamDrives(ctx)
		if err != nil {
			return nil, err
		}
		driveMap := make(map[string]*drive.Drive)
		for _, drive := range teamDrives {
			driveMap[drive.Id] = drive
		}

		if len(driveMap) == 0 {
			fs.Infof(f, "No team drives found")
			return nil, nil
		}

		// sort
		keys := make([]string, 0)
		for _, drive := range driveMap {
			keys = append(keys, drive.Name)
		}
		sort.Strings(keys)

		// print
		for _, k := range keys {
			for _, drive := range driveMap {
				if drive.Name != k {
					continue
				}
				fmt.Printf("%s%s%s\n", drive.Id, sep, drive.Name)
			}
		}
		return nil, nil
	case "drives":
		drives, err := f.listTeamDrives(ctx)
		if err != nil {
			return nil, err
		}
		if _, ok := opt["config"]; ok {
			lines := []string{}
			for _, drive := range drives {
				lines = append(lines, "")
				lines = append(lines, fmt.Sprintf("[%s]", drive.Name))
				lines = append(lines, fmt.Sprintf("type = alias"))
				lines = append(lines, fmt.Sprintf("remote = %s,team_drive=%s,root_folder_id=:", f.name, drive.Id))
			}
			return lines, nil
		}
		return drives, nil
	case "untrash":
		dir := ""
		if len(arg) > 0 {
			dir = arg[0]
		}
		return f.unTrashDir(ctx, dir, true)
	case "copyid":
		if len(arg)%2 != 0 {
			return nil, errors.New("need an even number of arguments")
		}
		for len(arg) > 0 {
			id, dest := arg[0], arg[1]
			arg = arg[2:]
			err = f.copyID(ctx, id, dest)
			if err != nil {
				return nil, fmt.Errorf("failed copying %q to %q: %w", id, dest, err)
			}
		}
		return nil, nil
	default:
		return nil, fs.ErrorCommandNotFound
	}
}

// ------------------------------------------------------------

// Fs returns the parent Fs
func (o *baseObject) Fs() fs.Info {
	return o.fs
}

// Return a string version
func (o *baseObject) String() string {
	return o.remote
}

// Return a string version
func (o *Object) String() string {
	if o == nil {
		return "<nil>"
	}
	return o.remote
}

// Remote returns the remote path
func (o *baseObject) Remote() string {
	return o.remote
}

// Hash returns the Md5sum of an object returning a lowercase hex string
func (o *Object) Hash(ctx context.Context, t hash.Type) (string, error) {
	if t != hash.MD5 {
		return "", hash.ErrUnsupported
	}
	return o.md5sum, nil
}
func (o *baseObject) Hash(ctx context.Context, t hash.Type) (string, error) {
	if t != hash.MD5 {
		return "", hash.ErrUnsupported
	}
	return "", nil
}

// Size returns the size of an object in bytes
func (o *baseObject) Size() int64 {
	return o.bytes
}

// getRemoteInfo returns a drive.File for the remote
func (f *Fs) getRemoteInfo(ctx context.Context, remote string) (info *drive.File, err error) {
	info, _, _, _, _, err = f.getRemoteInfoWithExport(ctx, remote)
	return
}

// getRemoteInfoWithExport returns a drive.File and the export settings for the remote
func (f *Fs) getRemoteInfoWithExport(ctx context.Context, remote string) (
	info *drive.File, extension, exportName, exportMimeType string, isDocument bool, err error) {
	leaf, directoryID, err := f.dirCache.FindPath(ctx, remote, false)
	if err != nil {
		if err == fs.ErrorDirNotFound {
			return nil, "", "", "", false, fs.ErrorObjectNotFound
		}
		return nil, "", "", "", false, err
	}
	directoryID = actualID(directoryID)

	found, err := f.list(ctx, []string{directoryID}, leaf, false, false, f.opt.TrashedOnly, false, func(item *drive.File) bool {
		if !f.opt.SkipGdocs {
			extension, exportName, exportMimeType, isDocument = f.findExportFormat(ctx, item)
			if exportName == leaf {
				info = item
				return true
			}
			if isDocument {
				return false
			}
		}
		if item.Name == leaf {
			info = item
			return true
		}
		return false
	})
	if err != nil {
		return nil, "", "", "", false, err
	}
	if !found {
		return nil, "", "", "", false, fs.ErrorObjectNotFound
	}
	return
}

// ModTime returns the modification time of the object
//
//
// It attempts to read the objects mtime and if that isn't present the
// LastModified returned in the http headers
func (o *baseObject) ModTime(ctx context.Context) time.Time {
	modTime, err := time.Parse(timeFormatIn, o.modifiedDate)
	if err != nil {
		fs.Debugf(o, "Failed to read mtime from object: %v", err)
		return time.Now()
	}
	return modTime
}

// SetModTime sets the modification time of the drive fs object
func (o *baseObject) SetModTime(ctx context.Context, modTime time.Time) error {
	// New metadata
	updateInfo := &drive.File{
		ModifiedTime: modTime.Format(timeFormatOut),
	}
	// Set modified date
	var info *drive.File
	err := o.fs.pacer.Call(func() (bool, error) {
		var err error
		info, err = o.fs.svc.Files.Update(actualID(o.id), updateInfo).
			Fields(partialFields).
			SupportsAllDrives(true).
			Context(ctx).Do()
		return o.fs.shouldRetry(ctx, err)
	})
	if err != nil {
		return err
	}
	// Update info from read data
	o.modifiedDate = info.ModifiedTime
	return nil
}

// Storable returns a boolean as to whether this object is storable
func (o *baseObject) Storable() bool {
	return true
}

// httpResponse gets an http.Response object for the object
// using the url and method passed in
func (o *baseObject) httpResponse(ctx context.Context, url, method string, options []fs.OpenOption) (req *http.Request, res *http.Response, err error) {
	if url == "" {
		return nil, nil, errors.New("forbidden to download - check sharing permission")
	}
	req, err = http.NewRequestWithContext(ctx, method, url, nil)
	if err != nil {
		return req, nil, err
	}
	fs.OpenOptionAddHTTPHeaders(req.Header, options)
	if o.bytes == 0 {
		// Don't supply range requests for 0 length objects as they always fail
		delete(req.Header, "Range")
	}
	err = o.fs.pacer.Call(func() (bool, error) {
		res, err = o.fs.client.Do(req)
		if err == nil {
			err = googleapi.CheckResponse(res)
			if err != nil {
				_ = res.Body.Close() // ignore error
			}
		}
		return o.fs.shouldRetry(ctx, err)
	})
	if err != nil {
		return req, nil, err
	}
	return req, res, nil
}

// openDocumentFile represents a documentObject open for reading.
// Updates the object size after read successfully.
type openDocumentFile struct {
	o       *documentObject // Object we are reading for
	in      io.ReadCloser   // reading from here
	bytes   int64           // number of bytes read on this connection
	eof     bool            // whether we have read end of file
	errored bool            // whether we have encountered an error during reading
}

// Read bytes from the object - see io.Reader
func (file *openDocumentFile) Read(p []byte) (n int, err error) {
	n, err = file.in.Read(p)
	file.bytes += int64(n)
	if err != nil && err != io.EOF {
		file.errored = true
	}
	if err == io.EOF {
		file.eof = true
	}
	return
}

// Close the object and update bytes read
func (file *openDocumentFile) Close() (err error) {
	// If end of file, update bytes read
	if file.eof && !file.errored {
		fs.Debugf(file.o, "Updating size of doc after download to %v", file.bytes)
		file.o.bytes = file.bytes
	}
	return file.in.Close()
}

// Check it satisfies the interfaces
var _ io.ReadCloser = (*openDocumentFile)(nil)

// Checks to see if err is a googleapi.Error with of type what
func isGoogleError(err error, what string) bool {
	if gerr, ok := err.(*googleapi.Error); ok {
		for _, error := range gerr.Errors {
			if error.Reason == what {
				return true
			}
		}
	}
	return false
}

// open a url for reading
func (o *baseObject) open(ctx context.Context, url string, options ...fs.OpenOption) (in io.ReadCloser, err error) {
	_, res, err := o.httpResponse(ctx, url, "GET", options)
	if err != nil {
		if isGoogleError(err, "cannotDownloadAbusiveFile") {
			if o.fs.opt.AcknowledgeAbuse {
				// Retry acknowledging abuse
				if strings.ContainsRune(url, '?') {
					url += "&"
				} else {
					url += "?"
				}
				url += "acknowledgeAbuse=true"
				_, res, err = o.httpResponse(ctx, url, "GET", options)
			} else {
				err = fmt.Errorf("Use the --drive-acknowledge-abuse flag to download this file: %w", err)
			}
		}
		if err != nil {
			return nil, fmt.Errorf("open file failed: %w", err)
		}
	}
	return res.Body, nil
}

// Open an object for read
func (o *Object) Open(ctx context.Context, options ...fs.OpenOption) (in io.ReadCloser, err error) {
	if o.mimeType == shortcutMimeTypeDangling {
		return nil, errors.New("can't read dangling shortcut")
	}
	if o.v2Download {
		var v2File *drive_v2.File
		err = o.fs.pacer.Call(func() (bool, error) {
			client, err := o.fs.serviceAccountPool.GetClient()
			if err != nil {
				return false, err
			}
			v2svc, err := drive_v2.New(client)
			if err != nil {
				return o.fs.shouldRetry(ctx, err)
			}
			v2File, err = v2svc.Files.Get(actualID(o.id)).
				Fields("downloadUrl").
				SupportsAllDrives(true).
				Context(ctx).Do()
			return o.fs.shouldRetry(ctx, err)
		})
		if err == nil {
			fs.Debugf(o, "Using v2 download: %v", v2File.DownloadUrl)
			o.url = v2File.DownloadUrl
			o.v2Download = false
		}
	}
	return o.baseObject.open(ctx, o.url, options...)
}
func (o *documentObject) Open(ctx context.Context, options ...fs.OpenOption) (in io.ReadCloser, err error) {
	// Update the size with what we are reading as it can change from
	// the HEAD in the listing to this GET. This stops rclone marking
	// the transfer as corrupted.
	var offset, end int64 = 0, -1
	var newOptions = options[:0]
	for _, o := range options {
		// Note that Range requests don't work on Google docs:
		// https://developers.google.com/drive/v3/web/manage-downloads#partial_download
		// So do a subset of them manually
		switch x := o.(type) {
		case *fs.RangeOption:
			offset, end = x.Start, x.End
		case *fs.SeekOption:
			offset, end = x.Offset, -1
		default:
			newOptions = append(newOptions, o)
		}
	}
	options = newOptions
	if offset != 0 {
		return nil, errors.New("partial downloads are not supported while exporting Google Documents")
	}
	in, err = o.baseObject.open(ctx, o.url, options...)
	if in != nil {
		in = &openDocumentFile{o: o, in: in}
	}
	if end >= 0 {
		in = readers.NewLimitedReadCloser(in, end-offset+1)
	}
	return
}
func (o *linkObject) Open(ctx context.Context, options ...fs.OpenOption) (in io.ReadCloser, err error) {
	var offset, limit int64 = 0, -1
	var data = o.content
	for _, option := range options {
		switch x := option.(type) {
		case *fs.SeekOption:
			offset = x.Offset
		case *fs.RangeOption:
			offset, limit = x.Decode(int64(len(data)))
		default:
			if option.Mandatory() {
				fs.Logf(o, "Unsupported mandatory option: %v", option)
			}
		}
	}
	if l := int64(len(data)); offset > l {
		offset = l
	}
	data = data[offset:]
	if limit != -1 && limit < int64(len(data)) {
		data = data[:limit]
	}

	return ioutil.NopCloser(bytes.NewReader(data)), nil
}

func (o *baseObject) update(ctx context.Context, updateInfo *drive.File, uploadMimeType string, in io.Reader,
	src fs.ObjectInfo) (info *drive.File, err error) {
	// Make the API request to upload metadata and file data.
	size := src.Size()
	if size >= 0 && size < int64(o.fs.opt.UploadCutoff) {
		// Don't retry, return a retry error instead
		err = o.fs.pacer.CallNoRetry(func() (bool, error) {
			// fs.Infof(nil, "SVC::update")
			info, err = o.fs.svc.Files.Update(actualID(o.id), updateInfo).
				Media(in, googleapi.ContentType(uploadMimeType), googleapi.ChunkSize(0)).
				Fields(partialFields).
				SupportsAllDrives(true).
				KeepRevisionForever(o.fs.opt.KeepRevisionForever).
				Context(ctx).Do()
			return o.fs.shouldRetry(ctx, err)
		})
		return
	}
	// Upload the file in chunks
	return o.fs.Upload(ctx, in, size, uploadMimeType, o.id, o.remote, updateInfo)
}

// Update the already existing object
//
// Copy the reader into the object updating modTime and size
//
// The new object may have been created if an error is returned
func (o *Object) Update(ctx context.Context, in io.Reader, src fs.ObjectInfo, options ...fs.OpenOption) error {
	// If o is a shortcut
	if isShortcutID(o.id) {
		// Delete it first
		err := o.fs.delete(ctx, shortcutID(o.id), o.fs.opt.UseTrash)
		if err != nil {
			return err
		}
		// Then put the file as a new file
		newObj, err := o.fs.PutUnchecked(ctx, in, src, options...)
		if err != nil {
			return err
		}
		// Update the object
		if newO, ok := newObj.(*Object); ok {
			*o = *newO
		} else {
			fs.Debugf(newObj, "Failed to update object %T from new object %T", o, newObj)
		}
		return nil
	}
	srcMimeType := fs.MimeType(ctx, src)
	updateInfo := &drive.File{
		MimeType:     srcMimeType,
		ModifiedTime: src.ModTime(ctx).Format(timeFormatOut),
	}
	info, err := o.baseObject.update(ctx, updateInfo, srcMimeType, in, src)
	if err != nil {
		return err
	}
	newO, err := o.fs.newObjectWithInfo(ctx, src.Remote(), info)
	if err != nil {
		return err
	}
	switch newO := newO.(type) {
	case *Object:
		*o = *newO
	default:
		return errors.New("object type changed by update")
	}

	return nil
}
func (o *documentObject) Update(ctx context.Context, in io.Reader, src fs.ObjectInfo, options ...fs.OpenOption) error {
	srcMimeType := fs.MimeType(ctx, src)
	importMimeType := ""
	updateInfo := &drive.File{
		MimeType:     srcMimeType,
		ModifiedTime: src.ModTime(ctx).Format(timeFormatOut),
	}

	if o.fs.importMimeTypes == nil || o.fs.opt.SkipGdocs {
		return fmt.Errorf("can't update google document type without --drive-import-formats")
	}
	importMimeType = o.fs.findImportFormat(ctx, updateInfo.MimeType)
	if importMimeType == "" {
		return fmt.Errorf("no import format found for %q", srcMimeType)
	}
	if importMimeType != o.documentMimeType {
		return fmt.Errorf("can't change google document type (o: %q, src: %q, import: %q)", o.documentMimeType, srcMimeType, importMimeType)
	}
	updateInfo.MimeType = importMimeType

	info, err := o.baseObject.update(ctx, updateInfo, srcMimeType, in, src)
	if err != nil {
		return err
	}

	remote := src.Remote()
	remote = remote[:len(remote)-o.extLen]

	newO, err := o.fs.newObjectWithInfo(ctx, remote, info)
	if err != nil {
		return err
	}
	switch newO := newO.(type) {
	case *documentObject:
		*o = *newO
	default:
		return errors.New("object type changed by update")
	}

	return nil
}

func (o *linkObject) Update(ctx context.Context, in io.Reader, src fs.ObjectInfo, options ...fs.OpenOption) error {
	return errors.New("cannot update link files")
}

// Remove an object
func (o *baseObject) Remove(ctx context.Context) error {
	if len(o.parents) > 1 {
		return errors.New("can't delete safely - has multiple parents")
	}
	return o.fs.delete(ctx, shortcutID(o.id), o.fs.opt.UseTrash)
}

// MimeType of an Object if known, "" otherwise
func (o *baseObject) MimeType(ctx context.Context) string {
	return o.mimeType
}

// ID returns the ID of the Object if known, or "" if not
func (o *baseObject) ID() string {
	return o.id
}

// ParentID returns the ID of the Object parent if known, or "" if not
func (o *baseObject) ParentID() string {
	if len(o.parents) > 0 {
		return o.parents[0]
	}
	return ""
}

func (o *documentObject) ext() string {
	return o.baseObject.remote[len(o.baseObject.remote)-o.extLen:]
}
func (o *linkObject) ext() string {
	return o.baseObject.remote[len(o.baseObject.remote)-o.extLen:]
}

// templates for document link files
const (
	urlTemplate = `[InternetShortcut]{{"\r"}}
URL={{ .URL }}{{"\r"}}
`
	weblocTemplate = `<?xml version="1.0" encoding="UTF-8"?>
<!DOCTYPE plist PUBLIC "-//Apple//DTD PLIST 1.0//EN" "http://www.apple.com/DTDs/PropertyList-1.0.dtd">
<plist version="1.0">
  <dict>
    <key>URL</key>
    <string>{{ .URL }}</string>
  </dict>
</plist>
`
	desktopTemplate = `[Desktop Entry]
Encoding=UTF-8
Name={{ .Title }}
URL={{ .URL }}
Icon={{ .XDGIcon }}
Type=Link
`
	htmlTemplate = `<html>
<head>
  <meta http-equiv="refresh" content="0; url={{ .URL }}" />
  <title>{{ .Title }}</title>
</head>
<body>
  Loading <a href="{{ .URL }}">{{ .Title }}</a>
</body>
</html>
`
)

// Check the interfaces are satisfied
var (
	_ fs.Fs              = (*Fs)(nil)
	_ fs.Purger          = (*Fs)(nil)
	_ fs.CleanUpper      = (*Fs)(nil)
	_ fs.PutStreamer     = (*Fs)(nil)
	_ fs.Copier          = (*Fs)(nil)
	_ fs.Mover           = (*Fs)(nil)
	_ fs.DirMover        = (*Fs)(nil)
	_ fs.Commander       = (*Fs)(nil)
	_ fs.DirCacheFlusher = (*Fs)(nil)
	_ fs.ChangeNotifier  = (*Fs)(nil)
	_ fs.PutUncheckeder  = (*Fs)(nil)
	_ fs.PublicLinker    = (*Fs)(nil)
	_ fs.ListRer         = (*Fs)(nil)
	_ fs.MergeDirser     = (*Fs)(nil)
	_ fs.Abouter         = (*Fs)(nil)
	_ fs.Object          = (*Object)(nil)
	_ fs.MimeTyper       = (*Object)(nil)
	_ fs.IDer            = (*Object)(nil)
	_ fs.ParentIDer      = (*Object)(nil)
	_ fs.Object          = (*documentObject)(nil)
	_ fs.MimeTyper       = (*documentObject)(nil)
	_ fs.IDer            = (*documentObject)(nil)
	_ fs.ParentIDer      = (*documentObject)(nil)
	_ fs.Object          = (*linkObject)(nil)
	_ fs.MimeTyper       = (*linkObject)(nil)
	_ fs.IDer            = (*linkObject)(nil)
	_ fs.ParentIDer      = (*linkObject)(nil)
)<|MERGE_RESOLUTION|>--- conflicted
+++ resolved
@@ -30,11 +30,7 @@
 	"text/template"
 	"time"
 
-<<<<<<< HEAD
 	"github.com/google/uuid"
-	"github.com/pkg/errors"
-=======
->>>>>>> aa2d7f00
 	"github.com/rclone/rclone/fs"
 	"github.com/rclone/rclone/fs/cache"
 	"github.com/rclone/rclone/fs/config"
@@ -287,14 +283,12 @@
 			Name: "root_folder_id",
 			Help: `ID of the root folder.
 Leave blank normally.
-
 Fill in to access "Computers" folders (see docs), or for rclone to use
 a non root folder as its starting point.
 `,
 		}, {
 			Name: "service_account_file",
-<<<<<<< HEAD
-			Help: "Service Account Credentials JSON file path \nLeave blank normally.\nNeeded only if you want use SA instead of interactive login." + env.ShellExpandHelp,
+			Help: "Service Account Credentials JSON file path.\n\nLeave blank normally.\nNeeded only if you want use SA instead of interactive login." + env.ShellExpandHelp,
 		}, { // Mod
 			Name: "service_account_file_path",
 			Help: "Service Account Credentials JSON folder path.",
@@ -316,9 +310,6 @@
 			Help:     "Max service account's drive service stored on memory",
 			Hide:     fs.OptionHideConfigurator,
 			Advanced: true,
-=======
-			Help: "Service Account Credentials JSON file path.\n\nLeave blank normally.\nNeeded only if you want use SA instead of interactive login." + env.ShellExpandHelp,
->>>>>>> aa2d7f00
 		}, {
 			Name:     "service_account_credentials",
 			Help:     "Service Account Credentials JSON blob.\n\nLeave blank normally.\nNeeded only if you want use SA instead of interactive login.",
@@ -343,10 +334,8 @@
 			Name:    "copy_shortcut_content",
 			Default: false,
 			Help: `Server side copy contents of shortcuts instead of the shortcut.
-
 When doing server side copies, normally rclone will copy shortcuts as
 shortcuts.
-
 If this flag is used then rclone will copy the contents of shortcuts
 rather than shortcuts themselves when doing server side copies.`,
 			Advanced: true,
@@ -359,15 +348,11 @@
 			Name:    "skip_checksum_gphotos",
 			Default: false,
 			Help: `Skip MD5 checksum on Google photos and videos only.
-
 Use this if you get checksum errors when transferring Google photos or
 videos.
-
 Setting this flag will cause Google photos and videos to return a
 blank MD5 checksum.
-
 Google photos are identified by being in the "photos" space.
-
 Corrupted checksums are caused by Google modifying the image/video but
 not updating the checksum.`,
 			Advanced: true,
@@ -375,11 +360,9 @@
 			Name:    "shared_with_me",
 			Default: false,
 			Help: `Only show files that are shared with me.
-
 Instructs rclone to operate on your "Shared with me" folder (where
 Google Drive lets you access the files and folders others have shared
 with you).
-
 This works both with the "list" (lsd, lsl, etc.) and the "copy"
 commands (copy, sync, etc.), and with all other commands too.`,
 			Advanced: true,
@@ -418,17 +401,13 @@
 			Name:    "use_created_date",
 			Default: false,
 			Help: `Use file created date instead of modified date.
-
 Useful when downloading data and you want the creation date used in
 place of the last modified date.
-
 **WARNING**: This flag may have some unexpected consequences.
-
 When uploading to your drive all files will be overwritten unless they
 haven't been modified since their creation. And the inverse will occur
 while downloading.  This side effect can be avoided by using the
 "--checksum" flag.
-
 This feature was implemented to retain photos capture date as recorded
 by google photos. You will first need to check the "Create a Google
 Photos folder" option in your google drive settings. You can then copy
@@ -440,10 +419,8 @@
 			Name:    "use_shared_date",
 			Default: false,
 			Help: `Use date file was shared instead of modified date.
-
 Note that, as with "--drive-use-created-date", this flag may have
 unexpected consequences when uploading/downloading files.
-
 If both this flag and "--drive-use-created-date" are set, the created
 date is used.`,
 			Advanced: true,
@@ -472,19 +449,15 @@
 			Name:    "chunk_size",
 			Default: defaultChunkSize,
 			Help: `Upload chunk size.
-
 Must a power of 2 >= 256k.
-
 Making this larger will improve performance, but note that each chunk
 is buffered in memory one per transfer.
-
 Reducing this will reduce memory usage but decrease performance.`,
 			Advanced: true,
 		}, {
 			Name:    "acknowledge_abuse",
 			Default: false,
 			Help: `Set to allow files which return cannotDownloadAbusiveFile to be downloaded.
-
 If downloading a file returns the error "This file has been identified
 as malware or spam and cannot be downloaded" with the error code
 "cannotDownloadAbusiveFile" then supply this flag to rclone to
@@ -500,17 +473,13 @@
 			Name:    "size_as_quota",
 			Default: false,
 			Help: `Show sizes as storage quota usage, not actual size.
-
 Show the size of a file as the storage quota used. This is the
 current version plus any older versions that have been set to keep
 forever.
-
 **WARNING**: This flag may have some unexpected consequences.
-
 It is not recommended to set this flag in your config - the
 recommended usage is using the flag form --drive-size-as-quota when
 doing rclone ls/lsl/lsf/lsjson/etc only.
-
 If you do use this flag for syncing (not recommended) then you will
 need to use --ignore size also.`,
 			Advanced: true,
@@ -534,7 +503,6 @@
 			Name:    "server_side_across_configs",
 			Default: false,
 			Help: `Allow server-side operations (e.g. copy) to work across different drive configs.
-
 This can be useful if you wish to do a server-side copy between two
 different Google drives.  Note that this isn't enabled by default
 because it isn't easy to tell if it will work between any two
@@ -544,30 +512,24 @@
 			Name:    "disable_http2",
 			Default: true,
 			Help: `Disable drive using http2.
-
 There is currently an unsolved issue with the google drive backend and
 HTTP/2.  HTTP/2 is therefore disabled by default for the drive backend
 but can be re-enabled here.  When the issue is solved this flag will
 be removed.
-
 See: https://github.com/rclone/rclone/issues/3631
-
 `,
 			Advanced: true,
 		}, {
 			Name:    "stop_on_upload_limit",
 			Default: false,
 			Help: `Make upload limit errors be fatal.
-
 At the time of writing it is only possible to upload 750 GiB of data to
 Google Drive a day (this is an undocumented limit). When this limit is
 reached Google Drive produces a slightly different error message. When
 this flag is set it causes these errors to be fatal.  These will stop
 the in-progress sync.
-
 Note that this detection is relying on error message strings which
 Google don't document so it may break in the future.
-
 See: https://github.com/rclone/rclone/issues/3857
 `,
 			Advanced: true,
@@ -575,13 +537,11 @@
 			Name:    "stop_on_download_limit",
 			Default: false,
 			Help: `Make download limit errors be fatal.
-
 At the time of writing it is only possible to download 10 TiB of data from
 Google Drive a day (this is an undocumented limit). When this limit is
 reached Google Drive produces a slightly different error message. When
 this flag is set it causes these errors to be fatal.  These will stop
 the in-progress sync.
-
 Note that this detection is relying on error message strings which
 Google don't document so it may break in the future.
 `,
@@ -589,7 +549,6 @@
 		}, {
 			Name: "skip_shortcuts",
 			Help: `If set skip shortcut files.
-
 Normally rclone dereferences shortcut files making them appear as if
 they are the original file (see [the shortcuts section](#shortcuts)).
 If this flag is set then rclone will ignore shortcut files completely.
@@ -761,7 +720,7 @@
 		fs.Debugf(nil, "Loading Service Account File(s) from %q", saFolder)
 		files, err := ioutil.ReadDir(saFolder)
 		if err != nil {
-			return nil, errors.Wrap(err, "error loading service account from folder")
+			return nil, fmt.Errorf("error loading service account from folder: %w", err)
 		}
 
 		// Add valid service account file
@@ -799,7 +758,7 @@
 // GetService from the front
 func (p *ServiceAccountPool) GetService() (svc *drive.Service, err error) {
 	if len(p.svcs) == 0 {
-		return nil, errors.Errorf("No available services")
+		return nil, fmt.Errorf("No available services")
 	}
 	p.mu.Lock()
 	defer p.mu.Unlock()
@@ -810,7 +769,7 @@
 // GetClient gets a *http.Client of service account
 func (p *ServiceAccountPool) GetClient() (client *http.Client, err error) {
 	if len(p.svcs) == 0 {
-		return nil, errors.Errorf("No available services")
+		return nil, fmt.Errorf("No available services")
 	}
 	p.mu.Lock()
 	defer p.mu.Unlock()
@@ -845,7 +804,7 @@
 func (p *ServiceAccountPool) _getFile(remove bool) (file string, err error) {
 	files := p.Files
 	if len(files) == 0 {
-		err = errors.Errorf("no available service account file")
+		err = fmt.Errorf("no available service account file")
 		return
 	}
 
@@ -872,7 +831,7 @@
 		}
 	}
 	if !found {
-		err = errors.Errorf("no available service account file")
+		err = fmt.Errorf("no available service account file")
 		return
 	}
 	return
@@ -889,17 +848,17 @@
 	// fs.Debugf(nil, "Preloading Service Account File from %s", file)
 	loadedCreds, err := ioutil.ReadFile(os.ExpandEnv(file))
 	if err != nil {
-		err = errors.Wrap(err, "error opening service account credentials file")
+		err = fmt.Errorf("error opening service account credentials file: %w", err)
 		return
 	}
 	svc.Client, err = getServiceAccountClient(ctx, opt, loadedCreds)
 	if err != nil {
-		err = errors.Wrap(err, "failed to create oauth client from service account")
+		err = fmt.Errorf("failed to create oauth client from service account: %w", err)
 		return
 	}
 	svc.Service, err = drive.New(svc.Client)
 	if err != nil {
-		err = errors.Wrap(err, "couldn't create Drive client")
+		err = fmt.Errorf("couldn't create Drive client: %w", err)
 		return
 	}
 	return
@@ -1089,18 +1048,6 @@
 		query = append(query, fmt.Sprintf("mimeType!='%s'", driveFolderType))
 	}
 
-<<<<<<< HEAD
-	// Mod
-	svc := f.svc
-	if s, _ := f.serviceAccountPool.GetService(); err == nil && s != nil {
-		svc = s
-	}
-
-	list := svc.Files.List()
-	if len(query) > 0 {
-		list.Q(strings.Join(query, " and "))
-		// fmt.Printf("list Query = %q\n", query)
-=======
 	// Constrain query using filter if this remote is a sync/copy/walk source.
 	if fi, use := filter.GetConfig(ctx), filter.GetUseFilter(ctx); fi != nil && use {
 		queryByTime := func(op string, tm time.Time) {
@@ -1116,13 +1063,17 @@
 		queryByTime(">=", fi.ModTimeFrom)
 		queryByTime("<=", fi.ModTimeTo)
 	}
-
-	list := f.svc.Files.List()
+	// Mod
+	svc := f.svc
+	if s, _ := f.serviceAccountPool.GetService(); err == nil && s != nil {
+		svc = s
+	}
+
+	list := svc.Files.List()
 	queryString := strings.Join(query, " and ")
 	if queryString != "" {
 		list.Q(queryString)
 		// fs.Debugf(f, "list query: %q", queryString)
->>>>>>> aa2d7f00
 	}
 	f.lastQuery = queryString // for unit tests
 
@@ -1366,7 +1317,7 @@
 	re := regexp.MustCompile(`\{([^}]{5,})\}`)
 	m := re.FindStringSubmatch(s)
 	if m == nil {
-		return "", errors.Errorf("%s doesn't not contain valid id", s)
+		return "", fmt.Errorf("%s doesn't not contain valid id", s)
 	}
 	rootID = m[1]
 
@@ -1862,7 +1813,7 @@
 		return f.shouldRetry(ctx, err)
 	})
 	if err != nil {
-		return "", errors.Errorf("Couldn't create directory (%s): %v", leaf, err)
+		return "", fmt.Errorf("Couldn't create directory (%s): %v", leaf, err)
 	}
 	return info.Id, nil
 }
@@ -2691,17 +2642,12 @@
 		// Make the API request to upload metadata and file data.
 		// Don't retry, return a retry error instead
 		err = f.pacer.CallNoRetry(func() (bool, error) {
-<<<<<<< HEAD
 			svc := f.svc
 			if s, _ := f.serviceAccountPool.GetService(); s != nil {
 				svc = s
 			}
 			info, err = svc.Files.Create(createInfo).
-				Media(in, googleapi.ContentType(srcMimeType)).
-=======
-			info, err = f.svc.Files.Create(createInfo).
 				Media(in, googleapi.ContentType(srcMimeType), googleapi.ChunkSize(0)).
->>>>>>> aa2d7f00
 				Fields(partialFields).
 				SupportsAllDrives(true).
 				KeepRevisionForever(f.opt.KeepRevisionForever).
@@ -3462,7 +3408,7 @@
 		}
 	}
 	if len(f.serviceAccountPool.Files) == 0 {
-		return errors.Errorf("no available service account file")
+		return fmt.Errorf("no available service account file")
 	}
 
 	// Select  service account file
@@ -3719,7 +3665,7 @@
 func (f *Fs) deleteDrive(ctx context.Context, force bool) (err error) {
 	driveID := f.opt.TeamDriveID
 	if driveID == "" {
-		return errors.Errorf("Invalid team drive id", err)
+		return fmt.Errorf("Invalid team drive id", err)
 	}
 
 	// Get drive
@@ -3732,7 +3678,7 @@
 		return f.shouldRetry(ctx, err)
 	})
 	if err != nil {
-		return errors.Errorf("Couldn't fetch shared drive: %v", err)
+		return fmt.Errorf("Couldn't fetch shared drive: %v", err)
 	}
 
 	if !force {
@@ -3770,7 +3716,7 @@
 		return f.shouldRetry(ctx, err)
 	})
 	if err != nil {
-		return errors.Errorf("Couldn't delete shared drive (%s): %v", driveID, err)
+		return fmt.Errorf("Couldn't delete shared drive (%s): %v", driveID, err)
 	}
 	fs.Infof(nil, "Deleted shared drive: %s (%s)", target.Name, target.Id)
 	return err
@@ -3789,7 +3735,7 @@
 			return f.shouldRetry(ctx, err)
 		})
 		if err != nil {
-			return nil, errors.Errorf("Couldn't get permissions for item (%s): %v\n", id, err)
+			return nil, fmt.Errorf("Couldn't get permissions for item (%s): %v\n", id, err)
 		}
 		for _, perm := range permissions.Permissions {
 			if perm.Deleted {
@@ -3914,9 +3860,7 @@
 	Name:  "get",
 	Short: "Get command for fetching the drive config parameters",
 	Long: `This is a get command which will be used to fetch the various drive config parameters
-
 Usage Examples:
-
     rclone backend get drive: [-o service_account_file] [-o chunk_size]
     rclone rc backend/command command=get fs=drive: [-o service_account_file] [-o chunk_size]
 `,
@@ -3928,9 +3872,7 @@
 	Name:  "set",
 	Short: "Set command for updating the drive config parameters",
 	Long: `This is a set command which will be used to update the various drive config parameters
-
 Usage Examples:
-
     rclone backend set drive: [-o service_account_file=sa.json] [-o chunk_size=67108864]
     rclone rc backend/command command=set fs=drive: [-o service_account_file=sa.json] [-o chunk_size=67108864]
 `,
@@ -3942,17 +3884,13 @@
 	Name:  "shortcut",
 	Short: "Create shortcuts from files or directories",
 	Long: `This command creates shortcuts from files or directories.
-
 Usage:
-
     rclone backend shortcut drive: source_item destination_shortcut
     rclone backend shortcut drive: source_item -o target=drive2: destination_shortcut
-
 In the first example this creates a shortcut from the "source_item"
 which can be a file or a directory to the "destination_shortcut". The
 "source_item" and the "destination_shortcut" should be relative paths
 from "drive:"
-
 In the second example this creates a shortcut from the "source_item"
 relative to "drive:" to the "destination_shortcut" relative to
 "drive2:". This may fail with a permission error if the user
@@ -3965,9 +3903,7 @@
 	Name:  "add-drive",
 	Short: "Add new shared drive",
 	Long: `This command add new shared drive and clone permissions (members and roles) if provided.
-
 Usage:
-
 	rclone backend add-drive drive: NewDriveName
 	rclone backend add-drive drive: NewDriveName -o copy-members=shared-drive:
 	rclone backend add-drive drive: NewDriveName -o replace-members=shared-drive:
@@ -3997,9 +3933,7 @@
 	Short: "List all shared drives with right",
 	Long: `This command list all shared drives (teamdrives) available to this
 	account formatted for parsing.
-
 Usage:
-
 	rclone backend lsdrives drive: 
 	rclone backend lsdrives drive: -o separator=;
 `,
@@ -4011,13 +3945,9 @@
 	Short: "List the Shared Drives available to this account",
 	Long: `This command lists the Shared Drives (Team Drives) available to this
 account.
-
 Usage:
-
     rclone backend [-o config] drives drive:
-
 This will return a JSON list of objects like this
-
     [
         {
             "id": "0ABCDEF-01234567890",
@@ -4030,42 +3960,31 @@
             "name": "Test Drive"
         }
     ]
-
 With the -o config parameter it will output the list in a format
 suitable for adding to a config file to make aliases for all the
 drives found.
-
     [My Drive]
     type = alias
     remote = drive,team_drive=0ABCDEF-01234567890,root_folder_id=:
-
     [Test Drive]
     type = alias
     remote = drive,team_drive=0ABCDEFabcdefghijkl,root_folder_id=:
-
 Adding this to the rclone config file will cause those team drives to
 be accessible with the aliases shown. This may require manual editing
 of the names.
-
 `,
 }, {
 	Name:  "untrash",
 	Short: "Untrash files and directories",
 	Long: `This command untrashes all the files and directories in the directory
 passed in recursively.
-
 Usage:
-
 This takes an optional directory to trash which make this easier to
 use via the API.
-
     rclone backend untrash drive:directory
     rclone backend -i untrash drive:directory subdir
-
 Use the -i flag to see what would be restored before restoring it.
-
 Result:
-
     {
         "Untrashed": 17,
         "Errors": 0
@@ -4075,23 +3994,17 @@
 	Name:  "copyid",
 	Short: "Copy files by ID",
 	Long: `This command copies files by ID
-
 Usage:
-
     rclone backend copyid drive: ID path
     rclone backend copyid drive: ID1 path1 ID2 path2
-
 It copies the drive file with ID given to the path (an rclone path which
 will be passed internally to rclone copyto). The ID and path pairs can be
 repeated.
-
 The path should end with a / to indicate copy the file as named to
 this directory. If it doesn't end with a / then the last path
 component will be used as the file name.
-
 If the destination is a drive backend then server-side copying will be
 attempted if possible.
-
 Use the -i flag to see what would be copied before copying.
 `,
 }}
@@ -4176,7 +4089,7 @@
 		if remote != "" {
 			targetFs, err := cache.Get(ctx, remote)
 			if err != nil {
-				return nil, errors.Wrap(err, "couldn't find target remote")
+				return nil, fmt.Errorf("couldn't find target remote: %w", err)
 			}
 
 			var ok bool
