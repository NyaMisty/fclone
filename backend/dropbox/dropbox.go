--- conflicted
+++ resolved
@@ -782,18 +782,12 @@
 	fs.Debugf(f, "attempting to share '%s' (absolute path: %s)", remote, absPath)
 	createArg := sharing.CreateSharedLinkWithSettingsArg{
 		Path: absPath,
-<<<<<<< HEAD
-		Settings: &sharing.SharedLinkSettings{
-			Expires: time.Now().Add(time.Duration(expire)),
-		},
-=======
 		// FIXME this gives settings_error/not_authorized/.. errors
 		// and the expires setting isn't in the documentation so remove
 		// for now.
 		// Settings: &sharing.SharedLinkSettings{
 		// 	Expires: time.Now().Add(time.Duration(expire)).UTC().Round(time.Second),
 		// },
->>>>>>> 27b9ae4f
 	}
 	var linkRes sharing.IsSharedLinkMetadata
 	err = f.pacer.Call(func() (bool, error) {
