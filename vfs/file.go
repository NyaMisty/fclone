package vfs

import (
	"context"
	"errors"
	"fmt"
	"os"
	"path"
	"sync"
	"sync/atomic"
	"time"

	"github.com/rclone/rclone/fs"
	"github.com/rclone/rclone/fs/log"
	"github.com/rclone/rclone/fs/operations"
	"github.com/rclone/rclone/vfs/vfscommon"
)

// The File object is tightly coupled to the Dir object. Since they
// both have locks there is plenty of potential for deadlocks. In
// order to mitigate this, we use the following conventions
//
// File may **only** call these methods from Dir with the File lock
// held.
//
//     Dir.Fs
//     Dir.VFS
//
// (As these are read only and do not need to take the Dir mutex.)
//
// File may **not** call any other Dir methods with the File lock
// held. This preserves total lock ordering and makes File subordinate
// to Dir as far as locking is concerned, preventing deadlocks.
//
// File may **not** read any members of Dir directly.

// File represents a file
type File struct {
	inode uint64 // inode number - read only
	size  int64  // size of file - read and written with atomic int64 - must be 64 bit aligned

	muRW sync.Mutex // synchronize RWFileHandle.openPending(), RWFileHandle.close() and File.Remove

	mu               sync.RWMutex                    // protects the following
	d                *Dir                            // parent directory
	dPath            string                          // path of parent directory. NB dir rename means all Files are flushed
	o                fs.Object                       // NB o may be nil if file is being written
	leaf             string                          // leaf name of the object
	writers          []Handle                        // writers for this file
	pendingModTime   time.Time                       // will be applied once o becomes available, i.e. after file was written
	pendingRenameFun func(ctx context.Context) error // will be run/renamed after all writers close
<<<<<<< HEAD
	appendMode       bool                            // file was opened with O_APPEND
	messagedWrite    bool
	sys              atomic.Value // user defined info to be attached here

	muRW sync.Mutex // synchronize RWFileHandle.openPending(), RWFileHandle.close() and File.Remove
=======
	sys              atomic.Value                    // user defined info to be attached here
	nwriters         int32                           // len(writers) which is read/updated with atomic
	appendMode       bool                            // file was opened with O_APPEND
>>>>>>> 98fa93f6
}

// newFile creates a new File
//
// o may be nil
func newFile(d *Dir, dPath string, o fs.Object, leaf string) *File {
	f := &File{
		d:     d,
		dPath: dPath,
		o:     o,
		leaf:  leaf,
		inode: newInode(),
	}
	if o != nil {
		f.size = o.Size()
	}
	return f
}

// String converts it to printable
func (f *File) String() string {
	if f == nil {
		return "<nil *File>"
	}
	return f.Path()
}

// IsFile returns true for File - satisfies Node interface
func (f *File) IsFile() bool {
	return true
}

// IsDir returns false for File - satisfies Node interface
func (f *File) IsDir() bool {
	return false
}

// Mode bits of the file or directory - satisfies Node interface
func (f *File) Mode() (mode os.FileMode) {
	f.mu.RLock()
	defer f.mu.RUnlock()
	mode = f.d.vfs.Opt.FilePerms
	if f.appendMode {
		mode |= os.ModeAppend
	}
	return mode
}

// Name (base) of the directory - satisfies Node interface
func (f *File) Name() (name string) {
	f.mu.RLock()
	defer f.mu.RUnlock()
	return f.leaf
}

// _path returns the full path of the file
// use when lock is held
func (f *File) _path() string {
	return path.Join(f.dPath, f.leaf)
}

// Path returns the full path of the file
func (f *File) Path() string {
	f.mu.RLock()
	dPath, leaf := f.dPath, f.leaf
	f.mu.RUnlock()
	return path.Join(dPath, leaf)
}

// Sys returns underlying data source (can be nil) - satisfies Node interface
func (f *File) Sys() interface{} {
	return f.sys.Load()
}

// SetSys sets the underlying data source (can be nil) - satisfies Node interface
func (f *File) SetSys(x interface{}) {
	f.sys.Store(x)
}

// Inode returns the inode number - satisfies Node interface
func (f *File) Inode() uint64 {
	return f.inode
}

// Node returns the Node associated with this - satisfies Noder interface
func (f *File) Node() Node {
	return f
}

// applyPendingRename runs a previously set rename operation if there are no
// more remaining writers. Call without lock held.
func (f *File) applyPendingRename() {
	f.mu.RLock()
	fun := f.pendingRenameFun
	writing := f._writingInProgress()
	f.mu.RUnlock()
	if fun == nil || writing {
		return
	}
	fs.Debugf(f.Path(), "Running delayed rename now")
	if err := fun(context.TODO()); err != nil {
		fs.Errorf(f.Path(), "delayed File.Rename error: %v", err)
	}
}

// rename attempts to immediately rename a file if there are no open writers.
// Otherwise it will queue the rename operation on the remote until no writers
// remain.
func (f *File) rename(ctx context.Context, destDir *Dir, newName string) error {
	f.mu.RLock()
	d := f.d
	oldPendingRenameFun := f.pendingRenameFun
	f.mu.RUnlock()

	if features := d.Fs().Features(); features.Move == nil && features.Copy == nil {
		err := fmt.Errorf("Fs %q can't rename files (no server-side Move or Copy)", d.Fs())
		fs.Errorf(f.Path(), "Dir.Rename error: %v", err)
		return err
	}

	oldPath := f.Path()
	// File.mu is unlocked here to call Dir.Path()
	newPath := path.Join(destDir.Path(), newName)

	renameCall := func(ctx context.Context) (err error) {
		// chain rename calls if any
		if oldPendingRenameFun != nil {
			err := oldPendingRenameFun(ctx)
			if err != nil {
				return err
			}
		}

		f.mu.RLock()
		o := f.o
		d := f.d
		f.mu.RUnlock()
		var newObject fs.Object
		// if o is nil then are writing the file so no need to rename the object
		if o != nil {
			if o.Remote() == newPath {
				return nil // no need to rename
			}

			// do the move of the remote object
			dstOverwritten, _ := d.Fs().NewObject(ctx, newPath)
			newObject, err = operations.Move(ctx, d.Fs(), dstOverwritten, newPath, o)
			if err != nil {
				fs.Errorf(f.Path(), "File.Rename error: %v", err)
				return err
			}

			// newObject can be nil here for example if --dry-run
			if newObject == nil {
				err = errors.New("rename failed: nil object returned")
				fs.Errorf(f.Path(), "File.Rename %v", err)
				return err
			}
		}
		// Rename in the cache
		if d.vfs.cache != nil && d.vfs.cache.Exists(oldPath) {
			if err := d.vfs.cache.Rename(oldPath, newPath, newObject); err != nil {
				fs.Infof(f.Path(), "File.Rename failed in Cache: %v", err)
			}
		}
		// Update the node with the new details
		fs.Debugf(f.Path(), "Updating file with %v %p", newObject, f)
		// f.rename(destDir, newObject)
		f.mu.Lock()
		if newObject != nil {
			f.o = newObject
		}
		f.pendingRenameFun = nil
		f.mu.Unlock()
		return nil
	}

	// rename the file object
	dPath := destDir.Path()
	f.mu.Lock()
	f.d = destDir
	f.dPath = dPath
	f.leaf = newName
	writing := f._writingInProgress()
	f.mu.Unlock()

	// Delay the rename if not using RW caching. For the minimal case we
	// need to look in the cache to see if caching is in use.
	CacheMode := d.vfs.Opt.CacheMode
	if writing &&
		(CacheMode < vfscommon.CacheModeMinimal ||
			(CacheMode == vfscommon.CacheModeMinimal && !destDir.vfs.cache.Exists(oldPath))) {
		fs.Debugf(oldPath, "File is currently open, delaying rename %p", f)
		f.mu.Lock()
		f.pendingRenameFun = renameCall
		f.mu.Unlock()
		return nil
	}

	return renameCall(ctx)
}

// addWriter adds a write handle to the file
func (f *File) addWriter(h Handle) {
	f.mu.Lock()
	f.writers = append(f.writers, h)
	atomic.AddInt32(&f.nwriters, 1)
	f.mu.Unlock()
}

// delWriter removes a write handle from the file
func (f *File) delWriter(h Handle) {
	f.mu.Lock()
	defer f.applyPendingRename()
	defer f.mu.Unlock()
	var found = -1
	for i := range f.writers {
		if f.writers[i] == h {
			found = i
			break
		}
	}
	if found >= 0 {
		f.writers = append(f.writers[:found], f.writers[found+1:]...)
		atomic.AddInt32(&f.nwriters, -1)
	} else {
		fs.Debugf(f._path(), "File.delWriter couldn't find handle")
	}
}

// activeWriters returns the number of writers on the file
//
// Note that we don't take the mutex here.  If we do then we can get a
// deadlock.
func (f *File) activeWriters() int {
	return int(atomic.LoadInt32(&f.nwriters))
}

// _roundModTime rounds the time passed in to the Precision of the
// underlying Fs
//
// It should be called with the lock held
func (f *File) _roundModTime(modTime time.Time) time.Time {
	precision := f.d.f.Precision()
	return modTime.Truncate(precision)
}

// ModTime returns the modified time of the file
//
// if NoModTime is set then it returns the mod time of the directory
func (f *File) ModTime() (modTime time.Time) {
	f.mu.RLock()
	d, o, pendingModTime := f.d, f.o, f.pendingModTime
	f.mu.RUnlock()

	if d.vfs.Opt.NoModTime {
		return d.ModTime()
	}
	// Read the modtime from a dirty item if it exists
	if f.d.vfs.Opt.CacheMode >= vfscommon.CacheModeMinimal {
		if item := f.d.vfs.cache.DirtyItem(f._path()); item != nil {
			modTime, err := item.GetModTime()
			if err != nil {
				fs.Errorf(f._path(), "ModTime: Item GetModTime failed: %v", err)
			} else {
				return f._roundModTime(modTime)
			}
		}
	}
	if !pendingModTime.IsZero() {
		return f._roundModTime(pendingModTime)
	}
	if o == nil {
		return time.Now()
	}
	return o.ModTime(context.TODO())
}

// nonNegative returns 0 if i is -ve, i otherwise
func nonNegative(i int64) int64 {
	if i >= 0 {
		return i
	}
	return 0
}

// Size of the file
func (f *File) Size() int64 {
	f.mu.RLock()
	defer f.mu.RUnlock()

	// Read the size from a dirty item if it exists
	if f.d.vfs.Opt.CacheMode >= vfscommon.CacheModeMinimal {
		if item := f.d.vfs.cache.DirtyItem(f._path()); item != nil {
			size, err := item.GetSize()
			if err != nil {
				fs.Errorf(f._path(), "Size: Item GetSize failed: %v", err)
			} else {
				return size
			}
		}
	}

	// if o is nil it isn't valid yet or there are writers, so return the size so far
	if f._writingInProgress() {
		return atomic.LoadInt64(&f.size)
	}
	return nonNegative(f.o.Size())
}

// SetModTime sets the modtime for the file
//
// if NoModTime is set then it does nothing
func (f *File) SetModTime(modTime time.Time) error {
	f.mu.Lock()
	defer f.mu.Unlock()
	if f.d.vfs.Opt.NoModTime {
		return nil
	}
	if f.d.vfs.Opt.ReadOnly {
		return EROFS
	}

	f.pendingModTime = modTime

	// set the time of the file in the cache
	if f.d.vfs.cache != nil && f.d.vfs.cache.Exists(f._path()) {
		f.d.vfs.cache.SetModTime(f._path(), f.pendingModTime)
	}

	// Only update the ModTime when there are no writers, setObject will do it
	if !f._writingInProgress() {
		return f._applyPendingModTime()
	}

	// queue up for later, hoping f.o becomes available
	return nil
}

// Apply a pending mod time
// Call with the mutex held
func (f *File) _applyPendingModTime() error {
	if f.pendingModTime.IsZero() {
		return nil
	}
	defer func() { f.pendingModTime = time.Time{} }()

	if f.o == nil {
		return errors.New("cannot apply ModTime, file object is not available")
	}

	dt := f.pendingModTime.Sub(f.o.ModTime(context.Background()))
	modifyWindow := f.o.Fs().Precision()
	if dt < modifyWindow && dt > -modifyWindow {
		fs.Debugf(f.o, "Not setting pending mod time %v as it is already set", f.pendingModTime)
		return nil
	}

	// set the time of the object
	err := f.o.SetModTime(context.TODO(), f.pendingModTime)
	switch err {
	case nil:
		fs.Debugf(f.o, "Applied pending mod time %v OK", f.pendingModTime)
	case fs.ErrorCantSetModTime, fs.ErrorCantSetModTimeWithoutDelete:
		// do nothing, in order to not break "touch somefile" if it exists already
	default:
		fs.Errorf(f.o, "Failed to apply pending mod time %v: %v", f.pendingModTime, err)
		return err
	}

	return nil
}

// Apply a pending mod time
func (f *File) applyPendingModTime() error {
	f.mu.Lock()
	defer f.mu.Unlock()
	return f._applyPendingModTime()
}

// _writingInProgress returns true of there are any open writers
// Call with read lock held
func (f *File) _writingInProgress() bool {
	return f.o == nil || len(f.writers) != 0
}

// writingInProgress returns true of there are any open writers
func (f *File) writingInProgress() bool {
	f.mu.RLock()
	defer f.mu.RUnlock()
	return f.o == nil || len(f.writers) != 0
}

// Update the size while writing
func (f *File) setSize(n int64) {
	atomic.StoreInt64(&f.size, n)
}

// Update the object when written and add it to the directory
func (f *File) setObject(o fs.Object) {
	f.mu.Lock()
	f.o = o
	_ = f._applyPendingModTime()
	d := f.d
	f.mu.Unlock()

	// Release File.mu before calling Dir method
	d.addObject(f)
}

// Update the object but don't update the directory cache - for use by
// the directory cache
func (f *File) setObjectNoUpdate(o fs.Object) {
	f.mu.Lock()
	f.o = o
	f.mu.Unlock()
}

// Get the current fs.Object - may be nil
func (f *File) getObject() fs.Object {
	f.mu.RLock()
	defer f.mu.RUnlock()
	return f.o
}

// exists returns whether the file exists already
func (f *File) exists() bool {
	f.mu.RLock()
	defer f.mu.RUnlock()
	return f.o != nil
}

// Wait for f.o to become non nil for a short time returning it or an
// error.  Use when opening a read handle.
//
// Call without the mutex held
func (f *File) waitForValidObject() (o fs.Object, err error) {
	for i := 0; i < 50; i++ {
		f.mu.RLock()
		o = f.o
		nwriters := len(f.writers)
		f.mu.RUnlock()
		if o != nil {
			return o, nil
		}
		if nwriters == 0 {
			return nil, errors.New("can't open file - writer failed")
		}
		time.Sleep(100 * time.Millisecond)
	}
	return nil, ENOENT
}

// openRead open the file for read
func (f *File) openRead() (fh Handle, err error) {
	// if o is nil it isn't valid yet
	if f.messagedWrite {
		fh, err = newStubReadFileHandle(f)
		if err != nil {
			fs.Debugf(f.Path(), "File.openRead failed: %v", err)
			return nil, err
		}
		return fh, nil
	}

	_, err = f.waitForValidObject()
	if err != nil {
		return nil, err
	}
	// fs.Debugf(f.Path(), "File.openRead")

	fh, err = newReadFileHandle(f)
	if err != nil {
		fs.Debugf(f.Path(), "File.openRead failed: %v", err)
		return nil, err
	}
	return fh, nil
}

// openWrite open the file for write
func (f *File) openWrite(flags int) (fh *WriteFileHandle, err error) {
	f.mu.RLock()
	d := f.d
	f.mu.RUnlock()

	if d.vfs.Opt.ReadOnly {
		return nil, EROFS
	}
	// fs.Debugf(f.Path(), "File.openWrite")

	if d.vfs.Opt.MessagedWrite {
		f.messagedWrite = true
	}
	fh, err = newWriteFileHandle(d, f, f.Path(), flags)
	if err != nil {
		fs.Debugf(f.Path(), "File.openWrite failed: %v", err)
		return nil, err
	}
	return fh, nil
}

// openRW open the file for read and write using a temporary file
//
// It uses the open flags passed in.
func (f *File) openRW(flags int) (fh *RWFileHandle, err error) {
	f.mu.RLock()
	d := f.d
	f.mu.RUnlock()

	// FIXME chunked
	if flags&accessModeMask != os.O_RDONLY && d.vfs.Opt.ReadOnly {
		return nil, EROFS
	}
	// fs.Debugf(f.Path(), "File.openRW")

	fh, err = newRWFileHandle(d, f, flags)
	if err != nil {
		fs.Debugf(f.Path(), "File.openRW failed: %v", err)
		return nil, err
	}
	return fh, nil
}

// Sync the file
//
// Note that we don't do anything except return OK
func (f *File) Sync() error {
	return nil
}

// Remove the file
func (f *File) Remove() (err error) {
	defer log.Trace(f.Path(), "")("err=%v", &err)
	f.mu.RLock()
	d := f.d
	f.mu.RUnlock()

	if d.vfs.Opt.ReadOnly {
		return EROFS
	}

	// Remove the object from the cache
	wasWriting := false
	if d.vfs.cache != nil && d.vfs.cache.Exists(f.Path()) {
		wasWriting = d.vfs.cache.Remove(f.Path())
	}

	// Remove the item from the directory listing
	// called with File.mu released
	d.delObject(f.Name())

	f.muRW.Lock() // muRW must be locked before mu to avoid
	f.mu.Lock()   // deadlock in RWFileHandle.openPending and .close
	if f.o != nil {
		err = f.o.Remove(context.TODO())
	}
	f.mu.Unlock()
	f.muRW.Unlock()
	if err != nil {
		if wasWriting {
			// Ignore error deleting file if was writing it as it may not be uploaded yet
			err = nil
			fs.Debugf(f._path(), "Ignoring File.Remove file error as uploading: %v", err)
		} else {
			fs.Debugf(f._path(), "File.Remove file error: %v", err)
		}
	}
	return err
}

// RemoveAll the file - same as remove for files
func (f *File) RemoveAll() error {
	return f.Remove()
}

// DirEntry returns the underlying fs.DirEntry - may be nil
func (f *File) DirEntry() (entry fs.DirEntry) {
	f.mu.RLock()
	defer f.mu.RUnlock()
	return f.o
}

// Dir returns the directory this file is in
func (f *File) Dir() *Dir {
	f.mu.RLock()
	defer f.mu.RUnlock()
	return f.d
}

// VFS returns the instance of the VFS
func (f *File) VFS() *VFS {
	f.mu.RLock()
	defer f.mu.RUnlock()
	return f.d.vfs
}

// Fs returns the underlying Fs for the file
func (f *File) Fs() fs.Fs {
	f.mu.RLock()
	defer f.mu.RUnlock()
	return f.d.Fs()
}

// Open a file according to the flags provided
//
//	O_RDONLY open the file read-only.
//	O_WRONLY open the file write-only.
//	O_RDWR   open the file read-write.
//
//	O_APPEND append data to the file when writing.
//	O_CREATE create a new file if none exists.
//	O_EXCL   used with O_CREATE, file must not exist
//	O_SYNC   open for synchronous I/O.
//	O_TRUNC  if possible, truncate file when opened
//
// We ignore O_SYNC and O_EXCL
func (f *File) Open(flags int) (fd Handle, err error) {
	defer log.Trace(f.Path(), "flags=%s", decodeOpenFlags(flags))("fd=%v, err=%v", &fd, &err)
	var (
		write    bool // if set need write support
		read     bool // if set need read support
		rdwrMode = flags & accessModeMask
	)

	// http://pubs.opengroup.org/onlinepubs/7908799/xsh/open.html
	// The result of using O_TRUNC with O_RDONLY is undefined.
	// Linux seems to truncate the file, but we prefer to return EINVAL
	if rdwrMode == os.O_RDONLY && flags&os.O_TRUNC != 0 {
		return nil, EINVAL
	}

	// Figure out the read/write intents
	switch {
	case rdwrMode == os.O_RDONLY:
		read = true
	case rdwrMode == os.O_WRONLY:
		write = true
	case rdwrMode == os.O_RDWR:
		read = true
		write = true
	default:
		fs.Debugf(f.Path(), "Can't figure out how to open with flags: 0x%X", flags)
		return nil, EPERM
	}

	// If append is set then set read to force openRW
	if flags&os.O_APPEND != 0 {
		read = true
		f.mu.Lock()
		f.appendMode = true
		f.mu.Unlock()
	}

	// If truncate is set then set write to force openRW
	if flags&os.O_TRUNC != 0 {
		write = true
	}

	// If create is set then set write to force openRW
	if flags&os.O_CREATE != 0 {
		write = true
	}

	// Open the correct sort of handle
	f.mu.RLock()
	d := f.d
	f.mu.RUnlock()
	CacheMode := d.vfs.Opt.CacheMode
	if CacheMode >= vfscommon.CacheModeMinimal && (d.vfs.cache.InUse(f.Path()) || d.vfs.cache.Exists(f.Path())) {
		fd, err = f.openRW(flags)
	} else if read && write {
		if CacheMode >= vfscommon.CacheModeMinimal {
			fd, err = f.openRW(flags)
		} else {
			// Open write only and hope the user doesn't
			// want to read.  If they do they will get an
			// EPERM plus an Error log.
			fd, err = f.openWrite(flags)
		}
	} else if write {
		if CacheMode >= vfscommon.CacheModeWrites {
			fd, err = f.openRW(flags)
		} else {
			fd, err = f.openWrite(flags)
		}
	} else if read {
		if CacheMode >= vfscommon.CacheModeFull {
			fd, err = f.openRW(flags)
		} else {
			fd, err = f.openRead()
		}
	} else {
		fs.Debugf(f.Path(), "Can't figure out how to open with flags: 0x%X", flags)
		return nil, EPERM
	}
	// if creating a file, add the file to the directory
	if err == nil && flags&os.O_CREATE != 0 {
		// called without File.mu held
		d.addObject(f)
	}
	return fd, err
}

// Truncate changes the size of the named file.
func (f *File) Truncate(size int64) (err error) {
	// make a copy of fh.writers with the lock held then unlock so
	// we can call other file methods.
	f.mu.Lock()
	writers := make([]Handle, len(f.writers))
	copy(writers, f.writers)
	f.mu.Unlock()

	// If have writers then call truncate for each writer
	if len(writers) != 0 {
		var openWriters = len(writers)
		fs.Debugf(f.Path(), "Truncating %d file handles", len(writers))
		for _, h := range writers {
			truncateErr := h.Truncate(size)
			if truncateErr == ECLOSED {
				// Ignore ECLOSED since file handle can get closed while this is running
				openWriters--
			} else if truncateErr != nil {
				err = truncateErr
			}
		}
		// If at least one open writer return here
		if openWriters > 0 {
			return err
		}
	}

	// if o is nil it isn't valid yet
	o, err := f.waitForValidObject()
	if err != nil {
		return err
	}

	// If no writers, and size is already correct then all done
	if o.Size() == size {
		return nil
	}

	fs.Debugf(f.Path(), "Truncating file")

	// Otherwise if no writers then truncate the file by opening
	// the file and truncating it.
	flags := os.O_WRONLY
	if size == 0 {
		flags |= os.O_TRUNC
	}
	fh, err := f.Open(flags)
	if err != nil {
		return err
	}
	defer fs.CheckClose(fh, &err)
	if size != 0 {
		return fh.Truncate(size)
	}
	return nil
}<|MERGE_RESOLUTION|>--- conflicted
+++ resolved
@@ -49,17 +49,11 @@
 	writers          []Handle                        // writers for this file
 	pendingModTime   time.Time                       // will be applied once o becomes available, i.e. after file was written
 	pendingRenameFun func(ctx context.Context) error // will be run/renamed after all writers close
-<<<<<<< HEAD
-	appendMode       bool                            // file was opened with O_APPEND
-	messagedWrite    bool
-	sys              atomic.Value // user defined info to be attached here
-
-	muRW sync.Mutex // synchronize RWFileHandle.openPending(), RWFileHandle.close() and File.Remove
-=======
 	sys              atomic.Value                    // user defined info to be attached here
 	nwriters         int32                           // len(writers) which is read/updated with atomic
 	appendMode       bool                            // file was opened with O_APPEND
->>>>>>> 98fa93f6
+
+	messagedWrite    bool
 }
 
 // newFile creates a new File
