--- conflicted
+++ resolved
@@ -213,27 +213,7 @@
 		fs.Errorf(fh.remote, "WriteFileHandle: Can't open for write without O_TRUNC on existing file without --vfs-cache-mode >= writes")
 		return EPERM
 	}
-<<<<<<< HEAD
-
-	fh.pipeWriter = GetMessagedWriter(fh, func() io.WriteCloser {
-		pipeReader, pipeWriter := io.Pipe()
-		go func() {
-			// NB Rcat deals with Stats.Transferring, etc.
-			o, err := operations.Rcat(context.TODO(), fh.file.Fs(), fh.remote, pipeReader, time.Now())
-			if err != nil {
-				fs.Errorf(fh.remote, "WriteFileHandle.New Rcat failed: %v", err)
-			}
-			// Close the pipeReader so the pipeWriter fails with ErrClosedPipe
-			_ = pipeReader.Close()
-			fh.o = o
-			fh.result <- err
-		}()
-		return pipeWriter
-	})
-=======
-	var pipeReader *io.PipeReader
-	pipeReader, fh.pipeWriter = io.Pipe()
-	go func() {
+	writerFunc := func(pipeReader *io.PipeReader) {
 		// NB Rcat deals with Stats.Transferring, etc.
 		o, err := operations.Rcat(context.TODO(), fh.file.Fs(), fh.remote, pipeReader, time.Now(), nil)
 		if err != nil {
@@ -243,8 +223,12 @@
 		_ = pipeReader.Close()
 		fh.o = o
 		fh.result <- err
-	}()
->>>>>>> 98fa93f6
+	}
+	fh.pipeWriter = GetMessagedWriter(fh, func() io.WriteCloser {
+		pipeReader, pipeWriter := io.Pipe()
+		go writerFunc(pipeReader)
+		return pipeWriter
+	})
 	fh.file.setSize(0)
 	fh.truncated = true
 	fh.file.Dir().addObject(fh.file) // make sure the directory has this object in it now
