package vfs

import (
	"bytes"
	"context"
	"encoding/binary"
	"io"
	"os"
	"sync"
	"time"

	"github.com/rclone/rclone/fs"
	"github.com/rclone/rclone/fs/operations"
)

var writerMap sync.Map

type MessagedWriter struct {
	mu             sync.Mutex
	openCount      int
	Id             string
	innerWriter    io.WriteCloser
	curWriteOffset int64
	wroteBytes     int64
	messaged       bool
	hasWrote       bool
}

const (
	MSG_WRITE int32 = 1
	MSG_TRUNC int32 = 2
)

func GetMessagedWriter(fh *WriteFileHandle, writerFunc func() io.WriteCloser) *MessagedWriter {
	retWriter := &MessagedWriter{
		Id:          fh.file.Path(),
		innerWriter: nil,
		wroteBytes:  0,
		messaged:    fh.file.messagedWrite,
		hasWrote:    false,
	}
	tempWriter := retWriter
	tempWriter.mu.Lock()
	_retWriter, loaded := writerMap.LoadOrStore(fh.file.Path(), retWriter)
	retWriter = _retWriter.(*MessagedWriter)
	if !loaded {
		retWriter.innerWriter = writerFunc()
	}
	tempWriter.mu.Unlock()

	retWriter.Open()
	return retWriter
}

func (w *MessagedWriter) Open() {
	w.mu.Lock()
	defer w.mu.Unlock()
	w.openCount++
	fs.Debugf(w.Id, "file openCount++ to %d", w.openCount)
}
func (w *MessagedWriter) blockFinishTrailer() (err error) {
	// header: [8B-magic"RCLONEMP"][4B-REQTYPE(MSG_WRITE)][8B-off][8B-size]
	hdr := make([]byte, 8+4+8+8)
	buf := bytes.NewBuffer(hdr)
	buf.Reset()
	buf.WriteString("RCLONEMP")
	binary.Write(buf, binary.BigEndian, MSG_WRITE)
	binary.Write(buf, binary.BigEndian, w.curWriteOffset)
	binary.Write(buf, binary.BigEndian, w.wroteBytes)
	_, err = w.innerWriter.Write(buf.Bytes())
	return
}
func (w *MessagedWriter) truncateTrailer(off int64) (err error) {
	// header: [8B-magic"RCLONEMP"][4B-REQTYPE(MSG_TRUNC)][8B-off]
	hdr := make([]byte, 8+4+8)
	buf := bytes.NewBuffer(hdr)
	buf.Reset()
	buf.WriteString("RCLONEMP")
	binary.Write(buf, binary.BigEndian, MSG_TRUNC)
	binary.Write(buf, binary.BigEndian, off)
	_, err = w.innerWriter.Write(buf.Bytes())
	return
}

func (w *MessagedWriter) Truncate(off int64) (err error) {
	w.mu.Lock()
	defer w.mu.Unlock()
	return w.truncateTrailer(off)
}

func (w *MessagedWriter) WriteAt(data []byte, off int64) (n int, err error) {
	w.mu.Lock()
	defer w.mu.Unlock()

	if !w.hasWrote {
		err = w.blockFinishTrailer()
	} else if w.curWriteOffset != off {
		err = w.blockFinishTrailer()
		w.curWriteOffset = off
		w.wroteBytes = 0
	}
	if err != nil {
		return
	}
	w.hasWrote = true
	n, err = w.innerWriter.Write(data)
	w.wroteBytes += int64(n)
	w.curWriteOffset += int64(n)
	return
}

// Close closes the writer; subsequent reads from the
// read half of the pipe will return no bytes and EOF.
func (w *MessagedWriter) Close() (err error) {
	w.mu.Lock()
	defer w.mu.Unlock()
	err = nil

	w.openCount--
	fs.Debugf(w.Id, "file openCount-- to %d", w.openCount)
	if w.openCount > 0 {
		return
	}

	waitTime := 180 * time.Second
	if w.hasWrote {
		waitTime = 0 * time.Second
	}

	destroyFunc := func() {
		fs.Infof(w.Id, "Going to late close writer due to openCount gets to %d", w.openCount)
		var err error
		if w.hasWrote {
			err = w.blockFinishTrailer()
			if err != nil {
				fs.Errorf(w.Id, "Failed to write finish trailer, err: %v", err)
			}
		}
		err = w.innerWriter.Close()
		if err != nil {
			fs.Errorf(w.Id, "Failed to close writer, err: %v", err)
		}
		writerMap.Delete(w.Id)
	}
	// handle qbittorrent downloader's pattern
	// qbt: 1. open with flags=O_RDWR|O_CREATE|0x40000 2. close 3. open again with O_RDWR
	if waitTime == 0 {
		destroyFunc()
	} else {
		time.AfterFunc(waitTime, func() {
			if w.openCount <= 0 {
				w.mu.Lock()
				defer w.mu.Unlock()
				destroyFunc()
			}
		})
	}

	return
}

// WriteFileHandle is an open for write handle on a File
type WriteFileHandle struct {
	baseHandle
	mu          sync.Mutex
	cond        *sync.Cond // cond lock for out of sequence writes
	closed      bool       // set if handle has been closed
	remote      string
	pipeWriter  *MessagedWriter
	o           fs.Object
	result      chan error
	file        *File
	writeCalled bool // set the first time Write() is called
	offset      int64
	opened      bool
	flags       int
	truncated   bool
}

// Check interfaces
var (
	_ io.Writer   = (*WriteFileHandle)(nil)
	_ io.WriterAt = (*WriteFileHandle)(nil)
	_ io.Closer   = (*WriteFileHandle)(nil)
	_ io.Seeker   = (*WriteFileHandle)(nil)
)

func newWriteFileHandle(d *Dir, f *File, remote string, flags int) (*WriteFileHandle, error) {
	fh := &WriteFileHandle{
		remote: remote,
		flags:  flags,
		result: make(chan error, 1),
		file:   f,
	}
	fh.cond = sync.NewCond(&fh.mu)
	fh.file.addWriter(fh)
	return fh, nil
}

// returns whether it is OK to truncate the file
func (fh *WriteFileHandle) safeToTruncate() bool {
	return fh.truncated || fh.flags&os.O_TRUNC != 0 || !fh.file.exists()
}

// openPending opens the file if there is a pending open
//
// call with the lock held
func (fh *WriteFileHandle) openPending() (err error) {
	if fh.opened {
		return nil
	}
	if !fh.safeToTruncate() {
		fs.Errorf(fh.remote, "WriteFileHandle: Can't open for write without O_TRUNC on existing file without --vfs-cache-mode >= writes")
		return EPERM
	}

	fh.pipeWriter = GetMessagedWriter(fh, func() io.WriteCloser {
		pipeReader, pipeWriter := io.Pipe()
		go func() {
			// NB Rcat deals with Stats.Transferring, etc.
			o, err := operations.Rcat(context.TODO(), fh.file.Fs(), fh.remote, pipeReader, time.Now())
			if err != nil {
				fs.Errorf(fh.remote, "WriteFileHandle.New Rcat failed: %v", err)
			}
			// Close the pipeReader so the pipeWriter fails with ErrClosedPipe
			_ = pipeReader.Close()
			fh.o = o
			fh.result <- err
		}()
		return pipeWriter
	})
	fh.file.setSize(0)
	fh.truncated = true
	fh.file.Dir().addObject(fh.file) // make sure the directory has this object in it now
	fh.opened = true
	return nil
}

// String converts it to printable
func (fh *WriteFileHandle) String() string {
	if fh == nil {
		return "<nil *WriteFileHandle>"
	}
	fh.mu.Lock()
	defer fh.mu.Unlock()
	if fh.file == nil {
		return "<nil *WriteFileHandle.file>"
	}
	return fh.file.String() + " (w)"
}

// Node returns the Node associated with this - satisfies Noder interface
func (fh *WriteFileHandle) Node() Node {
	fh.mu.Lock()
	defer fh.mu.Unlock()
	return fh.file
}

// WriteAt writes len(p) bytes from p to the underlying data stream at offset
// off. It returns the number of bytes written from p (0 <= n <= len(p)) and
// any error encountered that caused the write to stop early. WriteAt must
// return a non-nil error if it returns n < len(p).
//
// If WriteAt is writing to a destination with a seek offset, WriteAt should
// not affect nor be affected by the underlying seek offset.
//
// Clients of WriteAt can execute parallel WriteAt calls on the same
// destination if the ranges do not overlap.
//
// Implementations must not retain p.
func (fh *WriteFileHandle) WriteAt(p []byte, off int64) (n int, err error) {
	fh.mu.Lock()
	defer fh.mu.Unlock()
	return fh.writeAt(p, off)
}

// Implementation of WriteAt - call with lock held
func (fh *WriteFileHandle) writeAt(p []byte, off int64) (n int, err error) {
	// defer log.Trace(fh.remote, "len=%d off=%d", len(p), off)("n=%d, fh.off=%d, err=%v", &n, &fh.offset, &err)
	if fh.closed {
		fs.Errorf(fh.remote, "WriteFileHandle.Write: error: %v", EBADF)
		return 0, ECLOSED
	}
	if fh.offset != off {
		waitSequential("write", fh.remote, fh.cond, fh.file.VFS().Opt.WriteWait, &fh.offset, off)
	}
	if fh.offset != off && !fh.file.messagedWrite {
		fs.Errorf(fh.remote, "WriteFileHandle.Write: can't seek in file without --vfs-cache-mode >= writes")
		return 0, ESPIPE
	}
	if err = fh.openPending(); err != nil {
		return 0, err
	}

	oriSize := fh.file.Size()
	newSize := oriSize
	n, err = fh.pipeWriter.WriteAt(p, off)
	newOff := off + int64(n)
	//fh.offset = newOff
	if newOff > oriSize {
		newSize = newOff
	}

	fh.writeCalled = true
	fh.file.setSize(newSize)
	if err != nil {
		fs.Errorf(fh.remote, "WriteFileHandle.Write error: %v", err)
		return 0, err
	}
	// fs.Debugf(fh.remote, "WriteFileHandle.Write OK (%d bytes written)", n)
	fh.cond.Broadcast() // wake everyone up waiting for an in-sequence read
	return n, nil
}

// Write writes len(p) bytes from p to the underlying data stream. It returns
// the number of bytes written from p (0 <= n <= len(p)) and any error
// encountered that caused the write to stop early. Write must return a non-nil
// error if it returns n < len(p). Write must not modify the slice data, even
// temporarily.
//
// Implementations must not retain p.
func (fh *WriteFileHandle) Write(p []byte) (n int, err error) {
	fh.mu.Lock()
	defer fh.mu.Unlock()
	// Since we can't seek, just call WriteAt with the current offset
	n, err = fh.writeAt(p, fh.offset)
	fh.offset += int64(n)
	return
}

// WriteString a string to the file
func (fh *WriteFileHandle) WriteString(s string) (n int, err error) {
	return fh.Write([]byte(s))
}

// Offset returns the offset of the file pointer
func (fh *WriteFileHandle) Offset() (offset int64) {
	fh.mu.Lock()
	defer fh.mu.Unlock()
	return fh.offset
}

// close the file handle returning EBADF if it has been
// closed already.
//
// Must be called with fh.mu held
func (fh *WriteFileHandle) close() (err error) {
	if fh.closed {
		return ECLOSED
	}
	fh.closed = true
	// leave writer open until file is transferred
	defer func() {
		fh.file.delWriter(fh)
	}()
	// If file not opened and not safe to truncate then leave file intact
	if !fh.opened && !fh.safeToTruncate() {
		return nil
	}
	if err = fh.openPending(); err != nil {
		return err
	}
	writeCloseErr := fh.pipeWriter.Close()
	err = <-fh.result
	if err == nil {
		fh.file.setObject(fh.o)
		err = writeCloseErr
	}
	return err
}

// Close closes the file
func (fh *WriteFileHandle) Close() error {
	fh.mu.Lock()
	defer fh.mu.Unlock()
	return fh.close()
}

// Flush is called on each close() of a file descriptor. So if a
// filesystem wants to return write errors in close() and the file has
// cached dirty data, this is a good place to write back data and
// return any errors. Since many applications ignore close() errors
// this is not always useful.
//
// NOTE: The flush() method may be called more than once for each
// open(). This happens if more than one file descriptor refers to an
// opened file due to dup(), dup2() or fork() calls. It is not
// possible to determine if a flush is final, so each flush should be
// treated equally. Multiple write-flush sequences are relatively
// rare, so this shouldn't be a problem.
//
// Filesystems shouldn't assume that flush will always be called after
// some writes, or that if will be called at all.
func (fh *WriteFileHandle) Flush() error {
	fh.mu.Lock()
	defer fh.mu.Unlock()
	if fh.closed {
		fs.Debugf(fh.remote, "WriteFileHandle.Flush nothing to do")
		return nil
	}
	// fs.Debugf(fh.remote, "WriteFileHandle.Flush")
	// If Write hasn't been called then ignore the Flush - Release
	// will pick it up
	if !fh.writeCalled {
		fs.Debugf(fh.remote, "WriteFileHandle.Flush unwritten handle, writing 0 bytes to avoid race conditions")
		_, err := fh.writeAt([]byte{}, fh.offset)
		return err
	}
	err := fh.close()
	if err != nil {
		fs.Errorf(fh.remote, "WriteFileHandle.Flush error: %v", err)
		//} else {
		// fs.Debugf(fh.remote, "WriteFileHandle.Flush OK")
	}
	return err
}

// Release is called when we are finished with the file handle
//
// It isn't called directly from userspace so the error is ignored by
// the kernel
func (fh *WriteFileHandle) Release() error {
	fh.mu.Lock()
	defer fh.mu.Unlock()
	if fh.closed {
		fs.Debugf(fh.remote, "WriteFileHandle.Release nothing to do")
		return nil
	}
	fs.Debugf(fh.remote, "WriteFileHandle.Release closing")
	err := fh.close()
	if err != nil {
		fs.Errorf(fh.remote, "WriteFileHandle.Release error: %v", err)
<<<<<<< HEAD
	} else {
		//fs.Debugf(fh.remote, "WriteFileHandle.Release OK")
=======
		//} else {
		// fs.Debugf(fh.remote, "WriteFileHandle.Release OK")
>>>>>>> 72227a01
	}
	return err
}

// Stat returns info about the file
func (fh *WriteFileHandle) Stat() (os.FileInfo, error) {
	fh.mu.Lock()
	defer fh.mu.Unlock()
	return fh.file, nil
}

// Seek to new file position
func (fh *WriteFileHandle) Seek(offset int64, whence int) (ret int64, err error) {
	fh.mu.Lock()
	defer fh.mu.Unlock()
	if fh.file.messagedWrite {
		if fh.closed {
			return 0, ECLOSED
		}
		if !fh.opened && offset == 0 && whence != 2 {
			return 0, nil
		}
		if err = fh.openPending(); err != nil {
			return ret, err
		}
		switch whence {
		case io.SeekStart:
			fh.offset = 0
		case io.SeekEnd:
			fh.offset = fh.file.Size()
		}
		fh.offset += offset
		// we don't check the offset - the next Read will
		return fh.offset, nil
	} else {
		return 0, ENOSYS
	}
}

// Truncate file to given size
func (fh *WriteFileHandle) Truncate(size int64) (err error) {
	// defer log.Trace(fh.remote, "size=%d", size)("err=%v", &err)
	fh.mu.Lock()
	defer fh.mu.Unlock()
	if fh.file.messagedWrite {
		err = fh.pipeWriter.Truncate(size)
		return
	}
	if size != fh.offset {
		fs.Errorf(fh.remote, "WriteFileHandle: Truncate: Can't change size without --vfs-cache-mode >= writes")
		return EPERM
	}
	// File is correct size
	if size == 0 {
		fh.truncated = true
	}
	return nil
}

// Read reads up to len(p) bytes into p.
func (fh *WriteFileHandle) Read(p []byte) (n int, err error) {
	fs.Errorf(fh.remote, "WriteFileHandle: Read: Can't read and write to file without --vfs-cache-mode >= minimal")
	return 0, EPERM
}

// ReadAt reads len(p) bytes into p starting at offset off in the
// underlying input source. It returns the number of bytes read (0 <=
// n <= len(p)) and any error encountered.
func (fh *WriteFileHandle) ReadAt(p []byte, off int64) (n int, err error) {
	fs.Errorf(fh.remote, "WriteFileHandle: ReadAt: Can't read and write to file without --vfs-cache-mode >= minimal")
	return 0, EPERM
}

// Sync commits the current contents of the file to stable storage. Typically,
// this means flushing the file system's in-memory copy of recently written
// data to disk.
func (fh *WriteFileHandle) Sync() error {
	return nil
}<|MERGE_RESOLUTION|>--- conflicted
+++ resolved
@@ -430,13 +430,8 @@
 	err := fh.close()
 	if err != nil {
 		fs.Errorf(fh.remote, "WriteFileHandle.Release error: %v", err)
-<<<<<<< HEAD
-	} else {
-		//fs.Debugf(fh.remote, "WriteFileHandle.Release OK")
-=======
 		//} else {
 		// fs.Debugf(fh.remote, "WriteFileHandle.Release OK")
->>>>>>> 72227a01
 	}
 	return err
 }
