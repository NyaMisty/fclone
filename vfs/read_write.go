--- conflicted
+++ resolved
@@ -17,15 +17,6 @@
 // It will be open to a temporary file which, when closed, will be
 // transferred to the remote.
 type RWFileHandle struct {
-<<<<<<< HEAD
-	mu          sync.Mutex
-	fd          *os.File
-	offset      int64 // file pointer offset
-	file        *File
-	d           *Dir
-	flags       int  // open flags
-	closed      bool // set if handle has been closed
-=======
 	// read only variables
 	file  *File
 	d     *Dir
@@ -36,7 +27,6 @@
 	mu          sync.Mutex
 	offset      int64 // file pointer offset
 	closed      bool  // set if handle has been closed
->>>>>>> 27b9ae4f
 	opened      bool
 	writeCalled bool // if any Write() methods have been called
 }
@@ -112,10 +102,6 @@
 	} else {
 		fh.offset = 0
 	}
-<<<<<<< HEAD
-	fh.fd = fd
-=======
->>>>>>> 27b9ae4f
 	fh.opened = true
 	fh.d.addObject(fh.file) // make sure the directory has this object in it now
 	return nil
@@ -142,67 +128,10 @@
 // updateSize updates the size of the file if necessary
 //
 // Must be called with fh.mu held
-<<<<<<< HEAD
-func (fh *RWFileHandle) modified() bool {
-	if !fh.writeCalled && !fh.changed {
-		fs.Debugf(fh.logPrefix(), "not modified so not transferring")
-		return false
-	}
-	return true
-}
-
-// flushWrites flushes any pending writes to cloud storage
-//
-// Must be called with fh.muRW held
-func (fh *RWFileHandle) flushWrites(closeFile bool) error {
-	if fh.closed && !closeFile {
-		return nil
-	}
-
-	rdwrMode := fh.flags & accessModeMask
-	writer := rdwrMode != os.O_RDONLY
-
-	// If read only then return
-	if !fh.opened && rdwrMode == os.O_RDONLY {
-		return nil
-	}
-
-	isCopied := false
-	if writer {
-		isCopied = fh.file.delWriter(fh, fh.modified())
-		defer fh.file.finishWriterClose()
-	}
-
-	// If we aren't creating or truncating the file then
-	// we haven't modified it so don't need to transfer it
-	if fh.flags&(os.O_CREATE|os.O_TRUNC) != 0 {
-		if err := fh.openPending(false); err != nil {
-			return err
-		}
-	}
-
-	if writer && fh.opened {
-		fi, err := fh.fd.Stat()
-		if err != nil {
-			fs.Errorf(fh.logPrefix(), "Failed to stat cache file: %v", err)
-		} else {
-			fh.file.setSize(fi.Size())
-		}
-	}
-
-	// Close the underlying file
-	if fh.opened && closeFile {
-		err := fh.fd.Close()
-		if err != nil {
-			err = errors.Wrap(err, "failed to close cache file")
-			return err
-		}
-=======
 func (fh *RWFileHandle) updateSize() {
 	// If read only or not opened then ignore
 	if fh.readOnly() || !fh.opened {
 		return
->>>>>>> 27b9ae4f
 	}
 	size := fh._size()
 	fh.file.setSize(size)
@@ -275,23 +204,6 @@
 	return err
 }
 
-<<<<<<< HEAD
-// _size returns the size of the underlying file
-//
-// call with the lock held
-//
-// FIXME what if a file was partially read in - this may return the wrong thing?
-// FIXME need to make sure we extend the file to the maximum when creating it
-func (fh *RWFileHandle) _size() int64 {
-	if !fh.opened {
-		return fh.file.Size()
-	}
-	fi, err := fh.fd.Stat()
-	if err != nil {
-		return 0
-	}
-	return fi.Size()
-=======
 // _size returns the size of the underlying file and also sets it in
 // the owning file
 //
@@ -316,7 +228,6 @@
 	fh.mu.Lock()
 	defer fh.mu.Unlock()
 	return fh._size()
->>>>>>> 27b9ae4f
 }
 
 // Size returns the size of the underlying file
@@ -335,14 +246,6 @@
 
 // _readAt bytes from the file at off
 //
-<<<<<<< HEAD
-// call with lock held
-func (fh *RWFileHandle) _readAt(b []byte, off int64) (n int, err error) {
-	if fh.closed {
-		return n, ECLOSED
-	}
-	if fh.flags&accessModeMask == os.O_WRONLY {
-=======
 // if release is set then it releases the mutex just before doing the IO
 //
 // call with lock held
@@ -352,7 +255,6 @@
 		return n, ECLOSED
 	}
 	if fh.writeOnly() {
->>>>>>> 27b9ae4f
 		return n, EBADF
 	}
 	if off >= fh._size() {
@@ -361,9 +263,6 @@
 	if err = fh.openPending(); err != nil {
 		return n, err
 	}
-<<<<<<< HEAD
-	return fh.fd.ReadAt(b, off)
-=======
 	if release {
 		// Do the writing with fh.mu unlocked
 		fh.mu.Unlock()
@@ -375,29 +274,20 @@
 		fh.mu.Lock()
 	}
 	return n, err
->>>>>>> 27b9ae4f
 }
 
 // ReadAt bytes from the file at off
 func (fh *RWFileHandle) ReadAt(b []byte, off int64) (n int, err error) {
 	fh.mu.Lock()
 	defer fh.mu.Unlock()
-<<<<<<< HEAD
-	return fh._readAt(b, off)
-=======
 	return fh._readAt(b, off, true)
->>>>>>> 27b9ae4f
 }
 
 // Read bytes from the file
 func (fh *RWFileHandle) Read(b []byte) (n int, err error) {
 	fh.mu.Lock()
 	defer fh.mu.Unlock()
-<<<<<<< HEAD
-	n, err = fh._readAt(b, fh.offset)
-=======
 	n, err = fh._readAt(b, fh.offset, false)
->>>>>>> 27b9ae4f
 	fh.offset += int64(n)
 	return n, err
 }
@@ -426,36 +316,6 @@
 	return fh.offset, nil
 }
 
-<<<<<<< HEAD
-// WriteAt bytes to the file at off
-func (fh *RWFileHandle) _writeAt(b []byte, off int64) (n int, err error) {
-	if fh.closed {
-		return n, ECLOSED
-	}
-	if fh.flags&accessModeMask == os.O_RDONLY {
-		return n, EBADF
-	}
-	if err = fh.openPending(false); err != nil {
-		return n, err
-	}
-	fh.writeCalled = true
-
-	if fh.flags&os.O_APPEND != 0 {
-		// if append is set, call Write as WriteAt returns an error if append is set
-		n, err = fh.fd.Write(b)
-	} else {
-		n, err = fh.fd.WriteAt(b, off)
-	}
-	if err != nil {
-		return n, err
-	}
-
-	fi, err := fh.fd.Stat()
-	if err != nil {
-		return n, errors.Wrap(err, "failed to stat cache file")
-	}
-	fh.file.setSize(fi.Size())
-=======
 // _writeAt bytes to the file at off
 //
 // if release is set then it releases the mutex just before doing the IO
@@ -493,35 +353,25 @@
 	}
 
 	_ = fh._size()
->>>>>>> 27b9ae4f
 	return n, err
 }
 
 // WriteAt bytes to the file at off
 func (fh *RWFileHandle) WriteAt(b []byte, off int64) (n int, err error) {
 	fh.mu.Lock()
-<<<<<<< HEAD
-	defer fh.mu.Unlock()
-	return fh._writeAt(b, off)
-=======
 	n, err = fh._writeAt(b, off, true)
 	if fh.flags&os.O_APPEND != 0 {
 		fh.offset += int64(n)
 	}
 	fh.mu.Unlock()
 	return n, err
->>>>>>> 27b9ae4f
 }
 
 // Write bytes to the file
 func (fh *RWFileHandle) Write(b []byte) (n int, err error) {
 	fh.mu.Lock()
 	defer fh.mu.Unlock()
-<<<<<<< HEAD
-	n, err = fh._writeAt(b, fh.offset)
-=======
 	n, err = fh._writeAt(b, fh.offset, false)
->>>>>>> 27b9ae4f
 	fh.offset += int64(n)
 	return n, err
 }
@@ -529,8 +379,6 @@
 // WriteString a string to the file
 func (fh *RWFileHandle) WriteString(s string) (n int, err error) {
 	return fh.Write([]byte(s))
-<<<<<<< HEAD
-=======
 }
 
 // Truncate file to given size
@@ -542,7 +390,6 @@
 	}
 	fh.file.setSize(size)
 	return fh.item.Truncate(size)
->>>>>>> 27b9ae4f
 }
 
 // Truncate file to given size
@@ -555,13 +402,7 @@
 	if err = fh.openPending(); err != nil {
 		return err
 	}
-<<<<<<< HEAD
-	fh.changed = true
-	fh.file.setSize(size)
-	return fh.fd.Truncate(size)
-=======
 	return fh._truncate(size)
->>>>>>> 27b9ae4f
 }
 
 // Sync commits the current contents of the file to stable storage. Typically,
@@ -579,11 +420,7 @@
 	if fh.readOnly() {
 		return nil
 	}
-<<<<<<< HEAD
-	return fh.fd.Sync()
-=======
 	return fh.item.Sync()
->>>>>>> 27b9ae4f
 }
 
 func (fh *RWFileHandle) logPrefix() string {
@@ -608,11 +445,7 @@
 
 // Fd returns the integer Unix file descriptor referencing the open file.
 func (fh *RWFileHandle) Fd() uintptr {
-<<<<<<< HEAD
-	return fh.fd.Fd()
-=======
 	return 0xdeadbeef // FIXME
->>>>>>> 27b9ae4f
 }
 
 // Name returns the name of the file from the underlying Object.
