--- conflicted
+++ resolved
@@ -66,11 +66,7 @@
 		}()
 	}
 
-<<<<<<< HEAD
-	metainfo, dialer, _, err := config.dial(ctx, access.satelliteAddress, access.apiKey)
-=======
 	metainfoClient, dialer, _, err := config.dial(ctx, access.satelliteAddress, access.apiKey)
->>>>>>> d8144a7e
 	if err != nil {
 		return nil, packageError.Wrap(err)
 	}
@@ -119,12 +115,7 @@
 		return nil, packageError.Wrap(err)
 	}
 
-<<<<<<< HEAD
-	proj := kvmetainfo.NewProject(streamStore, encBlockSize, segmentsSize, *metainfo)
-	db := kvmetainfo.New(proj, metainfo, streamStore, segmentStore, access.encAccess.Store())
-=======
 	db := metainfo.New(metainfoClient, access.encAccess.Store())
->>>>>>> d8144a7e
 
 	var eg errgroup.Group
 	if telemetry != nil {
