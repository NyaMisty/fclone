--- conflicted
+++ resolved
@@ -54,22 +54,7 @@
 func (project *Project) CreateBucket(ctx context.Context, bucket string) (created *Bucket, err error) {
 	defer mon.Func().RestartTrace(&ctx)(&err)
 
-<<<<<<< HEAD
-	// TODO remove bucket configuration when proper fix will be deployed on satellite
-	b, err := project.project.CreateBucket(ctx, bucket, &storj.Bucket{
-		PathCipher: storj.EncAESGCM,
-		DefaultRedundancyScheme: storj.RedundancyScheme{
-			Algorithm:      storj.ReedSolomon,
-			ShareSize:      256 * memory.B.Int32(),
-			RequiredShares: 29,
-			RepairShares:   35,
-			OptimalShares:  80,
-			TotalShares:    110,
-		},
-	})
-=======
 	b, err := project.project.CreateBucket(ctx, bucket)
->>>>>>> 20d6baac
 
 	if err != nil {
 		if storj.ErrNoBucket.Has(err) {
