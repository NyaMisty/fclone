--- conflicted
+++ resolved
@@ -24,17 +24,6 @@
 	mon = monkit.Package()
 )
 
-<<<<<<< HEAD
-// Meta info about a segment.
-type Meta struct {
-	Modified   time.Time
-	Expiration time.Time
-	Size       int64
-	Data       []byte
-}
-
-=======
->>>>>>> d8144a7e
 // Store for segments.
 type Store interface {
 	// Ranger creates a ranger for downloading erasure codes from piece store nodes.
