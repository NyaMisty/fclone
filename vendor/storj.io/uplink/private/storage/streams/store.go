// Copyright (C) 2019 Storj Labs, Inc.
// See LICENSE for copying information.

package streams

import (
	"context"
	"crypto/rand"
	"io"
	"io/ioutil"
	"time"

	"github.com/spacemonkeygo/monkit/v3"
	"github.com/zeebo/errs"
	"go.uber.org/zap"

	"storj.io/common/encryption"
	"storj.io/common/pb"
	"storj.io/common/ranger"
	"storj.io/common/storj"
	"storj.io/uplink/private/eestream"
	"storj.io/uplink/private/metainfo"
	"storj.io/uplink/private/storage/segments"
)

var mon = monkit.Package()

// Meta info about a stream.
type Meta struct {
	Modified   time.Time
	Expiration time.Time
	Size       int64
	Data       []byte
}

// Store interface methods for streams to satisfy to be a store.
type typedStore interface {
	Get(ctx context.Context, path Path, object storj.Object) (ranger.Ranger, error)
	Put(ctx context.Context, path Path, data io.Reader, metadata Metadata, expiration time.Time) (Meta, error)
	Delete(ctx context.Context, path Path) (storj.ObjectInfo, error)
}

// streamStore is a store for streams. It implements typedStore as part of an ongoing migration
// to use typed paths. See the shim for the store that the rest of the world interacts with.
type streamStore struct {
	metainfo                *metainfo.Client
	segments                segments.Store
	segmentSize             int64
	encStore                *encryption.Store
	encBlockSize            int
	cipher                  storj.CipherSuite
	inlineThreshold         int
	maxEncryptedSegmentSize int64
}

// newTypedStreamStore constructs a typedStore backed by a streamStore.
func newTypedStreamStore(metainfo *metainfo.Client, segments segments.Store, segmentSize int64, encStore *encryption.Store, encBlockSize int, cipher storj.CipherSuite, inlineThreshold int, maxEncryptedSegmentSize int64) (typedStore, error) {
	if segmentSize <= 0 {
		return nil, errs.New("segment size must be larger than 0")
	}
	if encBlockSize <= 0 {
		return nil, errs.New("encryption block size must be larger than 0")
	}

	return &streamStore{
		metainfo:                metainfo,
		segments:                segments,
		segmentSize:             segmentSize,
		encStore:                encStore,
		encBlockSize:            encBlockSize,
		cipher:                  cipher,
		inlineThreshold:         inlineThreshold,
		maxEncryptedSegmentSize: maxEncryptedSegmentSize,
	}, nil
}

// Put breaks up data as it comes in into s.segmentSize length pieces, then
// store the first piece at s0/<path>, second piece at s1/<path>, and the
// *last* piece at l/<path>. Store the given metadata, along with the number
// of segments, in a new protobuf, in the metadata of l/<path>.
//
// If there is an error, it cleans up any uploaded segment before returning.
func (s *streamStore) Put(ctx context.Context, path Path, data io.Reader, metadata Metadata, expiration time.Time) (_ Meta, err error) {
	defer mon.Task()(&ctx)(&err)
	derivedKey, err := encryption.DeriveContentKey(path.Bucket(), path.UnencryptedPath(), s.encStore)
	if err != nil {
		return Meta{}, err
	}
	encPath, err := encryption.EncryptPathWithStoreCipher(path.Bucket(), path.UnencryptedPath(), s.encStore)
	if err != nil {
		return Meta{}, err
	}

	beginObjectReq := &metainfo.BeginObjectParams{
		Bucket:        []byte(path.Bucket()),
		EncryptedPath: []byte(encPath.Raw()),
		ExpiresAt:     expiration,
	}

	var (
		streamID storj.StreamID
	)
	defer func() {
		if err != nil {
			s.cancelHandler(context.Background(), path)
			return
		}

		select {
		case <-ctx.Done():
			s.cancelHandler(context.Background(), path)
		default:
		}
	}()

	var (
		currentSegment  int64
		contentKey      storj.Key
		streamSize      int64
		lastSegmentSize int64
		encryptedKey    []byte
		keyNonce        storj.Nonce
		rs              eestream.RedundancyStrategy

		requestsToBatch = make([]metainfo.BatchItem, 0, 2)
	)

	eofReader := NewEOFReader(data)
	for !eofReader.isEOF() && !eofReader.hasError() {
		// generate random key for encrypting the segment's content
		_, err := rand.Read(contentKey[:])
		if err != nil {
			return Meta{}, err
		}

		// Initialize the content nonce with the current total segment incremented
		// by 1 because at this moment the next segment has not been already
		// uploaded.
		// The increment by 1 is to avoid nonce reuse with the metadata encryption,
		// which is encrypted with the zero nonce.
		contentNonce := storj.Nonce{}
		_, err = encryption.Increment(&contentNonce, currentSegment+1)
		if err != nil {
			return Meta{}, err
		}

		// generate random nonce for encrypting the content key
		_, err = rand.Read(keyNonce[:])
		if err != nil {
			return Meta{}, err
		}

		encryptedKey, err = encryption.EncryptKey(&contentKey, s.cipher, derivedKey, &keyNonce)
		if err != nil {
			return Meta{}, err
		}

		sizeReader := segments.SizeReader(eofReader)
		segmentReader := io.LimitReader(sizeReader, s.segmentSize)
		peekReader := NewPeekThresholdReader(segmentReader)
		// If the data is larger than the inline threshold size, then it will be a remote segment
		isRemote, err := peekReader.IsLargerThan(s.inlineThreshold)
		if err != nil {
			return Meta{}, err
		}

		segmentEncryption := storj.SegmentEncryption{}
		if s.cipher != storj.EncNull {
			segmentEncryption = storj.SegmentEncryption{
				EncryptedKey:      encryptedKey,
				EncryptedKeyNonce: keyNonce,
			}
		}

		if isRemote {
			encrypter, err := encryption.NewEncrypter(s.cipher, &contentKey, &contentNonce, s.encBlockSize)
			if err != nil {
				return Meta{}, err
			}

			paddedReader := encryption.PadReader(ioutil.NopCloser(peekReader), encrypter.InBlockSize())
			transformedReader := encryption.TransformReader(paddedReader, encrypter, 0)

			beginSegment := &metainfo.BeginSegmentParams{
				MaxOrderLimit: s.maxEncryptedSegmentSize,
				Position: storj.SegmentPosition{
					Index: int32(currentSegment),
				},
			}

			var responses []metainfo.BatchResponse
			if currentSegment == 0 {
				responses, err = s.metainfo.Batch(ctx, beginObjectReq, beginSegment)
				if err != nil {
					return Meta{}, err
				}
				objResponse, err := responses[0].BeginObject()
				if err != nil {
					return Meta{}, err
				}
				streamID = objResponse.StreamID
				rs = objResponse.RedundancyStrategy
			} else {
				beginSegment.StreamID = streamID
				responses, err = s.metainfo.Batch(ctx, append(requestsToBatch, beginSegment)...)
				requestsToBatch = requestsToBatch[:0]
				if err != nil {
					return Meta{}, err
				}
			}

			segResponse, err := responses[1].BeginSegment()
			if err != nil {
				return Meta{}, err
			}
			segmentID := segResponse.SegmentID
			limits := segResponse.Limits
			piecePrivateKey := segResponse.PiecePrivateKey

			uploadResults, size, err := s.segments.Put(ctx, transformedReader, expiration, limits, piecePrivateKey, rs)
			if err != nil {
				return Meta{}, err
			}

			requestsToBatch = append(requestsToBatch, &metainfo.CommitSegmentParams{
				SegmentID:         segmentID,
				SizeEncryptedData: size,
				Encryption:        segmentEncryption,
				UploadResult:      uploadResults,
			})
		} else {
			data, err := ioutil.ReadAll(peekReader)
			if err != nil {
				return Meta{}, err
			}
			cipherData, err := encryption.Encrypt(data, s.cipher, &contentKey, &contentNonce)
			if err != nil {
				return Meta{}, err
			}

			makeInlineSegment := &metainfo.MakeInlineSegmentParams{
				Position: storj.SegmentPosition{
					Index: int32(currentSegment),
				},
				Encryption:          segmentEncryption,
				EncryptedInlineData: cipherData,
			}
			if currentSegment == 0 {
				responses, err := s.metainfo.Batch(ctx, beginObjectReq, makeInlineSegment)
				if err != nil {
					return Meta{}, err
				}
				objResponse, err := responses[0].BeginObject()
				if err != nil {
					return Meta{}, err
				}
				streamID = objResponse.StreamID
			} else {
				makeInlineSegment.StreamID = streamID
				requestsToBatch = append(requestsToBatch, makeInlineSegment)
			}
		}

		lastSegmentSize = sizeReader.Size()
		streamSize += lastSegmentSize
		currentSegment++
	}

	totalSegments := currentSegment

	if eofReader.hasError() {
		return Meta{}, eofReader.err
	}

	metadataBytes, err := metadata.Metadata()
	if err != nil {
		return Meta{}, err
	}

	streamInfo, err := pb.Marshal(&pb.StreamInfo{
		DeprecatedNumberOfSegments: totalSegments,
		SegmentsSize:               s.segmentSize,
		LastSegmentSize:            lastSegmentSize,
		Metadata:                   metadataBytes,
	})
	if err != nil {
		return Meta{}, err
	}

	// encrypt metadata with the content encryption key and zero nonce.
	encryptedStreamInfo, err := encryption.Encrypt(streamInfo, s.cipher, &contentKey, &storj.Nonce{})
	if err != nil {
		return Meta{}, err
	}

	streamMeta := pb.StreamMeta{
		NumberOfSegments:    totalSegments,
		EncryptedStreamInfo: encryptedStreamInfo,
		EncryptionType:      int32(s.cipher),
		EncryptionBlockSize: int32(s.encBlockSize),
	}

	if s.cipher != storj.EncNull {
		streamMeta.LastSegmentMeta = &pb.SegmentMeta{
			EncryptedKey: encryptedKey,
			KeyNonce:     keyNonce[:],
		}
	}

	objectMetadata, err := pb.Marshal(&streamMeta)
	if err != nil {
		return Meta{}, err
	}

	commitObject := metainfo.CommitObjectParams{
		StreamID:          streamID,
		EncryptedMetadata: objectMetadata,
	}
	if len(requestsToBatch) > 0 {
		_, err = s.metainfo.Batch(ctx, append(requestsToBatch, &commitObject)...)
	} else {
		err = s.metainfo.CommitObject(ctx, commitObject)
	}
	if err != nil {
		return Meta{}, err
	}

	satStreamID := &pb.SatStreamID{}
	err = pb.Unmarshal(streamID, satStreamID)
	if err != nil {
		return Meta{}, err
	}

	resultMeta := Meta{
		Modified:   satStreamID.CreationDate,
		Expiration: expiration,
		Size:       streamSize,
		Data:       metadataBytes,
	}

	return resultMeta, nil
}

// Get returns a ranger that knows what the overall size is (from l/<path>)
// and then returns the appropriate data from segments s0/<path>, s1/<path>,
// ..., l/<path>.
func (s *streamStore) Get(ctx context.Context, path Path, object storj.Object) (rr ranger.Ranger, err error) {
	defer mon.Task()(&ctx)(&err)

	info, limits, err := s.metainfo.DownloadSegment(ctx, metainfo.DownloadSegmentParams{
		StreamID: object.ID,
		Position: storj.SegmentPosition{
			Index: -1, // Request the last segment
		},
	})
	if err != nil {
		return nil, err
	}

	lastSegmentRanger, err := s.segments.Ranger(ctx, info, limits, object.RedundancyScheme)
	if err != nil {
		return nil, err
	}

	derivedKey, err := encryption.DeriveContentKey(path.Bucket(), path.UnencryptedPath(), s.encStore)
	if err != nil {
		return nil, err
	}

	var rangers []ranger.Ranger
	for i := int64(0); i < object.SegmentCount-1; i++ {
		var contentNonce storj.Nonce
		_, err = encryption.Increment(&contentNonce, i+1)
		if err != nil {
			return nil, err
		}

		rangers = append(rangers, &lazySegmentRanger{
			metainfo:      s.metainfo,
			segments:      s.segments,
			streamID:      object.ID,
			segmentIndex:  int32(i),
			rs:            object.RedundancyScheme,
			size:          object.FixedSegmentSize,
			derivedKey:    derivedKey,
			startingNonce: &contentNonce,
			encBlockSize:  int(object.EncryptionParameters.BlockSize),
			cipher:        object.CipherSuite,
		})
	}

	var contentNonce storj.Nonce
	_, err = encryption.Increment(&contentNonce, object.SegmentCount)
	if err != nil {
		return nil, err
	}

	decryptedLastSegmentRanger, err := decryptRanger(
		ctx,
		lastSegmentRanger,
		object.LastSegment.Size,
		object.CipherSuite,
		derivedKey,
		info.SegmentEncryption.EncryptedKey,
		&info.SegmentEncryption.EncryptedKeyNonce,
		&contentNonce,
		int(object.EncryptionParameters.BlockSize),
	)
	if err != nil {
		return nil, err
	}

	rangers = append(rangers, decryptedLastSegmentRanger)
	return ranger.Concat(rangers...), nil
}

// Delete all the segments, with the last one last.
func (s *streamStore) Delete(ctx context.Context, path Path) (_ storj.ObjectInfo, err error) {
	defer mon.Task()(&ctx)(&err)

	encPath, err := encryption.EncryptPathWithStoreCipher(path.Bucket(), path.UnencryptedPath(), s.encStore)
	if err != nil {
		return storj.ObjectInfo{}, err
	}

	_, object, err := s.metainfo.BeginDeleteObject(ctx, metainfo.BeginDeleteObjectParams{
		Bucket:        []byte(path.Bucket()),
		EncryptedPath: []byte(encPath.Raw()),
	})
	return object, err
}

// ListItem is a single item in a listing.
type ListItem struct {
	Path     string
	Meta     Meta
	IsPrefix bool
}

type lazySegmentRanger struct {
	ranger        ranger.Ranger
	metainfo      *metainfo.Client
	segments      segments.Store
	streamID      storj.StreamID
	segmentIndex  int32
	rs            storj.RedundancyScheme
	size          int64
	derivedKey    *storj.Key
	startingNonce *storj.Nonce
	encBlockSize  int
	cipher        storj.CipherSuite
}

// Size implements Ranger.Size.
func (lr *lazySegmentRanger) Size() int64 {
	return lr.size
}

// Range implements Ranger.Range to be lazily connected.
func (lr *lazySegmentRanger) Range(ctx context.Context, offset, length int64) (_ io.ReadCloser, err error) {
	defer mon.Task()(&ctx)(&err)
	if lr.ranger == nil {
		info, limits, err := lr.metainfo.DownloadSegment(ctx, metainfo.DownloadSegmentParams{
			StreamID: lr.streamID,
			Position: storj.SegmentPosition{
				Index: lr.segmentIndex,
			},
		})
		if err != nil {
			return nil, err
		}

		rr, err := lr.segments.Ranger(ctx, info, limits, lr.rs)
		if err != nil {
			return nil, err
		}

		encryptedKey, keyNonce := info.SegmentEncryption.EncryptedKey, info.SegmentEncryption.EncryptedKeyNonce
		lr.ranger, err = decryptRanger(ctx, rr, lr.size, lr.cipher, lr.derivedKey, encryptedKey, &keyNonce, lr.startingNonce, lr.encBlockSize)
		if err != nil {
			return nil, err
		}
	}
	return lr.ranger.Range(ctx, offset, length)
}

// decryptRanger returns a decrypted ranger of the given rr ranger.
func decryptRanger(ctx context.Context, rr ranger.Ranger, decryptedSize int64, cipher storj.CipherSuite, derivedKey *storj.Key, encryptedKey storj.EncryptedPrivateKey, encryptedKeyNonce, startingNonce *storj.Nonce, encBlockSize int) (decrypted ranger.Ranger, err error) {
	defer mon.Task()(&ctx)(&err)
	contentKey, err := encryption.DecryptKey(encryptedKey, cipher, derivedKey, encryptedKeyNonce)
	if err != nil {
		return nil, err
	}

	decrypter, err := encryption.NewDecrypter(cipher, contentKey, startingNonce, encBlockSize)
	if err != nil {
		return nil, err
	}

	var rd ranger.Ranger
	if rr.Size()%int64(decrypter.InBlockSize()) != 0 {
		reader, err := rr.Range(ctx, 0, rr.Size())
		if err != nil {
			return nil, err
		}
		defer func() { err = errs.Combine(err, reader.Close()) }()
		cipherData, err := ioutil.ReadAll(reader)
		if err != nil {
			return nil, err
		}
		data, err := encryption.Decrypt(cipherData, cipher, contentKey, startingNonce)
		if err != nil {
			return nil, err
		}
		return ranger.ByteRanger(data), nil
	}

	rd, err = encryption.Transform(rr, decrypter)
	if err != nil {
		return nil, err
	}
	return encryption.Unpad(rd, int(rd.Size()-decryptedSize))
}

// CancelHandler handles clean up of segments on receiving CTRL+C.
func (s *streamStore) cancelHandler(ctx context.Context, path Path) {
	defer mon.Task()(&ctx)(nil)

	// satellite deletes now from 0 to l so we can just use BeginDeleteObject
	_, err := s.Delete(ctx, path)
	if err != nil {
		zap.L().Warn("Failed deleting object", zap.Stringer("path", path), zap.Error(err))
	}
<<<<<<< HEAD
}

func getEncryptedKeyAndNonce(m *pb.SegmentMeta) (storj.EncryptedPrivateKey, *storj.Nonce) {
	if m == nil {
		return nil, nil
	}

	var nonce storj.Nonce
	copy(nonce[:], m.KeyNonce)

	return m.EncryptedKey, &nonce
}

// TypedDecryptStreamInfo decrypts stream info.
func TypedDecryptStreamInfo(ctx context.Context, streamMetaBytes []byte, path Path, encStore *encryption.Store) (
	_ *pb.StreamInfo, streamMeta pb.StreamMeta, err error) {
	defer mon.Task()(&ctx)(&err)

	err = pb.Unmarshal(streamMetaBytes, &streamMeta)
	if err != nil {
		return nil, pb.StreamMeta{}, err
	}

	if encStore.EncryptionBypass {
		return nil, streamMeta, nil
	}

	derivedKey, err := encryption.DeriveContentKey(path.Bucket(), path.UnencryptedPath(), encStore)
	if err != nil {
		return nil, pb.StreamMeta{}, err
	}

	cipher := storj.CipherSuite(streamMeta.EncryptionType)
	encryptedKey, keyNonce := getEncryptedKeyAndNonce(streamMeta.LastSegmentMeta)
	contentKey, err := encryption.DecryptKey(encryptedKey, cipher, derivedKey, keyNonce)
	if err != nil {
		return nil, pb.StreamMeta{}, err
	}

	// decrypt metadata with the content encryption key and zero nonce
	streamInfo, err := encryption.Decrypt(streamMeta.EncryptedStreamInfo, cipher, contentKey, &storj.Nonce{})
	if err != nil {
		return nil, pb.StreamMeta{}, err
	}

	var stream pb.StreamInfo
	if err := pb.Unmarshal(streamInfo, &stream); err != nil {
		return nil, pb.StreamMeta{}, err
	}

	return &stream, streamMeta, nil
=======
>>>>>>> d8144a7e
}<|MERGE_RESOLUTION|>--- conflicted
+++ resolved
@@ -531,58 +531,4 @@
 	if err != nil {
 		zap.L().Warn("Failed deleting object", zap.Stringer("path", path), zap.Error(err))
 	}
-<<<<<<< HEAD
-}
-
-func getEncryptedKeyAndNonce(m *pb.SegmentMeta) (storj.EncryptedPrivateKey, *storj.Nonce) {
-	if m == nil {
-		return nil, nil
-	}
-
-	var nonce storj.Nonce
-	copy(nonce[:], m.KeyNonce)
-
-	return m.EncryptedKey, &nonce
-}
-
-// TypedDecryptStreamInfo decrypts stream info.
-func TypedDecryptStreamInfo(ctx context.Context, streamMetaBytes []byte, path Path, encStore *encryption.Store) (
-	_ *pb.StreamInfo, streamMeta pb.StreamMeta, err error) {
-	defer mon.Task()(&ctx)(&err)
-
-	err = pb.Unmarshal(streamMetaBytes, &streamMeta)
-	if err != nil {
-		return nil, pb.StreamMeta{}, err
-	}
-
-	if encStore.EncryptionBypass {
-		return nil, streamMeta, nil
-	}
-
-	derivedKey, err := encryption.DeriveContentKey(path.Bucket(), path.UnencryptedPath(), encStore)
-	if err != nil {
-		return nil, pb.StreamMeta{}, err
-	}
-
-	cipher := storj.CipherSuite(streamMeta.EncryptionType)
-	encryptedKey, keyNonce := getEncryptedKeyAndNonce(streamMeta.LastSegmentMeta)
-	contentKey, err := encryption.DecryptKey(encryptedKey, cipher, derivedKey, keyNonce)
-	if err != nil {
-		return nil, pb.StreamMeta{}, err
-	}
-
-	// decrypt metadata with the content encryption key and zero nonce
-	streamInfo, err := encryption.Decrypt(streamMeta.EncryptedStreamInfo, cipher, contentKey, &storj.Nonce{})
-	if err != nil {
-		return nil, pb.StreamMeta{}, err
-	}
-
-	var stream pb.StreamInfo
-	if err := pb.Unmarshal(streamInfo, &stream); err != nil {
-		return nil, pb.StreamMeta{}, err
-	}
-
-	return &stream, streamMeta, nil
-=======
->>>>>>> d8144a7e
 }