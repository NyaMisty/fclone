// Copyright (C) 2019 Storj Labs, Inc.
// See LICENSE for copying information.

package kvmetainfo

import (
	"context"
	"errors"
	"strings"

	"storj.io/common/encryption"
	"storj.io/common/paths"
	"storj.io/common/pb"
	"storj.io/common/storj"
	"storj.io/uplink/private/metainfo"
	"storj.io/uplink/private/storage/segments"
	"storj.io/uplink/private/storage/streams"
)

<<<<<<< HEAD
// DefaultRS default values for RedundancyScheme.
var DefaultRS = storj.RedundancyScheme{
	Algorithm:      storj.ReedSolomon,
	RequiredShares: 20,
	RepairShares:   30,
	OptimalShares:  40,
	TotalShares:    50,
	ShareSize:      1 * memory.KiB.Int32(),
}

// DefaultES default values for EncryptionParameters.
// BlockSize should default to the size of a stripe.
var DefaultES = storj.EncryptionParameters{
	CipherSuite: storj.EncAESGCM,
	BlockSize:   DefaultRS.StripeSize(),
}

=======
>>>>>>> 20d6baac
var contentTypeKey = "content-type"

// GetObject returns information about an object.
func (db *DB) GetObject(ctx context.Context, bucket storj.Bucket, path storj.Path) (info storj.Object, err error) {
	defer mon.Task()(&ctx)(&err)

	_, info, err = db.getInfo(ctx, bucket, path)

	return info, err
}

// GetObjectStream returns interface for reading the object stream.
func (db *DB) GetObjectStream(ctx context.Context, bucket storj.Bucket, object storj.Object) (stream ReadOnlyStream, err error) {
	defer mon.Task()(&ctx)(&err)

	if bucket.Name == "" {
		return nil, storj.ErrNoBucket.New("")
	}

	if object.Path == "" {
		return nil, storj.ErrNoPath.New("")
	}

	return &readonlyStream{
		db:   db,
		info: object,
	}, nil
}

// CreateObject creates an uploading object and returns an interface for uploading Object information.
func (db *DB) CreateObject(ctx context.Context, bucket storj.Bucket, path storj.Path, createInfo *CreateObject) (object MutableObject, err error) {
	defer mon.Task()(&ctx)(&err)

	if bucket.Name == "" {
		return nil, storj.ErrNoBucket.New("")
	}

	if path == "" {
		return nil, storj.ErrNoPath.New("")
	}

	info := storj.Object{
		Bucket: bucket,
		Path:   path,
	}

	if createInfo != nil {
		info.Metadata = createInfo.Metadata
		info.ContentType = createInfo.ContentType
		info.Expires = createInfo.Expires
		info.RedundancyScheme = createInfo.RedundancyScheme
		info.EncryptionParameters = createInfo.EncryptionParameters
	}

	// TODO: autodetect content type from the path extension
	// if info.ContentType == "" {}

	return &mutableObject{
		db:   db,
		info: info,
	}, nil
}

// ModifyObject modifies a committed object.
func (db *DB) ModifyObject(ctx context.Context, bucket storj.Bucket, path storj.Path) (object MutableObject, err error) {
	defer mon.Task()(&ctx)(&err)
	return nil, errors.New("not implemented")
}

// DeleteObject deletes an object from database.
func (db *DB) DeleteObject(ctx context.Context, bucket storj.Bucket, path storj.Path) (_ storj.Object, err error) {
	defer mon.Task()(&ctx)(&err)

	if bucket.Name == "" {
		return storj.Object{}, storj.ErrNoBucket.New("")
	}

	if len(path) == 0 {
		return storj.Object{}, storj.ErrNoPath.New("")
	}

	info, err := db.streams.Delete(ctx, storj.JoinPaths(bucket.Name, path))
	if err != nil {
		return storj.Object{}, err
	}

	encPath, err := encryption.EncryptPathWithStoreCipher(bucket.Name, paths.NewUnencrypted(path), db.encStore)
	if err != nil {
		return storj.Object{}, err
	}

	_, obj, err := objectFromInfo(ctx, bucket, path, encPath, info, db.encStore)
	return obj, err
}

// ModifyPendingObject creates an interface for updating a partially uploaded object.
func (db *DB) ModifyPendingObject(ctx context.Context, bucket storj.Bucket, path storj.Path) (object MutableObject, err error) {
	defer mon.Task()(&ctx)(&err)
	return nil, errors.New("not implemented")
}

// ListPendingObjects lists pending objects in bucket based on the ListOptions.
func (db *DB) ListPendingObjects(ctx context.Context, bucket storj.Bucket, options storj.ListOptions) (list storj.ObjectList, err error) {
	defer mon.Task()(&ctx)(&err)
	return storj.ObjectList{}, errors.New("not implemented")
}

// ListObjects lists objects in bucket based on the ListOptions.
func (db *DB) ListObjects(ctx context.Context, bucket storj.Bucket, options storj.ListOptions) (list storj.ObjectList, err error) {
	defer mon.Task()(&ctx)(&err)

	if bucket.Name == "" {
		return storj.ObjectList{}, storj.ErrNoBucket.New("")
	}

<<<<<<< HEAD
	var startAfter string
	switch options.Direction {
	// TODO for now we are supporting only storj.After
	// case storj.Forward:
	// 	// forward lists forwards from cursor, including cursor
	// 	startAfter = keyBefore(options.Cursor)
	case storj.After:
		// after lists forwards from cursor, without cursor
		startAfter = options.Cursor
	default:
		return storj.ObjectList{}, errClass.New("invalid direction %d", options.Direction)
	}

	// TODO: we should let libuplink users be able to determine what metadata fields they request as well
	// metaFlags := meta.All
	// if db.pathCipher(bucket) == storj.EncNull || db.pathCipher(bucket) == storj.EncNullBase64URL {
	// 	metaFlags = meta.None
	// }

	// TODO use flags with listing
	// if metaFlags&meta.Size != 0 {
	// Calculating the stream's size require also the user-defined metadata,
	// where stream store keeps info about the number of segments and their size.
	// metaFlags |= meta.UserDefined
	// }

	prefix := streams.ParsePath(storj.JoinPaths(bucket.Name, options.Prefix))
	prefixKey, err := encryption.DerivePathKey(prefix.Bucket(), streams.PathForKey(prefix.UnencryptedPath().Raw()), db.encStore)
	if err != nil {
		return storj.ObjectList{}, errClass.Wrap(err)
	}

	encPrefix, err := encryption.EncryptPathWithStoreCipher(prefix.Bucket(), prefix.UnencryptedPath(), db.encStore)
	if err != nil {
		return storj.ObjectList{}, errClass.Wrap(err)
	}

	// If the raw unencrypted path ends in a `/` we need to remove the final
	// section of the encrypted path. For example, if we are listing the path
	// `/bob/`, the encrypted path results in `enc("")/enc("bob")/enc("")`. This
	// is an incorrect list prefix, what we really want is `enc("")/enc("bob")`
	if strings.HasSuffix(prefix.UnencryptedPath().Raw(), "/") {
		lastSlashIdx := strings.LastIndex(encPrefix.Raw(), "/")
		encPrefix = paths.NewEncrypted(encPrefix.Raw()[:lastSlashIdx])
	}

	// We have to encrypt startAfter but only if it doesn't contain a bucket.
	// It contains a bucket if and only if the prefix has no bucket. This is why it is a raw
	// string instead of a typed string: it's either a bucket or an unencrypted path component
	// and that isn't known at compile time.
	needsEncryption := prefix.Bucket() != ""
	var base *encryption.Base
	if needsEncryption {
		_, _, base = db.encStore.LookupEncrypted(prefix.Bucket(), encPrefix)

		startAfter, err = encryption.EncryptPathRaw(startAfter, db.pathCipher(base.PathCipher), prefixKey)
		if err != nil {
			return storj.ObjectList{}, errClass.Wrap(err)
		}
	}

	items, more, err := db.metainfo.ListObjects(ctx, metainfo.ListObjectsParams{
		Bucket:          []byte(bucket.Name),
		EncryptedPrefix: []byte(encPrefix.Raw()),
		EncryptedCursor: []byte(startAfter),
		Limit:           int32(options.Limit),
		Recursive:       options.Recursive,
	})
	if err != nil {
		return storj.ObjectList{}, errClass.Wrap(err)
	}

	list = storj.ObjectList{
		Bucket: bucket.Name,
		Prefix: options.Prefix,
		More:   more,
		Items:  make([]storj.Object, len(items)),
	}

	for i, item := range items {
		var path streams.Path
		var itemPath string

		if needsEncryption {
			itemPath, err = encryption.DecryptPathRaw(string(item.EncryptedPath), db.pathCipher(base.PathCipher), prefixKey)
			if err != nil {
				return storj.ObjectList{}, errClass.Wrap(err)
			}

			// TODO(jeff): this shouldn't be necessary if we handled trailing slashes
			// appropriately. there's some issues with list.
			fullPath := prefix.UnencryptedPath().Raw()
			if len(fullPath) > 0 && fullPath[len(fullPath)-1] != '/' {
				fullPath += "/"
			}
			fullPath += itemPath

			path = streams.CreatePath(prefix.Bucket(), paths.NewUnencrypted(fullPath))
		} else {
			itemPath = string(item.EncryptedPath)
			path = streams.CreatePath(string(item.EncryptedPath), paths.Unencrypted{})
		}

		stream, streamMeta, err := streams.TypedDecryptStreamInfo(ctx, item.EncryptedMetadata, path, db.encStore)
		if err != nil {
			return storj.ObjectList{}, errClass.Wrap(err)
		}

		object, err := objectFromMeta(bucket, itemPath, item, stream, streamMeta)
		if err != nil {
			return storj.ObjectList{}, errClass.Wrap(err)
		}

		list.Items[i] = object
	}

	return list, nil
}

// ListObjectsExtended lists objects in bucket based on the ListOptions.
func (db *DB) ListObjectsExtended(ctx context.Context, bucket storj.Bucket, options storj.ListOptions) (list storj.ObjectList, err error) {
	defer mon.Task()(&ctx)(&err)

	if bucket.Name == "" {
		return storj.ObjectList{}, storj.ErrNoBucket.New("")
	}

=======
>>>>>>> 20d6baac
	if options.Prefix != "" && !strings.HasSuffix(options.Prefix, "/") {
		return storj.ObjectList{}, errClass.New("prefix should end with slash")
	}

	var startAfter string
	switch options.Direction {
	// TODO for now we are supporting only storj.After
	// case storj.Forward:
	// 	// forward lists forwards from cursor, including cursor
	// 	startAfter = keyBefore(options.Cursor)
	case storj.After:
		// after lists forwards from cursor, without cursor
		startAfter = options.Cursor
	default:
		return storj.ObjectList{}, errClass.New("invalid direction %d", options.Direction)
	}

	// TODO: we should let libuplink users be able to determine what metadata fields they request as well
	// metaFlags := meta.All
	// if db.pathCipher(bucket) == storj.EncNull || db.pathCipher(bucket) == storj.EncNullBase64URL {
	// 	metaFlags = meta.None
	// }

	// TODO use flags with listing
	// if metaFlags&meta.Size != 0 {
	// Calculating the stream's size require also the user-defined metadata,
	// where stream store keeps info about the number of segments and their size.
	// metaFlags |= meta.UserDefined
	// }

	// Remove the trailing slash from list prefix.
	// Otherwise, if we the list prefix is `/bob/`, the encrypted list
	// prefix results in `enc("")/enc("bob")/enc("")`. This is an incorrect
	// encrypted prefix, what we really want is `enc("")/enc("bob")`.
	prefix := streams.ParsePath(storj.JoinPaths(bucket.Name, strings.TrimSuffix(options.Prefix, "/")))
	prefixKey, err := encryption.DerivePathKey(prefix.Bucket(), streams.PathForKey(prefix.UnencryptedPath().Raw()), db.encStore)
	if err != nil {
		return storj.ObjectList{}, errClass.Wrap(err)
	}

	encPrefix, err := encryption.EncryptPathWithStoreCipher(prefix.Bucket(), prefix.UnencryptedPath(), db.encStore)
	if err != nil {
		return storj.ObjectList{}, errClass.Wrap(err)
	}

	// We have to encrypt startAfter but only if it doesn't contain a bucket.
	// It contains a bucket if and only if the prefix has no bucket. This is why it is a raw
	// string instead of a typed string: it's either a bucket or an unencrypted path component
	// and that isn't known at compile time.
	needsEncryption := prefix.Bucket() != ""
	var base *encryption.Base
	if needsEncryption {
		_, _, base = db.encStore.LookupEncrypted(prefix.Bucket(), encPrefix)

		startAfter, err = encryption.EncryptPathRaw(startAfter, db.pathCipher(base.PathCipher), prefixKey)
		if err != nil {
			return storj.ObjectList{}, errClass.Wrap(err)
		}
	}

	items, more, err := db.metainfo.ListObjects(ctx, metainfo.ListObjectsParams{
		Bucket:          []byte(bucket.Name),
		EncryptedPrefix: []byte(encPrefix.Raw()),
		EncryptedCursor: []byte(startAfter),
		Limit:           int32(options.Limit),
		Recursive:       options.Recursive,
	})
	if err != nil {
		return storj.ObjectList{}, errClass.Wrap(err)
	}

	list = storj.ObjectList{
		Bucket: bucket.Name,
		Prefix: options.Prefix,
		More:   more,
		Items:  make([]storj.Object, 0, len(items)),
	}

	for _, item := range items {
		var path streams.Path
		var itemPath string

		if needsEncryption {
			itemPath, err = encryption.DecryptPathRaw(string(item.EncryptedPath), db.pathCipher(base.PathCipher), prefixKey)
			if err != nil {
				// skip items that cannot be decrypted
				if encryption.ErrDecryptFailed.Has(err) {
					continue
				}
				return storj.ObjectList{}, errClass.Wrap(err)
			}

			// TODO(jeff): this shouldn't be necessary if we handled trailing slashes
			// appropriately. there's some issues with list.
			fullPath := prefix.UnencryptedPath().Raw()
			if len(fullPath) > 0 && fullPath[len(fullPath)-1] != '/' {
				fullPath += "/"
			}
			fullPath += itemPath

			path = streams.CreatePath(prefix.Bucket(), paths.NewUnencrypted(fullPath))
		} else {
			itemPath = string(item.EncryptedPath)
			path = streams.CreatePath(string(item.EncryptedPath), paths.Unencrypted{})
		}

		stream, streamMeta, err := streams.TypedDecryptStreamInfo(ctx, item.EncryptedMetadata, path, db.encStore)
		if err != nil {
			// skip items that cannot be decrypted
			if encryption.ErrDecryptFailed.Has(err) {
				continue
			}
			return storj.ObjectList{}, errClass.Wrap(err)
		}

		object, err := objectFromMeta(bucket, itemPath, item, stream, streamMeta)
		if err != nil {
			return storj.ObjectList{}, errClass.Wrap(err)
		}

		list.Items = append(list.Items, object)
	}

	return list, nil
}

func (db *DB) pathCipher(pathCipher storj.CipherSuite) storj.CipherSuite {
	if db.encStore.EncryptionBypass {
		return storj.EncNullBase64URL
	}
	return pathCipher
}

type object struct {
	fullpath        streams.Path
	bucket          string
	encPath         paths.Encrypted
	lastSegmentMeta segments.Meta
	streamInfo      *pb.StreamInfo
	streamMeta      pb.StreamMeta
}

func (db *DB) getInfo(ctx context.Context, bucket storj.Bucket, path storj.Path) (obj object, info storj.Object, err error) {
	defer mon.Task()(&ctx)(&err)

	if bucket.Name == "" {
		return object{}, storj.Object{}, storj.ErrNoBucket.New("")
	}

	if path == "" {
		return object{}, storj.Object{}, storj.ErrNoPath.New("")
	}

	encPath, err := encryption.EncryptPathWithStoreCipher(bucket.Name, paths.NewUnencrypted(path), db.encStore)
	if err != nil {
		return object{}, storj.Object{}, err
	}

	objectInfo, err := db.metainfo.GetObject(ctx, metainfo.GetObjectParams{
		Bucket:        []byte(bucket.Name),
		EncryptedPath: []byte(encPath.Raw()),
	})
	if err != nil {
		return object{}, storj.Object{}, err
	}

	return objectFromInfo(ctx, bucket, path, encPath, objectInfo, db.encStore)
}

func objectFromInfo(ctx context.Context, bucket storj.Bucket, path storj.Path, encPath paths.Encrypted, objectInfo storj.ObjectInfo, encStore *encryption.Store) (object, storj.Object, error) {
	if objectInfo.Bucket == "" { // zero objectInfo
		return object{}, storj.Object{}, nil
	}

	fullpath := streams.CreatePath(bucket.Name, paths.NewUnencrypted(path))
	lastSegmentMeta := segments.Meta{
		Modified:   objectInfo.Created,
		Expiration: objectInfo.Expires,
		Size:       objectInfo.Size,
		Data:       objectInfo.Metadata,
	}

	streamInfo, streamMeta, err := streams.TypedDecryptStreamInfo(ctx, lastSegmentMeta.Data, fullpath, encStore)
	if err != nil {
		return object{}, storj.Object{}, err
	}

	info, err := objectStreamFromMeta(bucket, path, objectInfo.StreamID, lastSegmentMeta, streamInfo, streamMeta, objectInfo.Stream.RedundancyScheme)
	if err != nil {
		return object{}, storj.Object{}, err
	}

	return object{
		fullpath:        fullpath,
		bucket:          bucket.Name,
		encPath:         encPath,
		lastSegmentMeta: lastSegmentMeta,
		streamInfo:      streamInfo,
		streamMeta:      streamMeta,
	}, info, nil
}

func objectFromMeta(bucket storj.Bucket, path storj.Path, listItem storj.ObjectListItem, stream *pb.StreamInfo, streamMeta pb.StreamMeta) (storj.Object, error) {
	object := storj.Object{
		Version:  0, // TODO:
		Bucket:   bucket,
		Path:     path,
		IsPrefix: listItem.IsPrefix,

		Created:  listItem.CreatedAt, // TODO: use correct field
		Modified: listItem.CreatedAt, // TODO: use correct field
		Expires:  listItem.ExpiresAt,
	}

	err := updateObjectWithStream(&object, stream, streamMeta)
	if err != nil {
		return storj.Object{}, err
	}

	return object, nil
}

func objectStreamFromMeta(bucket storj.Bucket, path storj.Path, streamID storj.StreamID, lastSegment segments.Meta, stream *pb.StreamInfo, streamMeta pb.StreamMeta, redundancyScheme storj.RedundancyScheme) (storj.Object, error) {
	var nonce storj.Nonce
	var encryptedKey storj.EncryptedPrivateKey
	if streamMeta.LastSegmentMeta != nil {
		copy(nonce[:], streamMeta.LastSegmentMeta.KeyNonce)
		encryptedKey = streamMeta.LastSegmentMeta.EncryptedKey
	}

	rv := storj.Object{
		Version:  0, // TODO:
		Bucket:   bucket,
		Path:     path,
		IsPrefix: false,

		Created:  lastSegment.Modified,   // TODO: use correct field
		Modified: lastSegment.Modified,   // TODO: use correct field
		Expires:  lastSegment.Expiration, // TODO: use correct field

		Stream: storj.Stream{
			ID: streamID,

			RedundancyScheme: redundancyScheme,
			EncryptionParameters: storj.EncryptionParameters{
				CipherSuite: storj.CipherSuite(streamMeta.EncryptionType),
				BlockSize:   streamMeta.EncryptionBlockSize,
			},
			LastSegment: storj.LastSegment{
				EncryptedKeyNonce: nonce,
				EncryptedKey:      encryptedKey,
			},
		},
	}

	err := updateObjectWithStream(&rv, stream, streamMeta)
	if err != nil {
		return storj.Object{}, err
	}

	return rv, nil
}

func updateObjectWithStream(object *storj.Object, stream *pb.StreamInfo, streamMeta pb.StreamMeta) error {
	if stream == nil {
		return nil
	}

	serializableMeta := pb.SerializableMeta{}
	err := pb.Unmarshal(stream.Metadata, &serializableMeta)
	if err != nil {
		return err
	}

	// ensure that the map is not nil
	if serializableMeta.UserDefined == nil {
		serializableMeta.UserDefined = map[string]string{}
	}

	_, found := serializableMeta.UserDefined[contentTypeKey]
	if !found && serializableMeta.ContentType != "" {
		serializableMeta.UserDefined[contentTypeKey] = serializableMeta.ContentType
	}

	segmentCount := numberOfSegments(stream, streamMeta)
	object.Metadata = serializableMeta.UserDefined
	object.Stream.Size = ((segmentCount - 1) * stream.SegmentsSize) + stream.LastSegmentSize
	object.Stream.SegmentCount = segmentCount
	object.Stream.FixedSegmentSize = stream.SegmentsSize
	object.Stream.LastSegment.Size = stream.LastSegmentSize

	return nil
}

type mutableObject struct {
	db   *DB
	info storj.Object
}

func (object *mutableObject) Info() storj.Object { return object.info }

func (object *mutableObject) CreateStream(ctx context.Context) (_ MutableStream, err error) {
	defer mon.Task()(&ctx)(&err)
	return &mutableStream{
		db:   object.db,
		info: object.info,
	}, nil
}

func (object *mutableObject) ContinueStream(ctx context.Context) (_ MutableStream, err error) {
	defer mon.Task()(&ctx)(&err)
	return nil, errors.New("not implemented")
}

func (object *mutableObject) DeleteStream(ctx context.Context) (err error) {
	defer mon.Task()(&ctx)(&err)
	return errors.New("not implemented")
}

func (object *mutableObject) Commit(ctx context.Context) (err error) {
	defer mon.Task()(&ctx)(&err)
	_, info, err := object.db.getInfo(ctx, object.info.Bucket, object.info.Path)
	object.info = info
	return err
}

func numberOfSegments(stream *pb.StreamInfo, streamMeta pb.StreamMeta) int64 {
	if streamMeta.NumberOfSegments > 0 {
		return streamMeta.NumberOfSegments
	}
	return stream.DeprecatedNumberOfSegments
}<|MERGE_RESOLUTION|>--- conflicted
+++ resolved
@@ -17,26 +17,6 @@
 	"storj.io/uplink/private/storage/streams"
 )
 
-<<<<<<< HEAD
-// DefaultRS default values for RedundancyScheme.
-var DefaultRS = storj.RedundancyScheme{
-	Algorithm:      storj.ReedSolomon,
-	RequiredShares: 20,
-	RepairShares:   30,
-	OptimalShares:  40,
-	TotalShares:    50,
-	ShareSize:      1 * memory.KiB.Int32(),
-}
-
-// DefaultES default values for EncryptionParameters.
-// BlockSize should default to the size of a stripe.
-var DefaultES = storj.EncryptionParameters{
-	CipherSuite: storj.EncAESGCM,
-	BlockSize:   DefaultRS.StripeSize(),
-}
-
-=======
->>>>>>> 20d6baac
 var contentTypeKey = "content-type"
 
 // GetObject returns information about an object.
@@ -152,7 +132,10 @@
 		return storj.ObjectList{}, storj.ErrNoBucket.New("")
 	}
 
-<<<<<<< HEAD
+	if options.Prefix != "" && !strings.HasSuffix(options.Prefix, "/") {
+		return storj.ObjectList{}, errClass.New("prefix should end with slash")
+	}
+
 	var startAfter string
 	switch options.Direction {
 	// TODO for now we are supporting only storj.After
@@ -179,139 +162,6 @@
 	// metaFlags |= meta.UserDefined
 	// }
 
-	prefix := streams.ParsePath(storj.JoinPaths(bucket.Name, options.Prefix))
-	prefixKey, err := encryption.DerivePathKey(prefix.Bucket(), streams.PathForKey(prefix.UnencryptedPath().Raw()), db.encStore)
-	if err != nil {
-		return storj.ObjectList{}, errClass.Wrap(err)
-	}
-
-	encPrefix, err := encryption.EncryptPathWithStoreCipher(prefix.Bucket(), prefix.UnencryptedPath(), db.encStore)
-	if err != nil {
-		return storj.ObjectList{}, errClass.Wrap(err)
-	}
-
-	// If the raw unencrypted path ends in a `/` we need to remove the final
-	// section of the encrypted path. For example, if we are listing the path
-	// `/bob/`, the encrypted path results in `enc("")/enc("bob")/enc("")`. This
-	// is an incorrect list prefix, what we really want is `enc("")/enc("bob")`
-	if strings.HasSuffix(prefix.UnencryptedPath().Raw(), "/") {
-		lastSlashIdx := strings.LastIndex(encPrefix.Raw(), "/")
-		encPrefix = paths.NewEncrypted(encPrefix.Raw()[:lastSlashIdx])
-	}
-
-	// We have to encrypt startAfter but only if it doesn't contain a bucket.
-	// It contains a bucket if and only if the prefix has no bucket. This is why it is a raw
-	// string instead of a typed string: it's either a bucket or an unencrypted path component
-	// and that isn't known at compile time.
-	needsEncryption := prefix.Bucket() != ""
-	var base *encryption.Base
-	if needsEncryption {
-		_, _, base = db.encStore.LookupEncrypted(prefix.Bucket(), encPrefix)
-
-		startAfter, err = encryption.EncryptPathRaw(startAfter, db.pathCipher(base.PathCipher), prefixKey)
-		if err != nil {
-			return storj.ObjectList{}, errClass.Wrap(err)
-		}
-	}
-
-	items, more, err := db.metainfo.ListObjects(ctx, metainfo.ListObjectsParams{
-		Bucket:          []byte(bucket.Name),
-		EncryptedPrefix: []byte(encPrefix.Raw()),
-		EncryptedCursor: []byte(startAfter),
-		Limit:           int32(options.Limit),
-		Recursive:       options.Recursive,
-	})
-	if err != nil {
-		return storj.ObjectList{}, errClass.Wrap(err)
-	}
-
-	list = storj.ObjectList{
-		Bucket: bucket.Name,
-		Prefix: options.Prefix,
-		More:   more,
-		Items:  make([]storj.Object, len(items)),
-	}
-
-	for i, item := range items {
-		var path streams.Path
-		var itemPath string
-
-		if needsEncryption {
-			itemPath, err = encryption.DecryptPathRaw(string(item.EncryptedPath), db.pathCipher(base.PathCipher), prefixKey)
-			if err != nil {
-				return storj.ObjectList{}, errClass.Wrap(err)
-			}
-
-			// TODO(jeff): this shouldn't be necessary if we handled trailing slashes
-			// appropriately. there's some issues with list.
-			fullPath := prefix.UnencryptedPath().Raw()
-			if len(fullPath) > 0 && fullPath[len(fullPath)-1] != '/' {
-				fullPath += "/"
-			}
-			fullPath += itemPath
-
-			path = streams.CreatePath(prefix.Bucket(), paths.NewUnencrypted(fullPath))
-		} else {
-			itemPath = string(item.EncryptedPath)
-			path = streams.CreatePath(string(item.EncryptedPath), paths.Unencrypted{})
-		}
-
-		stream, streamMeta, err := streams.TypedDecryptStreamInfo(ctx, item.EncryptedMetadata, path, db.encStore)
-		if err != nil {
-			return storj.ObjectList{}, errClass.Wrap(err)
-		}
-
-		object, err := objectFromMeta(bucket, itemPath, item, stream, streamMeta)
-		if err != nil {
-			return storj.ObjectList{}, errClass.Wrap(err)
-		}
-
-		list.Items[i] = object
-	}
-
-	return list, nil
-}
-
-// ListObjectsExtended lists objects in bucket based on the ListOptions.
-func (db *DB) ListObjectsExtended(ctx context.Context, bucket storj.Bucket, options storj.ListOptions) (list storj.ObjectList, err error) {
-	defer mon.Task()(&ctx)(&err)
-
-	if bucket.Name == "" {
-		return storj.ObjectList{}, storj.ErrNoBucket.New("")
-	}
-
-=======
->>>>>>> 20d6baac
-	if options.Prefix != "" && !strings.HasSuffix(options.Prefix, "/") {
-		return storj.ObjectList{}, errClass.New("prefix should end with slash")
-	}
-
-	var startAfter string
-	switch options.Direction {
-	// TODO for now we are supporting only storj.After
-	// case storj.Forward:
-	// 	// forward lists forwards from cursor, including cursor
-	// 	startAfter = keyBefore(options.Cursor)
-	case storj.After:
-		// after lists forwards from cursor, without cursor
-		startAfter = options.Cursor
-	default:
-		return storj.ObjectList{}, errClass.New("invalid direction %d", options.Direction)
-	}
-
-	// TODO: we should let libuplink users be able to determine what metadata fields they request as well
-	// metaFlags := meta.All
-	// if db.pathCipher(bucket) == storj.EncNull || db.pathCipher(bucket) == storj.EncNullBase64URL {
-	// 	metaFlags = meta.None
-	// }
-
-	// TODO use flags with listing
-	// if metaFlags&meta.Size != 0 {
-	// Calculating the stream's size require also the user-defined metadata,
-	// where stream store keeps info about the number of segments and their size.
-	// metaFlags |= meta.UserDefined
-	// }
-
 	// Remove the trailing slash from list prefix.
 	// Otherwise, if we the list prefix is `/bob/`, the encrypted list
 	// prefix results in `enc("")/enc("bob")/enc("")`. This is an incorrect
