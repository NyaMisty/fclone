// Copyright (C) 2019 Storj Labs, Inc.
// See LICENSE for copying information.

package kvmetainfo

import (
	"context"

	"storj.io/common/storj"
	"storj.io/uplink/private/metainfo"
)

// CreateBucket creates a new bucket.
<<<<<<< HEAD
func (db *Project) CreateBucket(ctx context.Context, bucketName string, info *storj.Bucket) (_ storj.Bucket, err error) {
=======
func (db *Project) CreateBucket(ctx context.Context, bucketName string) (newBucket storj.Bucket, err error) {
>>>>>>> 31dc7890
	defer mon.Task()(&ctx)(&err)

	if bucketName == "" {
		return storj.Bucket{}, storj.ErrNoBucket.New("")
	}

	newBucket, err = db.metainfo.CreateBucket(ctx, metainfo.CreateBucketParams{
		Name: []byte(bucketName),
	})
	return newBucket, storj.ErrBucket.Wrap(err)
}

// DeleteBucket deletes bucket.
<<<<<<< HEAD
func (db *Project) DeleteBucket(ctx context.Context, bucketName string) (_ storj.Bucket, err error) {
=======
func (db *Project) DeleteBucket(ctx context.Context, bucketName string) (bucket storj.Bucket, err error) {
>>>>>>> 31dc7890
	defer mon.Task()(&ctx)(&err)

	if bucketName == "" {
		return storj.Bucket{}, storj.ErrNoBucket.New("")
	}

	bucket, err = db.metainfo.DeleteBucket(ctx, metainfo.DeleteBucketParams{
		Name: []byte(bucketName),
	})
	return bucket, storj.ErrBucket.Wrap(err)
}

// GetBucket gets bucket information.
<<<<<<< HEAD
func (db *Project) GetBucket(ctx context.Context, bucketName string) (_ storj.Bucket, err error) {
=======
func (db *Project) GetBucket(ctx context.Context, bucketName string) (bucket storj.Bucket, err error) {
>>>>>>> 31dc7890
	defer mon.Task()(&ctx)(&err)

	if bucketName == "" {
		return storj.Bucket{}, storj.ErrNoBucket.New("")
	}

	bucket, err = db.metainfo.GetBucket(ctx, metainfo.GetBucketParams{
		Name: []byte(bucketName),
	})
	return bucket, storj.ErrBucket.Wrap(err)
}

// ListBuckets lists buckets.
<<<<<<< HEAD
func (db *Project) ListBuckets(ctx context.Context, listOpts storj.BucketListOptions) (_ storj.BucketList, err error) {
=======
func (db *Project) ListBuckets(ctx context.Context, listOpts storj.BucketListOptions) (bucketList storj.BucketList, err error) {
>>>>>>> 31dc7890
	defer mon.Task()(&ctx)(&err)

	bucketList, err = db.metainfo.ListBuckets(ctx, metainfo.ListBucketsParams{
		ListOpts: listOpts,
	})
	return bucketList, storj.ErrBucket.Wrap(err)
}<|MERGE_RESOLUTION|>--- conflicted
+++ resolved
@@ -11,11 +11,7 @@
 )
 
 // CreateBucket creates a new bucket.
-<<<<<<< HEAD
-func (db *Project) CreateBucket(ctx context.Context, bucketName string, info *storj.Bucket) (_ storj.Bucket, err error) {
-=======
 func (db *Project) CreateBucket(ctx context.Context, bucketName string) (newBucket storj.Bucket, err error) {
->>>>>>> 31dc7890
 	defer mon.Task()(&ctx)(&err)
 
 	if bucketName == "" {
@@ -29,11 +25,7 @@
 }
 
 // DeleteBucket deletes bucket.
-<<<<<<< HEAD
-func (db *Project) DeleteBucket(ctx context.Context, bucketName string) (_ storj.Bucket, err error) {
-=======
 func (db *Project) DeleteBucket(ctx context.Context, bucketName string) (bucket storj.Bucket, err error) {
->>>>>>> 31dc7890
 	defer mon.Task()(&ctx)(&err)
 
 	if bucketName == "" {
@@ -47,11 +39,7 @@
 }
 
 // GetBucket gets bucket information.
-<<<<<<< HEAD
-func (db *Project) GetBucket(ctx context.Context, bucketName string) (_ storj.Bucket, err error) {
-=======
 func (db *Project) GetBucket(ctx context.Context, bucketName string) (bucket storj.Bucket, err error) {
->>>>>>> 31dc7890
 	defer mon.Task()(&ctx)(&err)
 
 	if bucketName == "" {
@@ -65,11 +53,7 @@
 }
 
 // ListBuckets lists buckets.
-<<<<<<< HEAD
-func (db *Project) ListBuckets(ctx context.Context, listOpts storj.BucketListOptions) (_ storj.BucketList, err error) {
-=======
 func (db *Project) ListBuckets(ctx context.Context, listOpts storj.BucketListOptions) (bucketList storj.BucketList, err error) {
->>>>>>> 31dc7890
 	defer mon.Task()(&ctx)(&err)
 
 	bucketList, err = db.metainfo.ListBuckets(ctx, metainfo.ListBucketsParams{
