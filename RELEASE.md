# Release

This file describes how to make the various kinds of releases

## Extra required software for making a release

  * [github-release](https://github.com/aktau/github-release) for uploading packages
  * pandoc for making the html and man pages

## Making a release

  * git checkout master
  * git pull
  * git status - make sure everything is checked in
  * Check GitHub actions build for master is Green
  * make test # see integration test server or run locally
  * make tag
  * edit docs/content/changelog.md # make sure to remove duplicate logs from point releases
  * make tidy
  * make doc
  * git status - to check for new man pages - git add them
  * git commit -a -v -m "Version v1.XX.0"
  * make retag
  * git push --tags origin master
  * # Wait for the GitHub builds to complete then...
  * make fetch_binaries
  * make tarball
  * make vendorball
  * make sign_upload
  * make check_sign
  * make upload
  * make upload_website
  * make upload_github
  * make startdev
  * # announce with forum post, twitter post, patreon post

Early in the next release cycle update the dependencies

  * Review any pinned packages in go.mod and remove if possible
  * make update
  * git status
  * git add new files
  * git commit -a -v

If `make update` fails with errors like this:

```
# github.com/cpuguy83/go-md2man/md2man
../../../../pkg/mod/github.com/cpuguy83/go-md2man@v1.0.8/md2man/md2man.go:11:16: undefined: blackfriday.EXTENSION_NO_INTRA_EMPHASIS
../../../../pkg/mod/github.com/cpuguy83/go-md2man@v1.0.8/md2man/md2man.go:12:16: undefined: blackfriday.EXTENSION_TABLES
```

Can be fixed with

    * GO111MODULE=on go get -u github.com/russross/blackfriday@v1.5.2
    * GO111MODULE=on go mod tidy
 

## Making a point release

If rclone needs a point release due to some horrendous bug:

First make the release branch.  If this is a second point release then
this will be done already.

  * BASE_TAG=v1.XX          # eg v1.52
  * NEW_TAG=${BASE_TAG}.Y   # eg v1.52.1
  * echo $BASE_TAG $NEW_TAG # v1.52 v1.52.1
  * git branch ${BASE_TAG} ${BASE_TAG}-stable

Now

  * FIXME this is now broken with new semver layout - needs fixing
  * FIXME the TAG=${NEW_TAG} shouldn't be necessary any more
  * git co ${BASE_TAG}-stable
  * git cherry-pick any fixes
  * Test (see above)
  * make NEXT_VERSION=${NEW_TAG} tag
  * edit docs/content/changelog.md
  * make TAG=${NEW_TAG} doc
  * git commit -a -v -m "Version ${NEW_TAG}"
  * git tag -d ${NEW_TAG}
  * git tag -s -m "Version ${NEW_TAG}" ${NEW_TAG}
  * git push --tags -u origin ${BASE_TAG}-stable
  * Wait for builds to complete
  * make BRANCH_PATH= TAG=${NEW_TAG} fetch_binaries
  * make TAG=${NEW_TAG} tarball
  * make TAG=${NEW_TAG} sign_upload
  * make TAG=${NEW_TAG} check_sign
  * make TAG=${NEW_TAG} upload
  * make TAG=${NEW_TAG} upload_website
  * make TAG=${NEW_TAG} upload_github
  * NB this overwrites the current beta so we need to do this
  * git co master
  * make VERSION=${NEW_TAG} startdev
  * # cherry pick the changes to the changelog and VERSION
  * git checkout ${BASE_TAG}-stable VERSION docs/content/changelog.md
  * git commit --amend
  * git push
  * Announce!

## Making a manual build of docker

The rclone docker image should autobuild on via GitHub actions.  If it doesn't
or needs to be updated then rebuild like this.

```
<<<<<<< HEAD
=======
docker pull golang
>>>>>>> 7c1e83d4
docker build --rm --ulimit memlock=67108864  -t rclone/rclone:1.52.0 -t rclone/rclone:1.52 -t rclone/rclone:1 -t rclone/rclone:latest .
docker push rclone/rclone:1.52.0
docker push rclone/rclone:1.52
docker push rclone/rclone:1
docker push rclone/rclone:latest
```<|MERGE_RESOLUTION|>--- conflicted
+++ resolved
@@ -105,10 +105,7 @@
 or needs to be updated then rebuild like this.
 
 ```
-<<<<<<< HEAD
-=======
 docker pull golang
->>>>>>> 7c1e83d4
 docker build --rm --ulimit memlock=67108864  -t rclone/rclone:1.52.0 -t rclone/rclone:1.52 -t rclone/rclone:1 -t rclone/rclone:latest .
 docker push rclone/rclone:1.52.0
 docker push rclone/rclone:1.52
