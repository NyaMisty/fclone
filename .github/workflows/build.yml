---
# Github Actions build for rclone
# -*- compile-command: "yamllint -f parsable build.yml" -*-

name: build

# Trigger the workflow on push or pull request
on:
  push:
    branches:
      - '**'
    tags:
      - '**'
  pull_request:
  workflow_dispatch:
    inputs:
      manual:
        description: Manual run (bypass default conditions)
        type: boolean
        required: true
        default: true

jobs:
  build:
<<<<<<< HEAD
    #if: ${{ github.repository == 'rclone/rclone' || github.event.inputs.manual }}
=======
    if: ${{ github.event.inputs.manual == 'true' || (github.repository == 'rclone/rclone' && (github.event_name != 'pull_request' || github.event.pull_request.head.repo.full_name != github.event.pull_request.base.repo.full_name)) }}
>>>>>>> 1f887f7b
    timeout-minutes: 60
    strategy:
      fail-fast: false
      matrix:
        job_name: ['linux', 'linux_386', 'mac_amd64', 'mac_arm64', 'windows', 'other_os', 'go1.18', 'go1.19']

        include:
          - job_name: linux
            os: ubuntu-latest
            go: '1.20'
            gotags: cmount
            build_flags: '-include "^linux/"'
            check: true
            quicktest: true
            racequicktest: true
            librclonetest: true
            deploy: true

          - job_name: linux_386
            os: ubuntu-latest
            go: '1.20'
            goarch: 386
            gotags: cmount
            quicktest: true

          - job_name: mac_amd64
            os: macos-11
            go: '1.20'
            gotags: 'cmount'
            build_flags: '-include "^darwin/amd64" -cgo'
            quicktest: true
            racequicktest: true
            deploy: true

          - job_name: mac_arm64
            os: macos-11
            go: '1.20'
            gotags: 'cmount'
            build_flags: '-include "^darwin/arm64" -cgo -macos-arch arm64 -cgo-cflags=-I/usr/local/include -cgo-ldflags=-L/usr/local/lib'
            deploy: true

          - job_name: windows
            os: windows-latest
            go: '1.20'
            gotags: cmount
            cgo: '0'
            build_flags: '-include "^windows/"'
            build_args: '-buildmode exe'
            quicktest: true
            deploy: true

          - job_name: other_os
            os: ubuntu-latest
            go: '1.20'
            build_flags: '-exclude "^(windows/|darwin/|linux/)"'
            compile_all: true
            deploy: true

          - job_name: go1.18
            os: ubuntu-latest
            go: '1.18'
            quicktest: true
            racequicktest: true

          - job_name: go1.19
            os: ubuntu-latest
            go: '1.19'
            quicktest: true
            racequicktest: true

    name: ${{ matrix.job_name }}

    runs-on: ${{ matrix.os }}

    steps:
      - name: Checkout
        uses: actions/checkout@v3
        with:
          fetch-depth: 0
      - name: Remove test config
        shell: bash
        run: rm bin/*.rclone.conf

      - name: Install Go
        uses: actions/setup-go@v4
        with:
          go-version: ${{ matrix.go }}
          check-latest: true

      - name: Set environment variables
        shell: bash
        run: |
          echo 'GOTAGS=${{ matrix.gotags }}' >> $GITHUB_ENV
          echo 'BUILD_FLAGS=${{ matrix.build_flags }}' >> $GITHUB_ENV
          echo 'BUILD_ARGS=${{ matrix.build_args }}' >> $GITHUB_ENV
          if [[ "${{ matrix.goarch }}" != "" ]]; then echo 'GOARCH=${{ matrix.goarch }}' >> $GITHUB_ENV ; fi
          if [[ "${{ matrix.cgo }}" != "" ]]; then echo 'CGO_ENABLED=${{ matrix.cgo }}' >> $GITHUB_ENV ; fi

      - name: Install Libraries on Linux
        shell: bash
        run: |
          sudo modprobe fuse
          sudo chmod 666 /dev/fuse
          sudo chown root:$USER /etc/fuse.conf
          sudo apt-get install fuse3 libfuse-dev rpm pkg-config
        if: matrix.os == 'ubuntu-latest'

      - name: Install Libraries on macOS
        shell: bash
        run: |
          brew update
          brew install --cask macfuse
        if: matrix.os == 'macos-11'

      - name: Install Libraries on Windows
        shell: powershell
        run: |
          $ProgressPreference = 'SilentlyContinue'
          choco install -y winfsp zip
          echo "CPATH=C:\Program Files\WinFsp\inc\fuse;C:\Program Files (x86)\WinFsp\inc\fuse" | Out-File -FilePath $env:GITHUB_ENV -Encoding utf8 -Append
          if ($env:GOARCH -eq "386") {
            choco install -y mingw --forcex86 --force
            echo "C:\\ProgramData\\chocolatey\\lib\\mingw\\tools\\install\\mingw32\\bin" | Out-File -FilePath $env:GITHUB_PATH -Encoding utf8 -Append
          }
          # Copy mingw32-make.exe to make.exe so the same command line
          # can be used on Windows as on macOS and Linux
          $path = (get-command mingw32-make.exe).Path
          Copy-Item -Path $path -Destination (Join-Path (Split-Path -Path $path) 'make.exe')
        if: matrix.os == 'windows-latest'

      - name: Print Go version and environment
        shell: bash
        run: |
          printf "Using go at: $(which go)\n"
          printf "Go version: $(go version)\n"
          printf "\n\nGo environment:\n\n"
          go env
          printf "\n\nRclone environment:\n\n"
          make vars
          printf "\n\nSystem environment:\n\n"
          env

      - name: Go module cache
        uses: actions/cache@v3
        with:
          path: ~/go/pkg/mod
          key: ${{ runner.os }}-go-${{ hashFiles('**/go.sum') }}
          restore-keys: |
            ${{ runner.os }}-go-

      - name: Build rclone
        shell: bash
        run: |
          make

      - name: Rclone version
        shell: bash
        run: |
          rclone version

      - name: Run tests
        shell: bash
        run: |
          make quicktest
        if: false

      - name: Race test
        shell: bash
        run: |
          make racequicktest
        if: false

      - name: Run librclone tests
        shell: bash
        run: |
          make -C librclone/ctest test
          make -C librclone/ctest clean
          librclone/python/test_rclone.py
        if: false

      - name: Compile all architectures test
        shell: bash
        run: |
          make
          make compile_all
        if: matrix.compile_all

      - name: Deploy built binaries
        shell: bash
        #if: ${{ always() }}
        run: |
          if [[ "${{ matrix.os }}" == "ubuntu-latest" ]]; then make release_dep_linux ; fi
          if [[ "${{ matrix.os }}" == "windows-latest" ]]; then make release_dep_windows ; fi
          mkdir -p rclonebuild
          make BETA_UPLOAD_ROOT=rclonebuild ci_beta
          rm rclonebuild/*latest*
        env:
          RCLONE_CONFIG_PASS: ${{ secrets.RCLONE_CONFIG_PASS }}
        # working-directory: '$(modulePath)'
<<<<<<< HEAD
        if: matrix.deploy
        # Deploy binaries:q! if enabled in config && not a PR && not a fork
        #if: matrix.deploy && github.head_ref == '' && github.repository == 'rclone/rclone'

      - name: "Upload to github artifact"
        if: ${{ always() }}
        uses: NyaMisty/upload-artifact-as-is@master
        with:
          path: rclonebuild
=======
        # Deploy binaries if enabled in config && not a PR && not a fork
        if: env.RCLONE_CONFIG_PASS != '' && matrix.deploy && github.head_ref == '' && github.repository == 'rclone/rclone'
>>>>>>> 1f887f7b

  lint:
    if: ${{ github.event.inputs.manual == 'true' || (github.repository == 'rclone/rclone' && (github.event_name != 'pull_request' || github.event.pull_request.head.repo.full_name != github.event.pull_request.base.repo.full_name)) }}
    timeout-minutes: 30
    name: "lint"
    runs-on: ubuntu-latest

    steps:
      - name: Checkout
        uses: actions/checkout@v3

      - name: Code quality test
        uses: golangci/golangci-lint-action@v3
        with:
          # Optional: version of golangci-lint to use in form of v1.2 or v1.2.3 or `latest` to use the latest version
          version: latest

      # Run govulncheck on the latest go version, the one we build binaries with
      - name: Install Go
        uses: actions/setup-go@v4
        with:
          go-version: '1.20'
          check-latest: true

      - name: Install govulncheck
        run: go install golang.org/x/vuln/cmd/govulncheck@latest

      - name: Scan for vulnerabilities
        run: govulncheck ./...

  android:
<<<<<<< HEAD
    #if: ${{ github.repository == 'rclone/rclone' || github.event.inputs.manual }}
=======
    if: ${{ github.event.inputs.manual == 'true' || (github.repository == 'rclone/rclone' && (github.event_name != 'pull_request' || github.event.pull_request.head.repo.full_name != github.event.pull_request.base.repo.full_name)) }}
>>>>>>> 1f887f7b
    timeout-minutes: 30
    name: "android-all"
    runs-on: ubuntu-latest

    steps:
      - name: Checkout
        uses: actions/checkout@v3
        with:
          fetch-depth: 0
      - name: Remove test config
        shell: bash
        run: rm bin/*.rclone.conf

      # Upgrade together with NDK version
      - name: Set up Go
        uses: actions/setup-go@v4
        with:
          go-version: '1.20'

      - name: Go module cache
        uses: actions/cache@v3
        with:
          path: ~/go/pkg/mod
          key: ${{ runner.os }}-go-${{ hashFiles('**/go.sum') }}
          restore-keys: |
            ${{ runner.os }}-go-

      - name: Set global environment variables
        shell: bash
        run: |
          echo "VERSION=$(make version)" >> $GITHUB_ENV

      - name: build native rclone
        run: |
          make

      - name: install gomobile
        run: |
          go install golang.org/x/mobile/cmd/gobind@latest
          go install golang.org/x/mobile/cmd/gomobile@latest
          env PATH=$PATH:~/go/bin gomobile init
          echo "RCLONE_NDK_VERSION=21" >> $GITHUB_ENV

      - name: arm-v7a gomobile build
        run: env PATH=$PATH:~/go/bin gomobile bind -androidapi ${RCLONE_NDK_VERSION} -v -target=android/arm -javapkg=org.rclone -ldflags '-s -X github.com/rclone/rclone/fs.Version='${VERSION} github.com/rclone/rclone/librclone/gomobile

      - name: arm-v7a Set environment variables
        shell: bash
        run: |
          echo "CC=$(echo $ANDROID_NDK/toolchains/llvm/prebuilt/linux-x86_64/bin/armv7a-linux-androideabi${RCLONE_NDK_VERSION}-clang)" >> $GITHUB_ENV
          echo "CC_FOR_TARGET=$CC" >> $GITHUB_ENV
          echo 'GOOS=android' >> $GITHUB_ENV
          echo 'GOARCH=arm' >> $GITHUB_ENV
          echo 'GOARM=7' >> $GITHUB_ENV
          echo 'CGO_ENABLED=1' >> $GITHUB_ENV
          echo 'CGO_LDFLAGS=-fuse-ld=lld -s -w' >> $GITHUB_ENV

      - name: arm-v7a build
        run: go build -v -tags android -trimpath -ldflags '-s -X github.com/rclone/rclone/fs.Version='${VERSION} -o build/rclone-android-${RCLONE_NDK_VERSION}-armv7a .

      - name: arm64-v8a Set environment variables
        shell: bash
        run: |
          echo "CC=$(echo $ANDROID_NDK/toolchains/llvm/prebuilt/linux-x86_64/bin/aarch64-linux-android${RCLONE_NDK_VERSION}-clang)" >> $GITHUB_ENV
          echo "CC_FOR_TARGET=$CC" >> $GITHUB_ENV
          echo 'GOOS=android' >> $GITHUB_ENV
          echo 'GOARCH=arm64' >> $GITHUB_ENV
          echo 'CGO_ENABLED=1' >> $GITHUB_ENV
          echo 'CGO_LDFLAGS=-fuse-ld=lld -s -w' >> $GITHUB_ENV

      - name: arm64-v8a build
        run: go build -v -tags android -trimpath -ldflags '-s -X github.com/rclone/rclone/fs.Version='${VERSION} -o build/rclone-android-${RCLONE_NDK_VERSION}-armv8a .

      - name: x86 Set environment variables
        shell: bash
        run: |
          echo "CC=$(echo $ANDROID_NDK/toolchains/llvm/prebuilt/linux-x86_64/bin/i686-linux-android${RCLONE_NDK_VERSION}-clang)" >> $GITHUB_ENV
          echo "CC_FOR_TARGET=$CC" >> $GITHUB_ENV
          echo 'GOOS=android' >> $GITHUB_ENV
          echo 'GOARCH=386' >> $GITHUB_ENV
          echo 'CGO_ENABLED=1' >> $GITHUB_ENV
          echo 'CGO_LDFLAGS=-fuse-ld=lld -s -w' >> $GITHUB_ENV

      - name: x86 build
        run: go build -v -tags android -trimpath -ldflags '-s -X github.com/rclone/rclone/fs.Version='${VERSION} -o build/rclone-android-${RCLONE_NDK_VERSION}-x86 .

      - name: x64 Set environment variables
        shell: bash
        run: |
          echo "CC=$(echo $ANDROID_NDK/toolchains/llvm/prebuilt/linux-x86_64/bin/x86_64-linux-android${RCLONE_NDK_VERSION}-clang)" >> $GITHUB_ENV
          echo "CC_FOR_TARGET=$CC" >> $GITHUB_ENV
          echo 'GOOS=android' >> $GITHUB_ENV
          echo 'GOARCH=amd64' >> $GITHUB_ENV
          echo 'CGO_ENABLED=1' >> $GITHUB_ENV
          echo 'CGO_LDFLAGS=-fuse-ld=lld -s -w' >> $GITHUB_ENV

      - name: x64 build
        run: go build -v -tags android -trimpath -ldflags '-s -X github.com/rclone/rclone/fs.Version='${VERSION} -o build/rclone-android-${RCLONE_NDK_VERSION}-x64 .

      - name: Upload artifacts
        run: |
          find build -type l -delete
          #gzip -r9v build
        env:
          RCLONE_CONFIG_PASS: ${{ secrets.RCLONE_CONFIG_PASS }}
        # Upload artifacts if not a PR && not a fork
<<<<<<< HEAD

      - name: "Upload to github artifact"
        if: ${{ always() }}
        uses: NyaMisty/upload-artifact-as-is@master
        with:
          path: build


  release:
    name: "release"
    timeout-minutes: 60
    runs-on: ubuntu-latest
    needs: [build, android]
    if: always()
    steps:
    - name: "Create artifact directory"
      run: |
        mkdir -p rclonebuild_down
    - name: "Download all artifacts"
      uses: actions/download-artifact@v2
      with:
        path: rclonebuild_down
    - name: "Rearrange artifacts"
      run: |
        find rclonebuild_down
        mkdir -p rclonebuild
        mv rclonebuild_down/*/* rclonebuild
        ls rclonebuild
        if [ "$(ls -A rclonebuild)" ]; then exit 0; else exit 1; fi
    - name: "Upload to Github Prerelease"
      uses: ncipollo/release-action@v1
      with:
        artifacts: "rclonebuild/*"
        token: ${{ secrets.GITHUB_TOKEN }}
        name: ${{ format('AutoBuild - {0}', github.event.commits[0].message) }}
        tag: "action_build"
        commit: master
        #prerelease: true
        allowUpdates: true
        removeArtifacts: true
        artifactErrorsFailBuild: true
=======
        if: env.RCLONE_CONFIG_PASS != '' && github.head_ref == '' && github.repository == 'rclone/rclone'
>>>>>>> 1f887f7b
<|MERGE_RESOLUTION|>--- conflicted
+++ resolved
@@ -8,9 +8,9 @@
 on:
   push:
     branches:
-      - '**'
+      - '*'
     tags:
-      - '**'
+      - '*'
   pull_request:
   workflow_dispatch:
     inputs:
@@ -22,11 +22,7 @@
 
 jobs:
   build:
-<<<<<<< HEAD
     #if: ${{ github.repository == 'rclone/rclone' || github.event.inputs.manual }}
-=======
-    if: ${{ github.event.inputs.manual == 'true' || (github.repository == 'rclone/rclone' && (github.event_name != 'pull_request' || github.event.pull_request.head.repo.full_name != github.event.pull_request.base.repo.full_name)) }}
->>>>>>> 1f887f7b
     timeout-minutes: 60
     strategy:
       fail-fast: false
@@ -226,7 +222,6 @@
         env:
           RCLONE_CONFIG_PASS: ${{ secrets.RCLONE_CONFIG_PASS }}
         # working-directory: '$(modulePath)'
-<<<<<<< HEAD
         if: matrix.deploy
         # Deploy binaries:q! if enabled in config && not a PR && not a fork
         #if: matrix.deploy && github.head_ref == '' && github.repository == 'rclone/rclone'
@@ -236,10 +231,6 @@
         uses: NyaMisty/upload-artifact-as-is@master
         with:
           path: rclonebuild
-=======
-        # Deploy binaries if enabled in config && not a PR && not a fork
-        if: env.RCLONE_CONFIG_PASS != '' && matrix.deploy && github.head_ref == '' && github.repository == 'rclone/rclone'
->>>>>>> 1f887f7b
 
   lint:
     if: ${{ github.event.inputs.manual == 'true' || (github.repository == 'rclone/rclone' && (github.event_name != 'pull_request' || github.event.pull_request.head.repo.full_name != github.event.pull_request.base.repo.full_name)) }}
@@ -271,11 +262,7 @@
         run: govulncheck ./...
 
   android:
-<<<<<<< HEAD
     #if: ${{ github.repository == 'rclone/rclone' || github.event.inputs.manual }}
-=======
-    if: ${{ github.event.inputs.manual == 'true' || (github.repository == 'rclone/rclone' && (github.event_name != 'pull_request' || github.event.pull_request.head.repo.full_name != github.event.pull_request.base.repo.full_name)) }}
->>>>>>> 1f887f7b
     timeout-minutes: 30
     name: "android-all"
     runs-on: ubuntu-latest
@@ -382,7 +369,6 @@
         env:
           RCLONE_CONFIG_PASS: ${{ secrets.RCLONE_CONFIG_PASS }}
         # Upload artifacts if not a PR && not a fork
-<<<<<<< HEAD
 
       - name: "Upload to github artifact"
         if: ${{ always() }}
@@ -423,7 +409,4 @@
         #prerelease: true
         allowUpdates: true
         removeArtifacts: true
-        artifactErrorsFailBuild: true
-=======
-        if: env.RCLONE_CONFIG_PASS != '' && github.head_ref == '' && github.repository == 'rclone/rclone'
->>>>>>> 1f887f7b
+        artifactErrorsFailBuild: true