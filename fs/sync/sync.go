--- conflicted
+++ resolved
@@ -4,6 +4,7 @@
 import (
 	"context"
 	"fmt"
+	"github.com/rclone/rclone/backend/drive"
 	"path"
 	"sort"
 	"strings"
@@ -11,8 +12,6 @@
 	"time"
 
 	"github.com/pkg/errors"
-	"github.com/rclone/rclone/backend/drive"
-	_ "github.com/rclone/rclone/backend/drive"
 	"github.com/rclone/rclone/fs"
 	"github.com/rclone/rclone/fs/accounting"
 	"github.com/rclone/rclone/fs/filter"
@@ -79,6 +78,7 @@
 	srcOnlyDirsMu sync.Mutex             // protect srcOnlyDirs
 	srcOnlyDirs   map[string]fs.DirEntry // src only dirs
 }
+
 type trackRenamesStrategy byte
 
 const (
@@ -120,20 +120,12 @@
 		dstFilesResult:         make(chan error, 1),
 		dstEmptyDirs:           make(map[string]fs.DirEntry),
 		srcEmptyDirs:           make(map[string]fs.DirEntry),
-<<<<<<< HEAD
+		srcOnlyDirs:            make(map[string]fs.DirEntry), // Mod
 		noTraverse:             ci.NoTraverse,
 		noCheckDest:            ci.NoCheckDest,
 		noUnicodeNormalization: ci.NoUnicodeNormalization,
 		deleteFilesCh:          make(chan fs.Object, ci.Checkers),
 		trackRenames:           ci.TrackRenames,
-=======
-		srcOnlyDirs:            make(map[string]fs.DirEntry), // Mod
-		noTraverse:             fs.Config.NoTraverse,
-		noCheckDest:            fs.Config.NoCheckDest,
-		noUnicodeNormalization: fs.Config.NoUnicodeNormalization,
-		deleteFilesCh:          make(chan fs.Object, fs.Config.Checkers),
-		trackRenames:           fs.Config.TrackRenames,
->>>>>>> 88050fc0
 		commonHash:             fsrc.Hashes().Overlap(fdst.Hashes()).GetOne(),
 		modifyWindow:           fs.GetModifyWindow(ctx, fsrc, fdst),
 		trackRenamesCh:         make(chan fs.Object, ci.Checkers),
@@ -439,7 +431,6 @@
 		fraction := (100 * i) / s.ci.Transfers
 		go s.pairCopyOrMove(s.ctx, s.toBeUploaded, s.fdst, fraction, &s.transfersWg)
 	}
-
 }
 
 // This stops the background transfers
@@ -630,7 +621,7 @@
 
 // This creates the src only directories on dst in the slice passed in
 // Mod: Currently only Drive (dst) is supported
-func createNewDirectories(ctx context.Context, f fs.Fs, entries map[string]fs.DirEntry) error {
+func (s *syncCopyMove) createNewDirectories(ctx context.Context, f fs.Fs, entries map[string]fs.DirEntry) error {
 	if len(entries) == 0 {
 		return nil
 	}
@@ -642,7 +633,7 @@
 		// return copyEmptyDirectories(ctx, f, entries)
 	}
 
-	if fs.Config.DryRun {
+	if s.ci.DryRun {
 		fs.Logf(nil, "Not creating directories as --dry-run")
 		return nil
 	}
@@ -919,6 +910,7 @@
 	// Stop background checking and transferring pipeline
 	s.stopCheckers()
 	if s.checkFirst {
+		// Mod
 		if !s.copyEmptySrcDirs {
 			for d := range s.srcEmptyDirs {
 				if _, ok := s.srcOnlyDirs[d]; ok {
@@ -926,7 +918,7 @@
 				}
 			}
 		}
-		s.processError(createNewDirectories(s.ctx, s.fdst, s.srcOnlyDirs))
+		s.processError(s.createNewDirectories(s.ctx, s.fdst, s.srcOnlyDirs))
 
 		fs.Infof(s.fdst, "Checks finished, now starting transfers")
 		s.startTransfers()
@@ -1058,9 +1050,11 @@
 		s.srcEmptyDirs[src.Remote()] = src
 		s.srcEmptyDirsMu.Unlock()
 
+		// Mod
 		s.srcOnlyDirsMu.Lock()
 		s.srcOnlyDirs[src.Remote()] = src
 		s.srcOnlyDirsMu.Unlock()
+
 		return true
 	default:
 		panic("Bad object in DirEntries")
