--- conflicted
+++ resolved
@@ -1,8 +1,4 @@
 package fs
 
 // Version of rclone
-<<<<<<< HEAD
-var Version = "v1.52.0-DEV"
-=======
-var Version = "v1.52.1"
->>>>>>> 20d6baac
+var Version = "v1.52.1"