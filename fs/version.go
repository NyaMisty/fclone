package fs

// Version of rclone
<<<<<<< HEAD
var Version = "v1.52.2-DriveMod-v1.1.3-DEV"
=======
var Version = "v1.54.0-DEV"
>>>>>>> 27b9ae4f
<|MERGE_RESOLUTION|>--- conflicted
+++ resolved
@@ -1,8 +1,4 @@
 package fs
 
 // Version of rclone
-<<<<<<< HEAD
-var Version = "v1.52.2-DriveMod-v1.1.3-DEV"
-=======
-var Version = "v1.54.0-DEV"
->>>>>>> 27b9ae4f
+var Version = "v1.53.0"