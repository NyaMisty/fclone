package accounting

import (
	"bytes"
	"context"
	"fmt"
	"sort"
	"strings"
	"sync"
	"time"

	"github.com/rclone/rclone/fs"
	"github.com/rclone/rclone/fs/fserrors"
	"github.com/rclone/rclone/fs/rc"
	"github.com/rclone/rclone/lib/terminal"
)

const (
	averagePeriodLength = time.Second
	averageStopAfter    = time.Minute
)

// MaxCompletedTransfers specifies maximum number of completed transfers in startedTransfers list
var MaxCompletedTransfers = 100

// StatsInfo accounts all transfers
// N.B.: if this struct is modified, please remember to also update sum() function in stats_groups
// to correctly count the updated fields
type StatsInfo struct {
	mu                sync.RWMutex
	ctx               context.Context
	ci                *fs.ConfigInfo
	bytes             int64
	errors            int64
	lastError         error
	fatalError        bool
	retryError        bool
	retryAfter        time.Time
	checks            int64
	checking          *transferMap
	checkQueue        int
	checkQueueSize    int64
	transfers         int64
	transferring      *transferMap
	transferQueue     int
	transferQueueSize int64
	renames           int64
	renameQueue       int
	renameQueueSize   int64
	deletes           int64
	deletedDirs       int64
	inProgress        *inProgress
	startedTransfers  []*Transfer   // currently active transfers
	oldTimeRanges     timeRanges    // a merged list of time ranges for the transfers
	oldDuration       time.Duration // duration of transfers we have culled
	group             string
	startTime         time.Time // the moment these stats were initialized or reset
	average           averageValues
}

type averageValues struct {
	mu        sync.Mutex
	lpBytes   int64
	lpTime    time.Time
	speed     float64
	stop      chan bool
	stopped   sync.WaitGroup
	startOnce sync.Once
	stopOnce  sync.Once
}

// NewStats creates an initialised StatsInfo
func NewStats(ctx context.Context) *StatsInfo {
	ci := fs.GetConfig(ctx)
	return &StatsInfo{
		ctx:          ctx,
		ci:           ci,
		checking:     newTransferMap(ci.Checkers, "checking"),
		transferring: newTransferMap(ci.Transfers, "transferring"),
		inProgress:   newInProgress(ctx),
		startTime:    time.Now(),
		average:      averageValues{stop: make(chan bool)},
	}
}

// RemoteStats returns stats for rc
func (s *StatsInfo) RemoteStats() (out rc.Params, err error) {
	// NB if adding values here - make sure you update the docs in
	// stats_groups.go

	out = make(rc.Params)

	ts := s.calculateTransferStats()
	out["totalChecks"] = ts.totalChecks
	out["totalTransfers"] = ts.totalTransfers
	out["totalBytes"] = ts.totalBytes
	out["transferTime"] = ts.transferTime
	out["speed"] = ts.speed

	s.mu.RLock()
	out["bytes"] = s.bytes
	out["errors"] = s.errors
	out["fatalError"] = s.fatalError
	out["retryError"] = s.retryError
	out["checks"] = s.checks
	out["transfers"] = s.transfers
	out["deletes"] = s.deletes
	out["deletedDirs"] = s.deletedDirs
	out["renames"] = s.renames
	out["elapsedTime"] = time.Since(s.startTime).Seconds()
	eta, etaOK := eta(s.bytes, ts.totalBytes, ts.speed)
	if etaOK {
		out["eta"] = eta.Seconds()
	} else {
		out["eta"] = nil
	}
	s.mu.RUnlock()

	if !s.checking.empty() {
		out["checking"] = s.checking.remotes()
	}
	if !s.transferring.empty() {
		out["transferring"] = s.transferring.rcStats(s.inProgress)
	}
	if s.errors > 0 {
		out["lastError"] = s.lastError.Error()
	}

	return out, nil
}

// speed returns the average speed of the transfer in bytes/second
//
// Call with lock held
func (s *StatsInfo) speed() float64 {
	dt := s.totalDuration()
	dtSeconds := dt.Seconds()
	speed := 0.0
	if dt > 0 {
		speed = float64(s.bytes) / dtSeconds
	}
	return speed
}

// timeRange is a start and end time of a transfer
type timeRange struct {
	start time.Time
	end   time.Time
}

// timeRanges is a list of non-overlapping start and end times for
// transfers
type timeRanges []timeRange

// merge all the overlapping time ranges
func (trs *timeRanges) merge() {
	Trs := *trs

	// Sort by the starting time.
	sort.Slice(Trs, func(i, j int) bool {
		return Trs[i].start.Before(Trs[j].start)
	})

	// Merge overlaps and add distinctive ranges together
	var (
		newTrs = Trs[:0]
		i, j   = 0, 1
	)
	for i < len(Trs) {
		if j < len(Trs) {
			if !Trs[i].end.Before(Trs[j].start) {
				if Trs[i].end.Before(Trs[j].end) {
					Trs[i].end = Trs[j].end
				}
				j++
				continue
			}
		}
		newTrs = append(newTrs, Trs[i])
		i = j
		j++
	}

	*trs = newTrs
}

// cull remove any ranges whose start and end are before cutoff
// returning their duration sum
func (trs *timeRanges) cull(cutoff time.Time) (d time.Duration) {
	var newTrs = (*trs)[:0]
	for _, tr := range *trs {
		if cutoff.Before(tr.start) || cutoff.Before(tr.end) {
			newTrs = append(newTrs, tr)
		} else {
			d += tr.end.Sub(tr.start)
		}
	}
	*trs = newTrs
	return d
}

// total the time out of the time ranges
func (trs timeRanges) total() (total time.Duration) {
	for _, tr := range trs {
		total += tr.end.Sub(tr.start)
	}
	return total
}

// Total duration is union of durations of all transfers belonging to this
// object.
// Needs to be protected by mutex.
func (s *StatsInfo) totalDuration() time.Duration {
	// copy of s.oldTimeRanges with extra room for the current transfers
	timeRanges := make(timeRanges, len(s.oldTimeRanges), len(s.oldTimeRanges)+len(s.startedTransfers))
	copy(timeRanges, s.oldTimeRanges)

	// Extract time ranges of all transfers.
	now := time.Now()
	for i := range s.startedTransfers {
		start, end := s.startedTransfers[i].TimeRange()
		if end.IsZero() {
			end = now
		}
		timeRanges = append(timeRanges, timeRange{start, end})
	}

	timeRanges.merge()
	return s.oldDuration + timeRanges.total()
}

// eta returns the ETA of the current operation,
// rounded to full seconds.
// If the ETA cannot be determined 'ok' returns false.
func eta(size, total int64, rate float64) (eta time.Duration, ok bool) {
	if total <= 0 || size < 0 || rate <= 0 {
		return 0, false
	}
	remaining := total - size
	if remaining < 0 {
		return 0, false
	}
	seconds := float64(remaining) / rate
	if seconds < 0 {
		seconds = 0
	}
	return time.Second * time.Duration(seconds), true
}

// etaString returns the ETA of the current operation,
// rounded to full seconds.
// If the ETA cannot be determined it returns "-"
func etaString(done, total int64, rate float64) string {
	d, ok := eta(done, total, rate)
	if !ok {
		return "-"
	}
	return fs.Duration(d).ReadableString()
}

// percent returns a/b as a percentage rounded to the nearest integer
// as a string
//
// if the percentage is invalid it returns "-"
func percent(a int64, b int64) string {
	if a < 0 || b <= 0 {
		return "-"
	}
	return fmt.Sprintf("%d%%", int(float64(a)*100/float64(b)+0.5))
}

// returned from calculateTransferStats
type transferStats struct {
	totalChecks    int64
	totalTransfers int64
	totalBytes     int64
	transferTime   float64
	speed          float64
}

// calculateTransferStats calculates some addtional transfer stats not
// stored directly in StatsInfo
func (s *StatsInfo) calculateTransferStats() (ts transferStats) {
	// checking and transferring have their own locking so read
	// here before lock to prevent deadlock on GetBytes
	transferring, checking := s.transferring.count(), s.checking.count()
	transferringBytesDone, transferringBytesTotal := s.transferring.progress(s)

	s.mu.RLock()
	defer s.mu.RUnlock()

	ts.totalChecks = int64(s.checkQueue) + s.checks + int64(checking)
	ts.totalTransfers = int64(s.transferQueue) + s.transfers + int64(transferring)
	// note that s.bytes already includes transferringBytesDone so
	// we take it off here to avoid double counting
	ts.totalBytes = s.transferQueueSize + s.bytes + transferringBytesTotal - transferringBytesDone
	ts.speed = s.average.speed

	return ts
}

func (s *StatsInfo) averageLoop() {
	var period float64

	ticker := time.NewTicker(averagePeriodLength)
	defer ticker.Stop()

	startTime := time.Now()
	a := &s.average
	defer a.stopped.Done()
	for {
		select {
		case now := <-ticker.C:
			a.mu.Lock()
			var elapsed float64
			if a.lpTime.IsZero() {
				elapsed = now.Sub(startTime).Seconds()
			} else {
				elapsed = now.Sub(a.lpTime).Seconds()
			}
			avg := 0.0
			if elapsed > 0 {
				avg = float64(a.lpBytes) / elapsed
			}
			if period < averagePeriod {
				period++
			}
			a.speed = (avg + a.speed*(period-1)) / period
			a.lpBytes = 0
			a.lpTime = now
			a.mu.Unlock()
		case <-a.stop:
			return
		}
	}
}

func (s *StatsInfo) startAverageLoop() {
	s.average.startOnce.Do(func() {
		s.average.stopped.Add(1)
		go s.averageLoop()
	})
}

func (s *StatsInfo) stopAverageLoop() {
	s.average.stopOnce.Do(func() {
		close(s.average.stop)
		s.average.stopped.Wait()
	})
}

// String convert the StatsInfo to a string for printing
func (s *StatsInfo) String() string {
	// NB if adding more stats in here, remember to add them into
	// RemoteStats() too.

	ts := s.calculateTransferStats()

	s.mu.RLock()

	var (
		buf                    = &bytes.Buffer{}
		xfrchkString           = ""
		dateString             = ""
		elapsedTime            = time.Since(s.startTime)
		elapsedTimeSecondsOnly = elapsedTime.Truncate(time.Second/10) % time.Minute
		displaySpeedString     string
	)

	// Mod
	fspeed := 0.0
	if s.totalDuration() > 0 {
		fspeed = float64(s.transfers) / ts.transferTime
	}
	fpsString := fmt.Sprintf("%.2f Files/s", fspeed)
	fpsOneLineString := fmt.Sprintf(", %s, ETA %s", fpsString, etaString(s.transfers, ts.totalTransfers, fspeed))

	if s.ci.DataRateUnit == "bits" {
		displaySpeedString = fs.SizeSuffix(ts.speed * 8).BitRateUnit()
	} else {
		displaySpeedString = fs.SizeSuffix(ts.speed).ByteRateUnit()
	}

	if !s.ci.StatsOneLine {
		_, _ = fmt.Fprintf(buf, "\nTransferred:   	")
	} else {
		xfrchk := []string{}
		if ts.totalTransfers > 0 && s.transferQueue > 0 {
			xfrchk = append(xfrchk, fmt.Sprintf("xfr#%d/%d", s.transfers, ts.totalTransfers))
		}
		if ts.totalChecks > 0 && s.checkQueue > 0 {
			xfrchk = append(xfrchk, fmt.Sprintf("chk#%d/%d", s.checks, ts.totalChecks))
		}
		if len(xfrchk) > 0 {
			xfrchkString = fmt.Sprintf(" (%s)", strings.Join(xfrchk, ", "))
		}
		if s.ci.StatsOneLineDate {
			t := time.Now()
			dateString = t.Format(s.ci.StatsOneLineDateFormat) // Including the separator so people can customize it
		}
	}

<<<<<<< HEAD
	_, _ = fmt.Fprintf(buf, "%s%11s / %s, %s, %s, ETA %s%s%s",
=======
	_, _ = fmt.Fprintf(buf, "%s%13s / %s, %s, %s, ETA %s%s",
>>>>>>> aa2d7f00
		dateString,
		fs.SizeSuffix(s.bytes).ByteUnit(),
		fs.SizeSuffix(ts.totalBytes).ByteUnit(),
		percent(s.bytes, ts.totalBytes),
		displaySpeedString,
		etaString(s.bytes, ts.totalBytes, ts.speed),
		xfrchkString,
		fpsOneLineString,
	)

	if s.ci.ProgressTerminalTitle {
		// Writes ETA to the terminal title
		terminal.WriteTerminalTitle("ETA: " + etaString(s.bytes, ts.totalBytes, ts.speed))
	}

	if !s.ci.StatsOneLine {
		_, _ = buf.WriteRune('\n')
		errorDetails := ""
		switch {
		case s.fatalError:
			errorDetails = " (fatal error encountered)"
		case s.retryError:
			errorDetails = " (retrying may help)"
		case s.errors != 0:
			errorDetails = " (no need to retry)"

		}

		// Add only non zero stats
		if s.errors != 0 {
			_, _ = fmt.Fprintf(buf, "Errors:        %10d%s\n",
				s.errors, errorDetails)
		}
		if s.checks != 0 || ts.totalChecks != 0 {
			_, _ = fmt.Fprintf(buf, "Checks:        %10d / %d, %s\n",
				s.checks, ts.totalChecks, percent(s.checks, ts.totalChecks))
		}
		if s.deletes != 0 || s.deletedDirs != 0 {
			_, _ = fmt.Fprintf(buf, "Deleted:       %10d (files), %d (dirs)\n", s.deletes, s.deletedDirs)
		}
		if s.renames != 0 {
			_, _ = fmt.Fprintf(buf, "Renamed:       %10d\n", s.renames)
		}
		if s.transfers != 0 || ts.totalTransfers != 0 {
			_, _ = fmt.Fprintf(buf, "Transferred:   %10d / %d, %s%s\n",
				s.transfers, ts.totalTransfers, percent(s.transfers, ts.totalTransfers), fpsOneLineString)
		}
		_, _ = fmt.Fprintf(buf, "Elapsed time:  %10ss\n", strings.TrimRight(elapsedTime.Truncate(time.Minute).String(), "0s")+fmt.Sprintf("%.1f", elapsedTimeSecondsOnly.Seconds()))
	}

	// checking and transferring have their own locking so unlock
	// here to prevent deadlock on GetBytes
	s.mu.RUnlock()

	// Add per transfer stats if required
	if !s.ci.StatsOneLine {
		if !s.checking.empty() {
			_, _ = fmt.Fprintf(buf, "Checking:\n%s\n", s.checking.String(s.ctx, s.inProgress, s.transferring))
		}
		if !s.transferring.empty() {
			_, _ = fmt.Fprintf(buf, "Transferring:\n%s\n", s.transferring.String(s.ctx, s.inProgress, nil))
		}
	}

	return buf.String()
}

// Transferred returns list of all completed transfers including checked and
// failed ones.
func (s *StatsInfo) Transferred() []TransferSnapshot {
	s.mu.RLock()
	defer s.mu.RUnlock()
	ts := make([]TransferSnapshot, 0, len(s.startedTransfers))

	for _, tr := range s.startedTransfers {
		if tr.IsDone() {
			ts = append(ts, tr.Snapshot())
		}
	}

	return ts
}

// Log outputs the StatsInfo to the log
func (s *StatsInfo) Log() {
	if s.ci.UseJSONLog {
		out, _ := s.RemoteStats()
		fs.LogLevelPrintf(s.ci.StatsLogLevel, nil, "%v%v\n", s, fs.LogValueHide("stats", out))
	} else {
		fs.LogLevelPrintf(s.ci.StatsLogLevel, nil, "%v\n", s)
	}

}

// Bytes updates the stats for bytes bytes
func (s *StatsInfo) Bytes(bytes int64) {
	s.average.mu.Lock()
	s.average.lpBytes += bytes
	s.average.mu.Unlock()

	s.mu.Lock()
	defer s.mu.Unlock()
	s.bytes += bytes
}

// GetBytes returns the number of bytes transferred so far
func (s *StatsInfo) GetBytes() int64 {
	s.mu.RLock()
	defer s.mu.RUnlock()
	return s.bytes
}

// GetBytesWithPending returns the number of bytes transferred and remaining transfers
func (s *StatsInfo) GetBytesWithPending() int64 {
	s.mu.RLock()
	defer s.mu.RUnlock()
	pending := int64(0)
	for _, tr := range s.startedTransfers {
		if tr.acc != nil {
			bytes, size := tr.acc.progress()
			if bytes < size {
				pending += size - bytes
			}
		}
	}
	return s.bytes + pending
}

// Errors updates the stats for errors
func (s *StatsInfo) Errors(errors int64) {
	s.mu.Lock()
	defer s.mu.Unlock()
	s.errors += errors
}

// GetErrors reads the number of errors
func (s *StatsInfo) GetErrors() int64 {
	s.mu.RLock()
	defer s.mu.RUnlock()
	return s.errors
}

// GetLastError returns the lastError
func (s *StatsInfo) GetLastError() error {
	s.mu.RLock()
	defer s.mu.RUnlock()
	return s.lastError
}

// GetChecks returns the number of checks
func (s *StatsInfo) GetChecks() int64 {
	s.mu.RLock()
	defer s.mu.RUnlock()
	return s.checks
}

// FatalError sets the fatalError flag
func (s *StatsInfo) FatalError() {
	s.mu.Lock()
	defer s.mu.Unlock()
	s.fatalError = true
}

// HadFatalError returns whether there has been at least one FatalError
func (s *StatsInfo) HadFatalError() bool {
	s.mu.RLock()
	defer s.mu.RUnlock()
	return s.fatalError
}

// RetryError sets the retryError flag
func (s *StatsInfo) RetryError() {
	s.mu.Lock()
	defer s.mu.Unlock()
	s.retryError = true
}

// HadRetryError returns whether there has been at least one non-NoRetryError
func (s *StatsInfo) HadRetryError() bool {
	s.mu.RLock()
	defer s.mu.RUnlock()
	return s.retryError
}

// Deletes updates the stats for deletes
func (s *StatsInfo) Deletes(deletes int64) int64 {
	s.mu.Lock()
	defer s.mu.Unlock()
	s.deletes += deletes
	return s.deletes
}

// DeletedDirs updates the stats for deletedDirs
func (s *StatsInfo) DeletedDirs(deletedDirs int64) int64 {
	s.mu.Lock()
	defer s.mu.Unlock()
	s.deletedDirs += deletedDirs
	return s.deletedDirs
}

// Renames updates the stats for renames
func (s *StatsInfo) Renames(renames int64) int64 {
	s.mu.Lock()
	defer s.mu.Unlock()
	s.renames += renames
	return s.renames
}

// ResetCounters sets the counters (bytes, checks, errors, transfers, deletes, renames) to 0 and resets lastError, fatalError and retryError
func (s *StatsInfo) ResetCounters() {
	s.mu.Lock()
	defer s.mu.Unlock()
	s.bytes = 0
	s.errors = 0
	s.lastError = nil
	s.fatalError = false
	s.retryError = false
	s.retryAfter = time.Time{}
	s.checks = 0
	s.transfers = 0
	s.deletes = 0
	s.deletedDirs = 0
	s.renames = 0
	s.startedTransfers = nil
	s.oldDuration = 0

	s.stopAverageLoop()
	s.average = averageValues{stop: make(chan bool)}
}

// ResetErrors sets the errors count to 0 and resets lastError, fatalError and retryError
func (s *StatsInfo) ResetErrors() {
	s.mu.Lock()
	defer s.mu.Unlock()
	s.errors = 0
	s.lastError = nil
	s.fatalError = false
	s.retryError = false
	s.retryAfter = time.Time{}
}

// Errored returns whether there have been any errors
func (s *StatsInfo) Errored() bool {
	s.mu.RLock()
	defer s.mu.RUnlock()
	return s.errors != 0
}

// Error adds a single error into the stats, assigns lastError and eventually sets fatalError or retryError
func (s *StatsInfo) Error(err error) error {
	if err == nil || fserrors.IsCounted(err) {
		return err
	}
	s.mu.Lock()
	defer s.mu.Unlock()
	s.errors++
	s.lastError = err
	err = fserrors.FsError(err)
	fserrors.Count(err)
	switch {
	case fserrors.IsFatalError(err):
		s.fatalError = true
	case fserrors.IsRetryAfterError(err):
		retryAfter := fserrors.RetryAfterErrorTime(err)
		if s.retryAfter.IsZero() || retryAfter.Sub(s.retryAfter) > 0 {
			s.retryAfter = retryAfter
		}
		s.retryError = true
	case !fserrors.IsNoRetryError(err):
		s.retryError = true
	}
	return err
}

// RetryAfter returns the time to retry after if it is set.  It will
// be Zero if it isn't set.
func (s *StatsInfo) RetryAfter() time.Time {
	s.mu.Lock()
	defer s.mu.Unlock()
	return s.retryAfter
}

// NewCheckingTransfer adds a checking transfer to the stats, from the object.
func (s *StatsInfo) NewCheckingTransfer(obj fs.Object) *Transfer {
	tr := newCheckingTransfer(s, obj)
	s.checking.add(tr)
	return tr
}

// DoneChecking removes a check from the stats
func (s *StatsInfo) DoneChecking(remote string) {
	s.checking.del(remote)
	s.mu.Lock()
	s.checks++
	s.mu.Unlock()
}

// GetTransfers reads the number of transfers
func (s *StatsInfo) GetTransfers() int64 {
	s.mu.RLock()
	defer s.mu.RUnlock()
	return s.transfers
}

// NewTransfer adds a transfer to the stats from the object.
func (s *StatsInfo) NewTransfer(obj fs.Object) *Transfer {
	tr := newTransfer(s, obj)
	s.transferring.add(tr)
	s.startAverageLoop()
	return tr
}

// NewTransferRemoteSize adds a transfer to the stats based on remote and size.
func (s *StatsInfo) NewTransferRemoteSize(remote string, size int64) *Transfer {
	tr := newTransferRemoteSize(s, remote, size, false)
	s.transferring.add(tr)
	s.startAverageLoop()
	return tr
}

// DoneTransferring removes a transfer from the stats
//
// if ok is true then it increments the transfers count
func (s *StatsInfo) DoneTransferring(remote string, ok bool) {
	s.transferring.del(remote)
	if ok {
		s.mu.Lock()
		s.transfers++
		s.mu.Unlock()
	}
	if s.transferring.empty() {
		time.AfterFunc(averageStopAfter, s.stopAverageLoop)
	}
}

// SetCheckQueue sets the number of queued checks
func (s *StatsInfo) SetCheckQueue(n int, size int64) {
	s.mu.Lock()
	s.checkQueue = n
	s.checkQueueSize = size
	s.mu.Unlock()
}

// SetTransferQueue sets the number of queued transfers
func (s *StatsInfo) SetTransferQueue(n int, size int64) {
	s.mu.Lock()
	s.transferQueue = n
	s.transferQueueSize = size
	s.mu.Unlock()
}

// SetRenameQueue sets the number of queued transfers
func (s *StatsInfo) SetRenameQueue(n int, size int64) {
	s.mu.Lock()
	s.renameQueue = n
	s.renameQueueSize = size
	s.mu.Unlock()
}

// AddTransfer adds reference to the started transfer.
func (s *StatsInfo) AddTransfer(transfer *Transfer) {
	s.mu.Lock()
	s.startedTransfers = append(s.startedTransfers, transfer)
	s.mu.Unlock()
}

// removeTransfer removes a reference to the started transfer in
// position i.
//
// Must be called with the lock held
func (s *StatsInfo) removeTransfer(transfer *Transfer, i int) {
	now := time.Now()

	// add finished transfer onto old time ranges
	start, end := transfer.TimeRange()
	if end.IsZero() {
		end = now
	}
	s.oldTimeRanges = append(s.oldTimeRanges, timeRange{start, end})
	s.oldTimeRanges.merge()

	// remove the found entry
	s.startedTransfers = append(s.startedTransfers[:i], s.startedTransfers[i+1:]...)

	// Find youngest active transfer
	oldestStart := now
	for i := range s.startedTransfers {
		start, _ := s.startedTransfers[i].TimeRange()
		if start.Before(oldestStart) {
			oldestStart = start
		}
	}

	// remove old entries older than that
	s.oldDuration += s.oldTimeRanges.cull(oldestStart)
}

// RemoveTransfer removes a reference to the started transfer.
func (s *StatsInfo) RemoveTransfer(transfer *Transfer) {
	s.mu.Lock()
	for i, tr := range s.startedTransfers {
		if tr == transfer {
			s.removeTransfer(tr, i)
			break
		}
	}
	s.mu.Unlock()
}

// PruneTransfers makes sure there aren't too many old transfers by removing
// single finished transfer.
func (s *StatsInfo) PruneTransfers() {
	if MaxCompletedTransfers < 0 {
		return
	}
	s.mu.Lock()
	// remove a transfer from the start if we are over quota
	if len(s.startedTransfers) > MaxCompletedTransfers+s.ci.Transfers {
		for i, tr := range s.startedTransfers {
			if tr.IsDone() {
				s.removeTransfer(tr, i)
				break
			}
		}
	}
	s.mu.Unlock()
}<|MERGE_RESOLUTION|>--- conflicted
+++ resolved
@@ -400,11 +400,7 @@
 		}
 	}
 
-<<<<<<< HEAD
-	_, _ = fmt.Fprintf(buf, "%s%11s / %s, %s, %s, ETA %s%s%s",
-=======
-	_, _ = fmt.Fprintf(buf, "%s%13s / %s, %s, %s, ETA %s%s",
->>>>>>> aa2d7f00
+	_, _ = fmt.Fprintf(buf, "%s%13s / %s, %s, %s, ETA %s%s%s",
 		dateString,
 		fs.SizeSuffix(s.bytes).ByteUnit(),
 		fs.SizeSuffix(ts.totalBytes).ByteUnit(),
