--- conflicted
+++ resolved
@@ -294,36 +294,22 @@
 
 	s.mu.RLock()
 
-	// Mod
-	fspeed := 0.0
-	if dt > 0 {
-		fspeed = float64(s.transfers) / dtSeconds
-	}
-
 	var (
-<<<<<<< HEAD
 		buf                    = &bytes.Buffer{}
 		xfrchkString           = ""
 		dateString             = ""
 		elapsedTime            = time.Since(s.startTime)
 		elapsedTimeSecondsOnly = elapsedTime.Truncate(time.Second/10) % time.Minute
 		displaySpeedString     string
-=======
-		totalChecks   = int64(s.checkQueue) + s.checks + int64(checking)
-		totalTransfer = int64(s.transferQueue) + s.transfers + int64(transferring)
-		// note that s.bytes already includes transferringBytesDone so
-		// we take it off here to avoid double counting
-		totalSize    = s.transferQueueSize + s.bytes + transferringBytesTotal - transferringBytesDone
-		currentSize  = s.bytes
-		buf          = &bytes.Buffer{}
-		xfrchkString = ""
-		dateString   = ""
-
-		// Mod
-		fpsString        = fmt.Sprintf("%.2f Files/s", fspeed)
-		fpsOneLineString = ""
->>>>>>> 88050fc0
 	)
+
+	// Mod
+	fspeed := 0.0
+	if s.totalDuration() > 0 {
+		fspeed = float64(s.transfers) / ts.transferTime
+	}
+	fpsString := fmt.Sprintf("%.2f Files/s", fspeed)
+	fpsOneLineString := fmt.Sprintf(", %s, ETA %s", fpsString, etaString(s.transfers, ts.totalTransfers, fspeed))
 
 	if s.ci.DataRateUnit == "bits" {
 		displaySpeedString = fs.SizeSuffix(ts.speed * 8).BitRateUnit()
@@ -335,19 +321,11 @@
 		_, _ = fmt.Fprintf(buf, "\nTransferred:   	")
 	} else {
 		xfrchk := []string{}
-<<<<<<< HEAD
 		if ts.totalTransfers > 0 && s.transferQueue > 0 {
 			xfrchk = append(xfrchk, fmt.Sprintf("xfr#%d/%d", s.transfers, ts.totalTransfers))
 		}
 		if ts.totalChecks > 0 && s.checkQueue > 0 {
 			xfrchk = append(xfrchk, fmt.Sprintf("chk#%d/%d", s.checks, ts.totalChecks))
-=======
-		if totalTransfer > 0 { // && s.transferQueue > 0 {
-			xfrchk = append(xfrchk, fmt.Sprintf("xfr#%d/%d", s.transfers, totalTransfer))
-		}
-		if totalChecks > 0 { // && s.checkQueue > 0 {
-			xfrchk = append(xfrchk, fmt.Sprintf("chk#%d/%d", s.checks, totalChecks))
->>>>>>> 88050fc0
 		}
 		if len(xfrchk) > 0 {
 			xfrchkString = fmt.Sprintf(" (%s)", strings.Join(xfrchk, ", "))
@@ -356,15 +334,9 @@
 			t := time.Now()
 			dateString = t.Format(s.ci.StatsOneLineDateFormat) // Including the separator so people can customize it
 		}
-		// Mod
-		fpsOneLineString = fmt.Sprintf(", %s, ETA %s", fpsString, etaString(s.transfers, totalTransfer, fspeed))
-	}
-
-<<<<<<< HEAD
-	_, _ = fmt.Fprintf(buf, "%s%11s / %s, %s, %s, ETA %s%s",
-=======
-	_, _ = fmt.Fprintf(buf, "%s%10s / %s, %s, %s, ETA %s%s%s\n",
->>>>>>> 88050fc0
+	}
+
+	_, _ = fmt.Fprintf(buf, "%s%11s / %s, %s, %s, ETA %s%s%s",
 		dateString,
 		fs.SizeSuffix(s.bytes),
 		fs.SizeSuffix(ts.totalBytes).ByteUnit(),
@@ -408,17 +380,9 @@
 		if s.renames != 0 {
 			_, _ = fmt.Fprintf(buf, "Renamed:       %10d\n", s.renames)
 		}
-<<<<<<< HEAD
 		if s.transfers != 0 || ts.totalTransfers != 0 {
-			_, _ = fmt.Fprintf(buf, "Transferred:   %10d / %d, %s\n",
-				s.transfers, ts.totalTransfers, percent(s.transfers, ts.totalTransfers))
-=======
-		if s.transfers != 0 || totalTransfer != 0 {
-			// Mod: Add number of files
-			_, _ = fmt.Fprintf(buf, "Transferred:   %10d / %d, %s, %s, ETA %s\n",
-				s.transfers, totalTransfer, percent(s.transfers, totalTransfer), fpsString,
-				etaString(s.transfers, totalTransfer, fspeed))
->>>>>>> 88050fc0
+			_, _ = fmt.Fprintf(buf, "Transferred:   %10d / %d, %s%s\n",
+				s.transfers, ts.totalTransfers, percent(s.transfers, ts.totalTransfers), fpsOneLineString)
 		}
 		_, _ = fmt.Fprintf(buf, "Elapsed time:  %10ss\n", strings.TrimRight(elapsedTime.Truncate(time.Minute).String(), "0s")+fmt.Sprintf("%.1f", elapsedTimeSecondsOnly.Seconds()))
 	}
