<<<<<<< HEAD
// Package operations does generic operations on filesystems and objects
package operations

import (
	"bytes"
	"context"
	"encoding/base64"
	"encoding/csv"
	"encoding/hex"
	"fmt"
	"io"
	"io/ioutil"
	"net/http"
	"path"
	"path/filepath"
	"sort"
	"strconv"
	"strings"
	"sync"
	"sync/atomic"
	"time"

	"github.com/pkg/errors"
	"github.com/rclone/rclone/fs"
	"github.com/rclone/rclone/fs/accounting"
	"github.com/rclone/rclone/fs/cache"
	"github.com/rclone/rclone/fs/fserrors"
	"github.com/rclone/rclone/fs/fshttp"
	"github.com/rclone/rclone/fs/hash"
	"github.com/rclone/rclone/fs/march"
	"github.com/rclone/rclone/fs/object"
	"github.com/rclone/rclone/fs/walk"
	"github.com/rclone/rclone/lib/random"
	"github.com/rclone/rclone/lib/readers"
	"golang.org/x/sync/errgroup"
)

// CheckHashes checks the two files to see if they have common
// known hash types and compares them
//
// Returns
//
// equal - which is equality of the hashes
//
// hash - the HashType. This is HashNone if either of the hashes were
// unset or a compatible hash couldn't be found.
//
// err - may return an error which will already have been logged
//
// If an error is returned it will return equal as false
func CheckHashes(ctx context.Context, src fs.ObjectInfo, dst fs.Object) (equal bool, ht hash.Type, err error) {
	common := src.Fs().Hashes().Overlap(dst.Fs().Hashes())
	// fs.Debugf(nil, "Shared hashes: %v", common)
	if common.Count() == 0 {
		return true, hash.None, nil
	}
	equal, ht, _, _, err = checkHashes(ctx, src, dst, common.GetOne())
	return equal, ht, err
}

// checkHashes does the work of CheckHashes but takes a hash.Type and
// returns the effective hash type used.
func checkHashes(ctx context.Context, src fs.ObjectInfo, dst fs.Object, ht hash.Type) (equal bool, htOut hash.Type, srcHash, dstHash string, err error) {
	// Calculate hashes in parallel
	g, ctx := errgroup.WithContext(ctx)
	g.Go(func() (err error) {
		srcHash, err = src.Hash(ctx, ht)
		if err != nil {
			err = fs.CountError(err)
			fs.Errorf(src, "Failed to calculate src hash: %v", err)
		}
		return err
	})
	g.Go(func() (err error) {
		dstHash, err = dst.Hash(ctx, ht)
		if err != nil {
			err = fs.CountError(err)
			fs.Errorf(dst, "Failed to calculate dst hash: %v", err)
		}
		return err
	})
	err = g.Wait()
	if err != nil {
		return false, ht, srcHash, dstHash, err
	}
	if srcHash == "" {
		return true, hash.None, srcHash, dstHash, nil
	}
	if dstHash == "" {
		return true, hash.None, srcHash, dstHash, nil
	}
	if srcHash != dstHash {
		fs.Debugf(src, "%v = %s (%v)", ht, srcHash, src.Fs())
		fs.Debugf(dst, "%v = %s (%v)", ht, dstHash, dst.Fs())
	} else {
		fs.Debugf(src, "%v = %s OK", ht, srcHash)
	}
	return srcHash == dstHash, ht, srcHash, dstHash, nil
}

// Equal checks to see if the src and dst objects are equal by looking at
// size, mtime and hash
//
// If the src and dst size are different then it is considered to be
// not equal.  If --size-only is in effect then this is the only check
// that is done.  If --ignore-size is in effect then this check is
// skipped and the files are considered the same size.
//
// If the size is the same and the mtime is the same then it is
// considered to be equal.  This check is skipped if using --checksum.
//
// If the size is the same and mtime is different, unreadable or
// --checksum is set and the hash is the same then the file is
// considered to be equal.  In this case the mtime on the dst is
// updated if --checksum is not set.
//
// Otherwise the file is considered to be not equal including if there
// were errors reading info.
func Equal(ctx context.Context, src fs.ObjectInfo, dst fs.Object) bool {
	return equal(ctx, src, dst, defaultEqualOpt())
}

// sizeDiffers compare the size of src and dst taking into account the
// various ways of ignoring sizes
func sizeDiffers(src, dst fs.ObjectInfo) bool {
	if fs.Config.IgnoreSize || src.Size() < 0 || dst.Size() < 0 {
		return false
	}
	return src.Size() != dst.Size()
}

var checksumWarning sync.Once

// options for equal function()
type equalOpt struct {
	sizeOnly          bool // if set only check size
	checkSum          bool // if set check checksum+size instead of modtime+size
	updateModTime     bool // if set update the modtime if hashes identical and checking with modtime+size
	forceModTimeMatch bool // if set assume modtimes match
}

// default set of options for equal()
func defaultEqualOpt() equalOpt {
	return equalOpt{
		sizeOnly:          fs.Config.SizeOnly,
		checkSum:          fs.Config.CheckSum,
		updateModTime:     !fs.Config.NoUpdateModTime,
		forceModTimeMatch: false,
	}
}

func equal(ctx context.Context, src fs.ObjectInfo, dst fs.Object, opt equalOpt) bool {
	if sizeDiffers(src, dst) {
		fs.Debugf(src, "Sizes differ (src %d vs dst %d)", src.Size(), dst.Size())
		return false
	}
	if opt.sizeOnly {
		fs.Debugf(src, "Sizes identical")
		return true
	}

	// Assert: Size is equal or being ignored

	// If checking checksum and not modtime
	if opt.checkSum {
		// Check the hash
		same, ht, _ := CheckHashes(ctx, src, dst)
		if !same {
			fs.Debugf(src, "%v differ", ht)
			return false
		}
		if ht == hash.None {
			checksumWarning.Do(func() {
				fs.Logf(dst.Fs(), "--checksum is in use but the source and destination have no hashes in common; falling back to --size-only")
			})
			fs.Debugf(src, "Size of src and dst objects identical")
		} else {
			fs.Debugf(src, "Size and %v of src and dst objects identical", ht)
		}
		return true
	}

	srcModTime := src.ModTime(ctx)
	if !opt.forceModTimeMatch {
		// Sizes the same so check the mtime
		modifyWindow := fs.GetModifyWindow(src.Fs(), dst.Fs())
		if modifyWindow == fs.ModTimeNotSupported {
			fs.Debugf(src, "Sizes identical")
			return true
		}
		dstModTime := dst.ModTime(ctx)
		dt := dstModTime.Sub(srcModTime)
		if dt < modifyWindow && dt > -modifyWindow {
			fs.Debugf(src, "Size and modification time the same (differ by %s, within tolerance %s)", dt, modifyWindow)
			return true
		}

		fs.Debugf(src, "Modification times differ by %s: %v, %v", dt, srcModTime, dstModTime)
	}

	// Check if the hashes are the same
	same, ht, _ := CheckHashes(ctx, src, dst)
	if !same {
		fs.Debugf(src, "%v differ", ht)
		return false
	}
	if ht == hash.None {
		// if couldn't check hash, return that they differ
		return false
	}

	// mod time differs but hash is the same to reset mod time if required
	if opt.updateModTime {
		if fs.Config.DryRun {
			fs.Logf(src, "Not updating modification time as --dry-run")
		} else {
			// Size and hash the same but mtime different
			// Error if objects are treated as immutable
			if fs.Config.Immutable {
				fs.Errorf(dst, "StartedAt mismatch between immutable objects")
				return false
			}
			// Update the mtime of the dst object here
			err := dst.SetModTime(ctx, srcModTime)
			if err == fs.ErrorCantSetModTime {
				fs.Debugf(dst, "src and dst identical but can't set mod time without re-uploading")
				return false
			} else if err == fs.ErrorCantSetModTimeWithoutDelete {
				fs.Debugf(dst, "src and dst identical but can't set mod time without deleting and re-uploading")
				// Remove the file if BackupDir isn't set.  If BackupDir is set we would rather have the old file
				// put in the BackupDir than deleted which is what will happen if we don't delete it.
				if fs.Config.BackupDir == "" {
					err = dst.Remove(ctx)
					if err != nil {
						fs.Errorf(dst, "failed to delete before re-upload: %v", err)
					}
				}
				return false
			} else if err != nil {
				err = fs.CountError(err)
				fs.Errorf(dst, "Failed to set modification time: %v", err)
			} else {
				fs.Infof(src, "Updated modification time in destination")
			}
		}
	}
	return true
}

// Used to remove a failed copy
//
// Returns whether the file was successfully removed or not
func removeFailedCopy(ctx context.Context, dst fs.Object) bool {
	if dst == nil {
		return false
	}
	fs.Infof(dst, "Removing failed copy")
	removeErr := dst.Remove(ctx)
	if removeErr != nil {
		fs.Infof(dst, "Failed to remove failed copy: %s", removeErr)
		return false
	}
	return true
}

// OverrideRemote is a wrapper to override the Remote for an
// ObjectInfo
type OverrideRemote struct {
	fs.ObjectInfo
	remote string
}

// NewOverrideRemote returns an OverrideRemoteObject which will
// return the remote specified
func NewOverrideRemote(oi fs.ObjectInfo, remote string) *OverrideRemote {
	return &OverrideRemote{
		ObjectInfo: oi,
		remote:     remote,
	}
}

// Remote returns the overridden remote name
func (o *OverrideRemote) Remote() string {
	return o.remote
}

// MimeType returns the mime type of the underlying object or "" if it
// can't be worked out
func (o *OverrideRemote) MimeType(ctx context.Context) string {
	if do, ok := o.ObjectInfo.(fs.MimeTyper); ok {
		return do.MimeType(ctx)
	}
	return ""
}

// ID returns the ID of the Object if known, or "" if not
func (o *OverrideRemote) ID() string {
	if do, ok := o.ObjectInfo.(fs.IDer); ok {
		return do.ID()
	}
	return ""
}

// UnWrap returns the Object that this Object is wrapping or nil if it
// isn't wrapping anything
func (o *OverrideRemote) UnWrap() fs.Object {
	if o, ok := o.ObjectInfo.(fs.Object); ok {
		return o
	}
	return nil
}

// GetTier returns storage tier or class of the Object
func (o *OverrideRemote) GetTier() string {
	if do, ok := o.ObjectInfo.(fs.GetTierer); ok {
		return do.GetTier()
	}
	return ""
}

// Check all optional interfaces satisfied
var _ fs.FullObjectInfo = (*OverrideRemote)(nil)

// CommonHash returns a single hash.Type and a HashOption with that
// type which is in common between the two fs.Fs.
func CommonHash(fa, fb fs.Info) (hash.Type, *fs.HashesOption) {
	// work out which hash to use - limit to 1 hash in common
	var common hash.Set
	hashType := hash.None
	if !fs.Config.IgnoreChecksum {
		common = fb.Hashes().Overlap(fa.Hashes())
		if common.Count() > 0 {
			hashType = common.GetOne()
			common = hash.Set(hashType)
		}
	}
	return hashType, &fs.HashesOption{Hashes: common}
}

// Copy src object to dst or f if nil.  If dst is nil then it uses
// remote as the name of the new object.
//
// It returns the destination object if possible.  Note that this may
// be nil.
func Copy(ctx context.Context, f fs.Fs, dst fs.Object, remote string, src fs.Object) (newDst fs.Object, err error) {
	tr := accounting.Stats(ctx).NewTransfer(src)
	defer func() {
		tr.Done(err)
	}()
	newDst = dst
	if fs.Config.DryRun {
		fs.Logf(src, "Not copying as --dry-run")
		return newDst, nil
	}
	maxTries := fs.Config.LowLevelRetries
	tries := 0
	doUpdate := dst != nil
	hashType, hashOption := CommonHash(f, src.Fs())

	var actionTaken string
	for {
		// Try server side copy first - if has optional interface and
		// is same underlying remote
		actionTaken = "Copied (server side copy)"
		if fs.Config.MaxTransfer >= 0 && (accounting.Stats(ctx).GetBytes() >= int64(fs.Config.MaxTransfer) ||
			(fs.Config.CutoffMode == fs.CutoffModeCautious && accounting.Stats(ctx).GetBytesWithPending()+src.Size() >= int64(fs.Config.MaxTransfer))) {
			return nil, accounting.ErrorMaxTransferLimitReachedFatal
		}
		if doCopy := f.Features().Copy; doCopy != nil && (SameConfig(src.Fs(), f) || (SameRemoteType(src.Fs(), f) && f.Features().ServerSideAcrossConfigs)) {
			in := tr.Account(nil) // account the transfer
			in.ServerSideCopyStart()
			newDst, err = doCopy(ctx, src, remote)
			if err == nil {
				dst = newDst
				in.ServerSideCopyEnd(dst.Size()) // account the bytes for the server side transfer
				err = in.Close()
			} else {
				_ = in.Close()
			}
			if err == fs.ErrorCantCopy {
				tr.Reset() // skip incomplete accounting - will be overwritten by the manual copy below
			}
		} else {
			err = fs.ErrorCantCopy
		}
		// If can't server side copy, do it manually
		if err == fs.ErrorCantCopy {
			if doMultiThreadCopy(f, src) {
				// Number of streams proportional to size
				streams := src.Size() / int64(fs.Config.MultiThreadCutoff)
				// With maximum
				if streams > int64(fs.Config.MultiThreadStreams) {
					streams = int64(fs.Config.MultiThreadStreams)
				}
				if streams < 2 {
					streams = 2
				}
				dst, err = multiThreadCopy(ctx, f, remote, src, int(streams), tr)
				if doUpdate {
					actionTaken = "Multi-thread Copied (replaced existing)"
				} else {
					actionTaken = "Multi-thread Copied (new)"
				}
			} else {
				var in0 io.ReadCloser
				options := []fs.OpenOption{hashOption}
				for _, option := range fs.Config.DownloadHeaders {
					options = append(options, option)
				}
				in0, err = NewReOpen(ctx, src, fs.Config.LowLevelRetries, options...)
				if err != nil {
					err = errors.Wrap(err, "failed to open source object")
				} else {
					if src.Size() == -1 {
						// -1 indicates unknown size. Use Rcat to handle both remotes supporting and not supporting PutStream.
						if doUpdate {
							actionTaken = "Copied (Rcat, replaced existing)"
						} else {
							actionTaken = "Copied (Rcat, new)"
						}
						// NB Rcat closes in0
						dst, err = Rcat(ctx, f, remote, in0, src.ModTime(ctx))
						newDst = dst
					} else {
						in := tr.Account(in0).WithBuffer() // account and buffer the transfer
						var wrappedSrc fs.ObjectInfo = src
						// We try to pass the original object if possible
						if src.Remote() != remote {
							wrappedSrc = NewOverrideRemote(src, remote)
						}
						options := []fs.OpenOption{hashOption}
						for _, option := range fs.Config.UploadHeaders {
							options = append(options, option)
						}
						if doUpdate {
							actionTaken = "Copied (replaced existing)"
							err = dst.Update(ctx, in, wrappedSrc, options...)
						} else {
							actionTaken = "Copied (new)"
							dst, err = f.Put(ctx, in, wrappedSrc, options...)
						}
						closeErr := in.Close()
						if err == nil {
							newDst = dst
							err = closeErr
						}
					}
				}
			}
		}
		tries++
		if tries >= maxTries {
			break
		}
		// Retry if err returned a retry error
		if fserrors.IsRetryError(err) || fserrors.ShouldRetry(err) {
			fs.Debugf(src, "Received error: %v - low level retry %d/%d", err, tries, maxTries)
			tr.Reset() // skip incomplete accounting - will be overwritten by retry
			continue
		}
		// otherwise finish
		break
	}
	if err != nil {
		err = fs.CountError(err)
		fs.Errorf(src, "Failed to copy: %v", err)
		return newDst, err
	}

	// Verify sizes are the same after transfer
	if sizeDiffers(src, dst) {
		err = errors.Errorf("corrupted on transfer: sizes differ %d vs %d", src.Size(), dst.Size())
		fs.Errorf(dst, "%v", err)
		err = fs.CountError(err)
		removeFailedCopy(ctx, dst)
		return newDst, err
	}

	// Verify hashes are the same after transfer - ignoring blank hashes
	if hashType != hash.None {
		// checkHashes has logged and counted errors
		equal, _, srcSum, dstSum, _ := checkHashes(ctx, src, dst, hashType)
		if !equal {
			err = errors.Errorf("corrupted on transfer: %v hash differ %q vs %q", hashType, srcSum, dstSum)
			fs.Errorf(dst, "%v", err)
			err = fs.CountError(err)
			removeFailedCopy(ctx, dst)
			return newDst, err
		}
	}

	fs.Infof(src, actionTaken)
	return newDst, err
}

// SameObject returns true if src and dst could be pointing to the
// same object.
func SameObject(src, dst fs.Object) bool {
	if !SameConfig(src.Fs(), dst.Fs()) {
		return false
	}
	srcPath := path.Join(src.Fs().Root(), src.Remote())
	dstPath := path.Join(dst.Fs().Root(), dst.Remote())
	if dst.Fs().Features().CaseInsensitive {
		srcPath = strings.ToLower(srcPath)
		dstPath = strings.ToLower(dstPath)
	}
	return srcPath == dstPath
}

// Move src object to dst or fdst if nil.  If dst is nil then it uses
// remote as the name of the new object.
//
// Note that you must check the destination does not exist before
// calling this and pass it as dst.  If you pass dst=nil and the
// destination does exist then this may create duplicates or return
// errors.
//
// It returns the destination object if possible.  Note that this may
// be nil.
func Move(ctx context.Context, fdst fs.Fs, dst fs.Object, remote string, src fs.Object) (newDst fs.Object, err error) {
	tr := accounting.Stats(ctx).NewCheckingTransfer(src)
	defer func() {
		if err == nil {
			accounting.Stats(ctx).Renames(1)
		}
		tr.Done(err)
	}()
	newDst = dst
	if fs.Config.DryRun {
		fs.Logf(src, "Not moving as --dry-run")
		return newDst, nil
	}
	// See if we have Move available
	if doMove := fdst.Features().Move; doMove != nil && (SameConfig(src.Fs(), fdst) || (SameRemoteType(src.Fs(), fdst) && fdst.Features().ServerSideAcrossConfigs)) {
		// Delete destination if it exists and is not the same file as src (could be same file while seemingly different if the remote is case insensitive)
		if dst != nil && !SameObject(src, dst) {
			err = DeleteFile(ctx, dst)
			if err != nil {
				return newDst, err
			}
		}
		// Move dst <- src
		newDst, err = doMove(ctx, src, remote)
		switch err {
		case nil:
			fs.Infof(src, "Moved (server side)")
			return newDst, nil
		case fs.ErrorCantMove:
			fs.Debugf(src, "Can't move, switching to copy")
		default:
			err = fs.CountError(err)
			fs.Errorf(src, "Couldn't move: %v", err)
			return newDst, err
		}
	}
	// Move not found or didn't work so copy dst <- src
	newDst, err = Copy(ctx, fdst, dst, remote, src)
	if err != nil {
		fs.Errorf(src, "Not deleting source as copy failed: %v", err)
		return newDst, err
	}
	// Delete src if no error on copy
	return newDst, DeleteFile(ctx, src)
}

// CanServerSideMove returns true if fdst support server side moves or
// server side copies
//
// Some remotes simulate rename by server-side copy and delete, so include
// remotes that implements either Mover or Copier.
func CanServerSideMove(fdst fs.Fs) bool {
	canMove := fdst.Features().Move != nil
	canCopy := fdst.Features().Copy != nil
	return canMove || canCopy
}

// SuffixName adds the current --suffix to the remote, obeying
// --suffix-keep-extension if set
func SuffixName(remote string) string {
	if fs.Config.Suffix == "" {
		return remote
	}
	if fs.Config.SuffixKeepExtension {
		ext := path.Ext(remote)
		base := remote[:len(remote)-len(ext)]
		return base + fs.Config.Suffix + ext
	}
	return remote + fs.Config.Suffix
}

// DeleteFileWithBackupDir deletes a single file respecting --dry-run
// and accumulating stats and errors.
//
// If backupDir is set then it moves the file to there instead of
// deleting
func DeleteFileWithBackupDir(ctx context.Context, dst fs.Object, backupDir fs.Fs) (err error) {
	tr := accounting.Stats(ctx).NewCheckingTransfer(dst)
	defer func() {
		tr.Done(err)
	}()
	numDeletes := accounting.Stats(ctx).Deletes(1)
	if fs.Config.MaxDelete != -1 && numDeletes > fs.Config.MaxDelete {
		return fserrors.FatalError(errors.New("--max-delete threshold reached"))
	}
	action, actioned, actioning := "delete", "Deleted", "deleting"
	if backupDir != nil {
		action, actioned, actioning = "move into backup dir", "Moved into backup dir", "moving into backup dir"
	}
	if fs.Config.DryRun {
		fs.Logf(dst, "Not %s as --dry-run", actioning)
	} else if backupDir != nil {
		err = MoveBackupDir(ctx, backupDir, dst)
	} else {
		err = dst.Remove(ctx)
	}
	if err != nil {
		fs.Errorf(dst, "Couldn't %s: %v", action, err)
		err = fs.CountError(err)
	} else if !fs.Config.DryRun {
		fs.Infof(dst, actioned)
	}
	return err
}

// DeleteFile deletes a single file respecting --dry-run and accumulating stats and errors.
//
// If useBackupDir is set and --backup-dir is in effect then it moves
// the file to there instead of deleting
func DeleteFile(ctx context.Context, dst fs.Object) (err error) {
	return DeleteFileWithBackupDir(ctx, dst, nil)
}

// DeleteFilesWithBackupDir removes all the files passed in the
// channel
//
// If backupDir is set the files will be placed into that directory
// instead of being deleted.
func DeleteFilesWithBackupDir(ctx context.Context, toBeDeleted fs.ObjectsChan, backupDir fs.Fs) error {
	var wg sync.WaitGroup
	wg.Add(fs.Config.Transfers)
	var errorCount int32
	var fatalErrorCount int32

	for i := 0; i < fs.Config.Transfers; i++ {
		go func() {
			defer wg.Done()
			for dst := range toBeDeleted {
				err := DeleteFileWithBackupDir(ctx, dst, backupDir)
				if err != nil {
					atomic.AddInt32(&errorCount, 1)
					if fserrors.IsFatalError(err) {
						fs.Errorf(nil, "Got fatal error on delete: %s", err)
						atomic.AddInt32(&fatalErrorCount, 1)
						return
					}
				}
			}
		}()
	}
	fs.Debugf(nil, "Waiting for deletions to finish")
	wg.Wait()
	if errorCount > 0 {
		err := errors.Errorf("failed to delete %d files", errorCount)
		if fatalErrorCount > 0 {
			return fserrors.FatalError(err)
		}
		return err
	}
	return nil
}

// DeleteFiles removes all the files passed in the channel
func DeleteFiles(ctx context.Context, toBeDeleted fs.ObjectsChan) error {
	return DeleteFilesWithBackupDir(ctx, toBeDeleted, nil)
}

// SameRemoteType returns true if fdst and fsrc are the same type
func SameRemoteType(fdst, fsrc fs.Info) bool {
	return fmt.Sprintf("%T", fdst) == fmt.Sprintf("%T", fsrc)
}

// SameConfig returns true if fdst and fsrc are using the same config
// file entry
func SameConfig(fdst, fsrc fs.Info) bool {
	return fdst.Name() == fsrc.Name()
}

// Same returns true if fdst and fsrc point to the same underlying Fs
func Same(fdst, fsrc fs.Info) bool {
	return SameConfig(fdst, fsrc) && strings.Trim(fdst.Root(), "/") == strings.Trim(fsrc.Root(), "/")
}

// fixRoot returns the Root with a trailing / if not empty. It is
// aware of case insensitive filesystems.
func fixRoot(f fs.Info) string {
	s := strings.Trim(filepath.ToSlash(f.Root()), "/")
	if s != "" {
		s += "/"
	}
	if f.Features().CaseInsensitive {
		s = strings.ToLower(s)
	}
	return s
}

// Overlapping returns true if fdst and fsrc point to the same
// underlying Fs and they overlap.
func Overlapping(fdst, fsrc fs.Info) bool {
	if !SameConfig(fdst, fsrc) {
		return false
	}
	fdstRoot := fixRoot(fdst)
	fsrcRoot := fixRoot(fsrc)
	return strings.HasPrefix(fdstRoot, fsrcRoot) || strings.HasPrefix(fsrcRoot, fdstRoot)
}

// SameDir returns true if fdst and fsrc point to the same
// underlying Fs and they are the same directory.
func SameDir(fdst, fsrc fs.Info) bool {
	if !SameConfig(fdst, fsrc) {
		return false
	}
	fdstRoot := fixRoot(fdst)
	fsrcRoot := fixRoot(fsrc)
	return fdstRoot == fsrcRoot
}

// checkIdentical checks to see if dst and src are identical
//
// it returns true if differences were found
// it also returns whether it couldn't be hashed
func checkIdentical(ctx context.Context, dst, src fs.Object) (differ bool, noHash bool) {
	same, ht, err := CheckHashes(ctx, src, dst)
	if err != nil {
		// CheckHashes will log and count errors
		return true, false
	}
	if ht == hash.None {
		return false, true
	}
	if !same {
		err = errors.Errorf("%v differ", ht)
		fs.Errorf(src, "%v", err)
		_ = fs.CountError(err)
		return true, false
	}
	return false, false
}

// checkFn is the type of the checking function used in CheckFn()
type checkFn func(ctx context.Context, a, b fs.Object) (differ bool, noHash bool)

// checkMarch is used to march over two Fses in the same way as
// sync/copy
type checkMarch struct {
	fdst, fsrc      fs.Fs
	check           checkFn
	wg              sync.WaitGroup
	tokens          chan struct{}
	oneway          bool
	differences     int32
	noHashes        int32
	srcFilesMissing int32
	dstFilesMissing int32
	matches         int32
}

// DstOnly have an object which is in the destination only
func (c *checkMarch) DstOnly(dst fs.DirEntry) (recurse bool) {
	switch dst.(type) {
	case fs.Object:
		if c.oneway {
			return false
		}
		err := errors.Errorf("File not in %v", c.fsrc)
		fs.Errorf(dst, "%v", err)
		_ = fs.CountError(err)
		atomic.AddInt32(&c.differences, 1)
		atomic.AddInt32(&c.srcFilesMissing, 1)
	case fs.Directory:
		// Do the same thing to the entire contents of the directory
		if c.oneway {
			return false
		}
		return true
	default:
		panic("Bad object in DirEntries")
	}
	return false
}

// SrcOnly have an object which is in the source only
func (c *checkMarch) SrcOnly(src fs.DirEntry) (recurse bool) {
	switch src.(type) {
	case fs.Object:
		err := errors.Errorf("File not in %v", c.fdst)
		fs.Errorf(src, "%v", err)
		_ = fs.CountError(err)
		atomic.AddInt32(&c.differences, 1)
		atomic.AddInt32(&c.dstFilesMissing, 1)
	case fs.Directory:
		// Do the same thing to the entire contents of the directory
		return true
	default:
		panic("Bad object in DirEntries")
	}
	return false
}

// check to see if two objects are identical using the check function
func (c *checkMarch) checkIdentical(ctx context.Context, dst, src fs.Object) (differ bool, noHash bool) {
	var err error
	tr := accounting.Stats(ctx).NewCheckingTransfer(src)
	defer func() {
		tr.Done(err)
	}()
	if sizeDiffers(src, dst) {
		err = errors.Errorf("Sizes differ")
		fs.Errorf(src, "%v", err)
		return true, false
	}
	if fs.Config.SizeOnly {
		return false, false
	}
	return c.check(ctx, dst, src)
}

// Match is called when src and dst are present, so sync src to dst
func (c *checkMarch) Match(ctx context.Context, dst, src fs.DirEntry) (recurse bool) {
	switch srcX := src.(type) {
	case fs.Object:
		dstX, ok := dst.(fs.Object)
		if ok {
			c.wg.Add(1)
			c.tokens <- struct{}{} // put a token to limit concurrency
			go func() {
				defer func() {
					<-c.tokens // get the token back to free up a slot
					c.wg.Done()
				}()
				differ, noHash := c.checkIdentical(ctx, dstX, srcX)
				if differ {
					atomic.AddInt32(&c.differences, 1)
				} else {
					atomic.AddInt32(&c.matches, 1)
					if noHash {
						atomic.AddInt32(&c.noHashes, 1)
						fs.Debugf(dstX, "OK - could not check hash")
					} else {
						fs.Debugf(dstX, "OK")
					}
				}
			}()
		} else {
			err := errors.Errorf("is file on %v but directory on %v", c.fsrc, c.fdst)
			fs.Errorf(src, "%v", err)
			_ = fs.CountError(err)
			atomic.AddInt32(&c.differences, 1)
			atomic.AddInt32(&c.dstFilesMissing, 1)
		}
	case fs.Directory:
		// Do the same thing to the entire contents of the directory
		_, ok := dst.(fs.Directory)
		if ok {
			return true
		}
		err := errors.Errorf("is file on %v but directory on %v", c.fdst, c.fsrc)
		fs.Errorf(dst, "%v", err)
		_ = fs.CountError(err)
		atomic.AddInt32(&c.differences, 1)
		atomic.AddInt32(&c.srcFilesMissing, 1)

	default:
		panic("Bad object in DirEntries")
	}
	return false
}

// CheckFn checks the files in fsrc and fdst according to Size and
// hash using checkFunction on each file to check the hashes.
//
// checkFunction sees if dst and src are identical
//
// it returns true if differences were found
// it also returns whether it couldn't be hashed
func CheckFn(ctx context.Context, fdst, fsrc fs.Fs, check checkFn, oneway bool) error {
	c := &checkMarch{
		fdst:   fdst,
		fsrc:   fsrc,
		check:  check,
		oneway: oneway,
		tokens: make(chan struct{}, fs.Config.Checkers),
	}

	// set up a march over fdst and fsrc
	m := &march.March{
		Ctx:      ctx,
		Fdst:     fdst,
		Fsrc:     fsrc,
		Dir:      "",
		Callback: c,
	}
	fs.Debugf(fdst, "Waiting for checks to finish")
	err := m.Run()
	c.wg.Wait() // wait for background go-routines

	if c.dstFilesMissing > 0 {
		fs.Logf(fdst, "%d files missing", c.dstFilesMissing)
	}
	if c.srcFilesMissing > 0 {
		fs.Logf(fsrc, "%d files missing", c.srcFilesMissing)
	}

	fs.Logf(fdst, "%d differences found", accounting.Stats(ctx).GetErrors())
	if c.noHashes > 0 {
		fs.Logf(fdst, "%d hashes could not be checked", c.noHashes)
	}
	if c.matches > 0 {
		fs.Logf(fdst, "%d matching files", c.matches)
	}
	if c.differences > 0 {
		return errors.Errorf("%d differences found", c.differences)
	}
	return err
}

// Check the files in fsrc and fdst according to Size and hash
func Check(ctx context.Context, fdst, fsrc fs.Fs, oneway bool) error {
	return CheckFn(ctx, fdst, fsrc, checkIdentical, oneway)
}

// CheckEqualReaders checks to see if in1 and in2 have the same
// content when read.
//
// it returns true if differences were found
func CheckEqualReaders(in1, in2 io.Reader) (differ bool, err error) {
	const bufSize = 64 * 1024
	buf1 := make([]byte, bufSize)
	buf2 := make([]byte, bufSize)
	for {
		n1, err1 := readers.ReadFill(in1, buf1)
		n2, err2 := readers.ReadFill(in2, buf2)
		// check errors
		if err1 != nil && err1 != io.EOF {
			return true, err1
		} else if err2 != nil && err2 != io.EOF {
			return true, err2
		}
		// err1 && err2 are nil or io.EOF here
		// process the data
		if n1 != n2 || !bytes.Equal(buf1[:n1], buf2[:n2]) {
			return true, nil
		}
		// if both streams finished the we have finished
		if err1 == io.EOF && err2 == io.EOF {
			break
		}
	}
	return false, nil
}

// CheckIdentical checks to see if dst and src are identical by
// reading all their bytes if necessary.
//
// it returns true if differences were found
func CheckIdentical(ctx context.Context, dst, src fs.Object) (differ bool, err error) {
	in1, err := dst.Open(ctx)
	if err != nil {
		return true, errors.Wrapf(err, "failed to open %q", dst)
	}
	tr1 := accounting.Stats(ctx).NewTransfer(dst)
	defer func() {
		tr1.Done(err)
	}()
	in1 = tr1.Account(in1).WithBuffer() // account and buffer the transfer

	in2, err := src.Open(ctx)
	if err != nil {
		return true, errors.Wrapf(err, "failed to open %q", src)
	}
	tr2 := accounting.Stats(ctx).NewTransfer(dst)
	defer func() {
		tr2.Done(err)
	}()
	in2 = tr2.Account(in2).WithBuffer() // account and buffer the transfer

	// To assign err variable before defer.
	differ, err = CheckEqualReaders(in1, in2)
	return
}

// CheckDownload checks the files in fsrc and fdst according to Size
// and the actual contents of the files.
func CheckDownload(ctx context.Context, fdst, fsrc fs.Fs, oneway bool) error {
	check := func(ctx context.Context, a, b fs.Object) (differ bool, noHash bool) {
		differ, err := CheckIdentical(ctx, a, b)
		if err != nil {
			err = fs.CountError(err)
			fs.Errorf(a, "Failed to download: %v", err)
			return true, true
		}
		return differ, false
	}
	return CheckFn(ctx, fdst, fsrc, check, oneway)
}

// ListFn lists the Fs to the supplied function
//
// Lists in parallel which may get them out of order
func ListFn(ctx context.Context, f fs.Fs, fn func(fs.Object)) error {
	return walk.ListR(ctx, f, "", false, fs.Config.MaxDepth, walk.ListObjects, func(entries fs.DirEntries) error {
		entries.ForObject(fn)
		return nil
	})
}

// mutex for synchronized output
var outMutex sync.Mutex

// Synchronized fmt.Fprintf
//
// Ignores errors from Fprintf
func syncFprintf(w io.Writer, format string, a ...interface{}) {
	outMutex.Lock()
	defer outMutex.Unlock()
	_, _ = fmt.Fprintf(w, format, a...)
}

// List the Fs to the supplied writer
//
// Shows size and path - obeys includes and excludes
//
// Lists in parallel which may get them out of order
func List(ctx context.Context, f fs.Fs, w io.Writer) error {
	return ListFn(ctx, f, func(o fs.Object) {
		syncFprintf(w, "%9d %s\n", o.Size(), o.Remote())
	})
}

// ListLong lists the Fs to the supplied writer
//
// Shows size, mod time and path - obeys includes and excludes
//
// Lists in parallel which may get them out of order
func ListLong(ctx context.Context, f fs.Fs, w io.Writer) error {
	return ListFn(ctx, f, func(o fs.Object) {
		tr := accounting.Stats(ctx).NewCheckingTransfer(o)
		defer func() {
			tr.Done(nil)
		}()
		modTime := o.ModTime(ctx)
		syncFprintf(w, "%9d %s %s\n", o.Size(), modTime.Local().Format("2006-01-02 15:04:05.000000000"), o.Remote())
	})
}

// Md5sum list the Fs to the supplied writer
//
// Produces the same output as the md5sum command - obeys includes and
// excludes
//
// Lists in parallel which may get them out of order
func Md5sum(ctx context.Context, f fs.Fs, w io.Writer) error {
	return HashLister(ctx, hash.MD5, f, w)
}

// Sha1sum list the Fs to the supplied writer
//
// Obeys includes and excludes
//
// Lists in parallel which may get them out of order
func Sha1sum(ctx context.Context, f fs.Fs, w io.Writer) error {
	return HashLister(ctx, hash.SHA1, f, w)
}

// hashSum returns the human readable hash for ht passed in.  This may
// be UNSUPPORTED or ERROR. If it isn't returning a valid hash it will
// return an error.
func hashSum(ctx context.Context, ht hash.Type, o fs.Object) (string, error) {
	var err error
	tr := accounting.Stats(ctx).NewCheckingTransfer(o)
	defer func() {
		tr.Done(err)
	}()
	sum, err := o.Hash(ctx, ht)
	if err == hash.ErrUnsupported {
		sum = "UNSUPPORTED"
	} else if err != nil {
		fs.Debugf(o, "Failed to read %v: %v", ht, err)
		sum = "ERROR"
	}
	return sum, err
}

// HashLister does an md5sum equivalent for the hash type passed in
func HashLister(ctx context.Context, ht hash.Type, f fs.Fs, w io.Writer) error {
	return ListFn(ctx, f, func(o fs.Object) {
		sum, _ := hashSum(ctx, ht, o)
		syncFprintf(w, "%*s  %s\n", hash.Width(ht), sum, o.Remote())
	})
}

// HashListerBase64 does an md5sum equivalent for the hash type passed in with base64 encoded
func HashListerBase64(ctx context.Context, ht hash.Type, f fs.Fs, w io.Writer) error {
	return ListFn(ctx, f, func(o fs.Object) {
		sum, err := hashSum(ctx, ht, o)
		if err == nil {
			hexBytes, _ := hex.DecodeString(sum)
			sum = base64.URLEncoding.EncodeToString(hexBytes)
		}
		width := base64.URLEncoding.EncodedLen(hash.Width(ht) / 2)
		syncFprintf(w, "%*s  %s\n", width, sum, o.Remote())
	})
}

// Count counts the objects and their sizes in the Fs
//
// Obeys includes and excludes
func Count(ctx context.Context, f fs.Fs) (objects int64, size int64, err error) {
	err = ListFn(ctx, f, func(o fs.Object) {
		atomic.AddInt64(&objects, 1)
		objectSize := o.Size()
		if objectSize > 0 {
			atomic.AddInt64(&size, objectSize)
		}
	})
	return
}

// ConfigMaxDepth returns the depth to use for a recursive or non recursive listing.
func ConfigMaxDepth(recursive bool) int {
	depth := fs.Config.MaxDepth
	if !recursive && depth < 0 {
		depth = 1
	}
	return depth
}

// ListDir lists the directories/buckets/containers in the Fs to the supplied writer
func ListDir(ctx context.Context, f fs.Fs, w io.Writer) error {
	return walk.ListR(ctx, f, "", false, ConfigMaxDepth(false), walk.ListDirs, func(entries fs.DirEntries) error {
		entries.ForDir(func(dir fs.Directory) {
			if dir != nil {
				syncFprintf(w, "%12d %13s %9d %s\n", dir.Size(), dir.ModTime(ctx).Local().Format("2006-01-02 15:04:05"), dir.Items(), dir.Remote())
			}
		})
		return nil
	})
}

// Mkdir makes a destination directory or container
func Mkdir(ctx context.Context, f fs.Fs, dir string) error {
	if fs.Config.DryRun {
		fs.Logf(fs.LogDirName(f, dir), "Not making directory as dry run is set")
		return nil
	}
	fs.Debugf(fs.LogDirName(f, dir), "Making directory")
	err := f.Mkdir(ctx, dir)
	if err != nil {
		err = fs.CountError(err)
		return err
	}
	return nil
}

// TryRmdir removes a container but not if not empty.  It doesn't
// count errors but may return one.
func TryRmdir(ctx context.Context, f fs.Fs, dir string) error {
	if fs.Config.DryRun {
		fs.Logf(fs.LogDirName(f, dir), "Not deleting as dry run is set")
		return nil
	}
	fs.Debugf(fs.LogDirName(f, dir), "Removing directory")
	return f.Rmdir(ctx, dir)
}

// Rmdir removes a container but not if not empty
func Rmdir(ctx context.Context, f fs.Fs, dir string) error {
	err := TryRmdir(ctx, f, dir)
	if err != nil {
		err = fs.CountError(err)
		return err
	}
	return err
}

// Purge removes a directory and all of its contents
func Purge(ctx context.Context, f fs.Fs, dir string) error {
	doFallbackPurge := true
	var err error
	if dir == "" {
		// FIXME change the Purge interface so it takes a dir - see #1891
		if doPurge := f.Features().Purge; doPurge != nil {
			doFallbackPurge = false
			if fs.Config.DryRun {
				fs.Logf(f, "Not purging as --dry-run set")
			} else {
				err = doPurge(ctx)
				if err == fs.ErrorCantPurge {
					doFallbackPurge = true
				}
			}
		}
	}
	if doFallbackPurge {
		// DeleteFiles and Rmdir observe --dry-run
		err = DeleteFiles(ctx, listToChan(ctx, f, dir))
		if err != nil {
			return err
		}
		err = Rmdirs(ctx, f, dir, false)
	}
	if err != nil {
		err = fs.CountError(err)
		return err
	}
	return nil
}

// Delete removes all the contents of a container.  Unlike Purge, it
// obeys includes and excludes.
func Delete(ctx context.Context, f fs.Fs) error {
	delChan := make(fs.ObjectsChan, fs.Config.Transfers)
	delErr := make(chan error, 1)
	go func() {
		delErr <- DeleteFiles(ctx, delChan)
	}()
	err := ListFn(ctx, f, func(o fs.Object) {
		delChan <- o
	})
	close(delChan)
	delError := <-delErr
	if err == nil {
		err = delError
	}
	return err
}

// listToChan will transfer all objects in the listing to the output
//
// If an error occurs, the error will be logged, and it will close the
// channel.
//
// If the error was ErrorDirNotFound then it will be ignored
func listToChan(ctx context.Context, f fs.Fs, dir string) fs.ObjectsChan {
	o := make(fs.ObjectsChan, fs.Config.Checkers)
	go func() {
		defer close(o)
		err := walk.ListR(ctx, f, dir, true, fs.Config.MaxDepth, walk.ListObjects, func(entries fs.DirEntries) error {
			entries.ForObject(func(obj fs.Object) {
				o <- obj
			})
			return nil
		})
		if err != nil && err != fs.ErrorDirNotFound {
			err = errors.Wrap(err, "failed to list")
			err = fs.CountError(err)
			fs.Errorf(nil, "%v", err)
		}
	}()
	return o
}

// CleanUp removes the trash for the Fs
func CleanUp(ctx context.Context, f fs.Fs) error {
	doCleanUp := f.Features().CleanUp
	if doCleanUp == nil {
		return errors.Errorf("%v doesn't support cleanup", f)
	}
	if fs.Config.DryRun {
		fs.Logf(f, "Not running cleanup as --dry-run set")
		return nil
	}
	return doCleanUp(ctx)
}

// wrap a Reader and a Closer together into a ReadCloser
type readCloser struct {
	io.Reader
	io.Closer
}

// Cat any files to the io.Writer
//
// if offset == 0 it will be ignored
// if offset > 0 then the file will be seeked to that offset
// if offset < 0 then the file will be seeked that far from the end
//
// if count < 0 then it will be ignored
// if count >= 0 then only that many characters will be output
func Cat(ctx context.Context, f fs.Fs, w io.Writer, offset, count int64) error {
	var mu sync.Mutex
	return ListFn(ctx, f, func(o fs.Object) {
		var err error
		tr := accounting.Stats(ctx).NewTransfer(o)
		defer func() {
			tr.Done(err)
		}()
		opt := fs.RangeOption{Start: offset, End: -1}
		size := o.Size()
		if opt.Start < 0 {
			opt.Start += size
		}
		if count >= 0 {
			opt.End = opt.Start + count - 1
		}
		var options []fs.OpenOption
		if opt.Start > 0 || opt.End >= 0 {
			options = append(options, &opt)
		}
		for _, option := range fs.Config.DownloadHeaders {
			options = append(options, option)
		}
		in, err := o.Open(ctx, options...)
		if err != nil {
			err = fs.CountError(err)
			fs.Errorf(o, "Failed to open: %v", err)
			return
		}
		if count >= 0 {
			in = &readCloser{Reader: &io.LimitedReader{R: in, N: count}, Closer: in}
		}
		in = tr.Account(in).WithBuffer() // account and buffer the transfer
		// take the lock just before we output stuff, so at the last possible moment
		mu.Lock()
		defer mu.Unlock()
		_, err = io.Copy(w, in)
		if err != nil {
			err = fs.CountError(err)
			fs.Errorf(o, "Failed to send to output: %v", err)
		}
	})
}

// Rcat reads data from the Reader until EOF and uploads it to a file on remote
func Rcat(ctx context.Context, fdst fs.Fs, dstFileName string, in io.ReadCloser, modTime time.Time) (dst fs.Object, err error) {
	tr := accounting.Stats(ctx).NewTransferRemoteSize(dstFileName, -1)
	defer func() {
		tr.Done(err)
	}()
	in = tr.Account(in).WithBuffer()

	readCounter := readers.NewCountingReader(in)
	var trackingIn io.Reader
	var hasher *hash.MultiHasher
	var options []fs.OpenOption
	if !fs.Config.IgnoreChecksum {
		hashes := hash.NewHashSet(fdst.Hashes().GetOne()) // just pick one hash
		hashOption := &fs.HashesOption{Hashes: hashes}
		options = append(options, hashOption)
		hasher, err = hash.NewMultiHasherTypes(hashes)
		if err != nil {
			return nil, err
		}
		trackingIn = io.TeeReader(readCounter, hasher)
	} else {
		trackingIn = readCounter
	}
	for _, option := range fs.Config.UploadHeaders {
		options = append(options, option)
	}

	compare := func(dst fs.Object) error {
		var sums map[hash.Type]string
		if hasher != nil {
			sums = hasher.Sums()
		}
		src := object.NewStaticObjectInfo(dstFileName, modTime, int64(readCounter.BytesRead()), false, sums, fdst)
		if !Equal(ctx, src, dst) {
			err = errors.Errorf("corrupted on transfer")
			err = fs.CountError(err)
			fs.Errorf(dst, "%v", err)
			return err
		}
		return nil
	}

	// check if file small enough for direct upload
	buf := make([]byte, fs.Config.StreamingUploadCutoff)
	if n, err := io.ReadFull(trackingIn, buf); err == io.EOF || err == io.ErrUnexpectedEOF {
		fs.Debugf(fdst, "File to upload is small (%d bytes), uploading instead of streaming", n)
		src := object.NewMemoryObject(dstFileName, modTime, buf[:n])
		return Copy(ctx, fdst, nil, dstFileName, src)
	}

	// Make a new ReadCloser with the bits we've already read
	in = &readCloser{
		Reader: io.MultiReader(bytes.NewReader(buf), trackingIn),
		Closer: in,
	}

	fStreamTo := fdst
	canStream := fdst.Features().PutStream != nil
	if !canStream {
		fs.Debugf(fdst, "Target remote doesn't support streaming uploads, creating temporary local FS to spool file")
		tmpLocalFs, err := fs.TemporaryLocalFs()
		if err != nil {
			return nil, errors.Wrap(err, "Failed to create temporary local FS to spool file")
		}
		defer func() {
			err := Purge(ctx, tmpLocalFs, "")
			if err != nil {
				fs.Infof(tmpLocalFs, "Failed to cleanup temporary FS: %v", err)
			}
		}()
		fStreamTo = tmpLocalFs
	}

	if fs.Config.DryRun {
		fs.Logf("stdin", "Not uploading as --dry-run")
		// prevents "broken pipe" errors
		_, err = io.Copy(ioutil.Discard, in)
		return nil, err
	}

	objInfo := object.NewStaticObjectInfo(dstFileName, modTime, -1, false, nil, nil)
	if dst, err = fStreamTo.Features().PutStream(ctx, in, objInfo, options...); err != nil {
		return dst, err
	}
	if err = compare(dst); err != nil {
		return dst, err
	}
	if !canStream {
		// copy dst (which is the local object we have just streamed to) to the remote
		return Copy(ctx, fdst, nil, dstFileName, dst)
	}
	return dst, nil
}

// PublicLink adds a "readable by anyone with link" permission on the given file or folder.
func PublicLink(ctx context.Context, f fs.Fs, remote string) (string, error) {
	doPublicLink := f.Features().PublicLink
	if doPublicLink == nil {
		return "", errors.Errorf("%v doesn't support public links", f)
	}
	return doPublicLink(ctx, remote)
}

// Rmdirs removes any empty directories (or directories only
// containing empty directories) under f, including f.
func Rmdirs(ctx context.Context, f fs.Fs, dir string, leaveRoot bool) error {
	dirEmpty := make(map[string]bool)
	dirEmpty[dir] = !leaveRoot
	err := walk.Walk(ctx, f, dir, true, fs.Config.MaxDepth, func(dirPath string, entries fs.DirEntries, err error) error {
		if err != nil {
			err = fs.CountError(err)
			fs.Errorf(f, "Failed to list %q: %v", dirPath, err)
			return nil
		}
		for _, entry := range entries {
			switch x := entry.(type) {
			case fs.Directory:
				// add a new directory as empty
				dir := x.Remote()
				_, found := dirEmpty[dir]
				if !found {
					dirEmpty[dir] = true
				}
			case fs.Object:
				// mark the parents of the file as being non-empty
				dir := x.Remote()
				for dir != "" {
					dir = path.Dir(dir)
					if dir == "." || dir == "/" {
						dir = ""
					}
					empty, found := dirEmpty[dir]
					// End if we reach a directory which is non-empty
					if found && !empty {
						break
					}
					dirEmpty[dir] = false
				}
			}
		}
		return nil
	})
	if err != nil {
		return errors.Wrap(err, "failed to rmdirs")
	}
	// Now delete the empty directories, starting from the longest path
	var toDelete []string
	for dir, empty := range dirEmpty {
		if empty {
			toDelete = append(toDelete, dir)
		}
	}
	sort.Strings(toDelete)
	for i := len(toDelete) - 1; i >= 0; i-- {
		dir := toDelete[i]
		err := TryRmdir(ctx, f, dir)
		if err != nil {
			err = fs.CountError(err)
			fs.Errorf(dir, "Failed to rmdir: %v", err)
			return err
		}
	}
	return nil
}

// GetCompareDest sets up --compare-dest
func GetCompareDest() (CompareDest fs.Fs, err error) {
	CompareDest, err = cache.Get(fs.Config.CompareDest)
	if err != nil {
		return nil, fserrors.FatalError(errors.Errorf("Failed to make fs for --compare-dest %q: %v", fs.Config.CompareDest, err))
	}
	return CompareDest, nil
}

// compareDest checks --compare-dest to see if src needs to
// be copied
//
// Returns True if src is in --compare-dest
func compareDest(ctx context.Context, dst, src fs.Object, CompareDest fs.Fs) (NoNeedTransfer bool, err error) {
	var remote string
	if dst == nil {
		remote = src.Remote()
	} else {
		remote = dst.Remote()
	}
	CompareDestFile, err := CompareDest.NewObject(ctx, remote)
	switch err {
	case fs.ErrorObjectNotFound:
		return false, nil
	case nil:
		break
	default:
		return false, err
	}
	if Equal(ctx, src, CompareDestFile) {
		fs.Debugf(src, "Destination found in --compare-dest, skipping")
		return true, nil
	}
	return false, nil
}

// GetCopyDest sets up --copy-dest
func GetCopyDest(fdst fs.Fs) (CopyDest fs.Fs, err error) {
	CopyDest, err = cache.Get(fs.Config.CopyDest)
	if err != nil {
		return nil, fserrors.FatalError(errors.Errorf("Failed to make fs for --copy-dest %q: %v", fs.Config.CopyDest, err))
	}
	if !SameConfig(fdst, CopyDest) {
		return nil, fserrors.FatalError(errors.New("parameter to --copy-dest has to be on the same remote as destination"))
	}
	if CopyDest.Features().Copy == nil {
		return nil, fserrors.FatalError(errors.New("can't use --copy-dest on a remote which doesn't support server side copy"))
	}
	return CopyDest, nil
}

// copyDest checks --copy-dest to see if src needs to
// be copied
//
// Returns True if src was copied from --copy-dest
func copyDest(ctx context.Context, fdst fs.Fs, dst, src fs.Object, CopyDest, backupDir fs.Fs) (NoNeedTransfer bool, err error) {
	var remote string
	if dst == nil {
		remote = src.Remote()
	} else {
		remote = dst.Remote()
	}
	CopyDestFile, err := CopyDest.NewObject(ctx, remote)
	switch err {
	case fs.ErrorObjectNotFound:
		return false, nil
	case nil:
		break
	default:
		return false, err
	}
	opt := defaultEqualOpt()
	opt.updateModTime = false
	if equal(ctx, src, CopyDestFile, opt) {
		if dst == nil || !Equal(ctx, src, dst) {
			if dst != nil && backupDir != nil {
				err = MoveBackupDir(ctx, backupDir, dst)
				if err != nil {
					return false, errors.Wrap(err, "moving to --backup-dir failed")
				}
				// If successful zero out the dstObj as it is no longer there
				dst = nil
			}
			_, err := Copy(ctx, fdst, dst, remote, CopyDestFile)
			if err != nil {
				fs.Errorf(src, "Destination found in --copy-dest, error copying")
				return false, nil
			}
			fs.Debugf(src, "Destination found in --copy-dest, using server side copy")
			return true, nil
		}
		fs.Debugf(src, "Unchanged skipping")
		return true, nil
	}
	fs.Debugf(src, "Destination not found in --copy-dest")
	return false, nil
}

// CompareOrCopyDest checks --compare-dest and --copy-dest to see if src
// does not need to be copied
//
// Returns True if src does not need to be copied
func CompareOrCopyDest(ctx context.Context, fdst fs.Fs, dst, src fs.Object, CompareOrCopyDest, backupDir fs.Fs) (NoNeedTransfer bool, err error) {
	if fs.Config.CompareDest != "" {
		return compareDest(ctx, dst, src, CompareOrCopyDest)
	} else if fs.Config.CopyDest != "" {
		return copyDest(ctx, fdst, dst, src, CompareOrCopyDest, backupDir)
	}
	return false, nil
}

// NeedTransfer checks to see if src needs to be copied to dst using
// the current config.
//
// Returns a flag which indicates whether the file needs to be
// transferred or not.
func NeedTransfer(ctx context.Context, dst, src fs.Object) bool {
	if dst == nil {
		fs.Debugf(src, "Need to transfer - File not found at Destination")
		return true
	}
	// If we should ignore existing files, don't transfer
	if fs.Config.IgnoreExisting {
		fs.Debugf(src, "Destination exists, skipping")
		return false
	}
	// If we should upload unconditionally
	if fs.Config.IgnoreTimes {
		fs.Debugf(src, "Transferring unconditionally as --ignore-times is in use")
		return true
	}
	// If UpdateOlder is in effect, skip if dst is newer than src
	if fs.Config.UpdateOlder {
		srcModTime := src.ModTime(ctx)
		dstModTime := dst.ModTime(ctx)
		dt := dstModTime.Sub(srcModTime)
		// If have a mutually agreed precision then use that
		modifyWindow := fs.GetModifyWindow(dst.Fs(), src.Fs())
		if modifyWindow == fs.ModTimeNotSupported {
			// Otherwise use 1 second as a safe default as
			// the resolution of the time a file was
			// uploaded.
			modifyWindow = time.Second
		}
		switch {
		case dt >= modifyWindow:
			fs.Debugf(src, "Destination is newer than source, skipping")
			return false
		case dt <= -modifyWindow:
			// force --checksum on for the check and do update modtimes by default
			opt := defaultEqualOpt()
			opt.forceModTimeMatch = true
			if equal(ctx, src, dst, opt) {
				fs.Debugf(src, "Unchanged skipping")
				return false
			}
		default:
			// Do a size only compare unless --checksum is set
			opt := defaultEqualOpt()
			opt.sizeOnly = !fs.Config.CheckSum
			if equal(ctx, src, dst, opt) {
				fs.Debugf(src, "Destination mod time is within %v of source and files identical, skipping", modifyWindow)
				return false
			}
			fs.Debugf(src, "Destination mod time is within %v of source but files differ, transferring", modifyWindow)
		}
	} else {
		// Check to see if changed or not
		if Equal(ctx, src, dst) {
			fs.Debugf(src, "Unchanged skipping")
			return false
		}
	}
	return true
}

// RcatSize reads data from the Reader until EOF and uploads it to a file on remote.
// Pass in size >=0 if known, <0 if not known
func RcatSize(ctx context.Context, fdst fs.Fs, dstFileName string, in io.ReadCloser, size int64, modTime time.Time) (dst fs.Object, err error) {
	var obj fs.Object

	if size >= 0 {
		var err error
		// Size known use Put
		tr := accounting.Stats(ctx).NewTransferRemoteSize(dstFileName, size)
		defer func() {
			tr.Done(err)
		}()
		body := ioutil.NopCloser(in) // we let the server close the body
		in := tr.Account(body)       // account the transfer (no buffering)

		if fs.Config.DryRun {
			fs.Logf("stdin", "Not uploading as --dry-run")
			// prevents "broken pipe" errors
			_, err = io.Copy(ioutil.Discard, in)
			return nil, err
		}

		info := object.NewStaticObjectInfo(dstFileName, modTime, size, true, nil, fdst)
		obj, err = fdst.Put(ctx, in, info)
		if err != nil {
			fs.Errorf(dstFileName, "Post request put error: %v", err)

			return nil, err
		}
	} else {
		// Size unknown use Rcat
		obj, err = Rcat(ctx, fdst, dstFileName, in, modTime)
		if err != nil {
			fs.Errorf(dstFileName, "Post request rcat error: %v", err)

			return nil, err
		}
	}

	return obj, nil
}

// copyURLFunc is called from CopyURLFn
type copyURLFunc func(ctx context.Context, dstFileName string, in io.ReadCloser, size int64, modTime time.Time) (err error)

// copyURLFn copies the data from the url to the function supplied
func copyURLFn(ctx context.Context, dstFileName string, url string, dstFileNameFromURL bool, fn copyURLFunc) (err error) {
	client := fshttp.NewClient(fs.Config)
	resp, err := client.Get(url)
	if err != nil {
		return err
	}
	defer fs.CheckClose(resp.Body, &err)
	if resp.StatusCode < 200 || resp.StatusCode >= 300 {
		return errors.Errorf("CopyURL failed: %s", resp.Status)
	}
	modTime, err := http.ParseTime(resp.Header.Get("Last-Modified"))
	if err != nil {
		modTime = time.Now()
	}
	if dstFileNameFromURL {
		dstFileName = path.Base(resp.Request.URL.Path)
		if dstFileName == "." || dstFileName == "/" {
			return errors.Errorf("CopyURL failed: file name wasn't found in url")
		}
	}
	return fn(ctx, dstFileName, resp.Body, resp.ContentLength, modTime)
}

// CopyURL copies the data from the url to (fdst, dstFileName)
func CopyURL(ctx context.Context, fdst fs.Fs, dstFileName string, url string, dstFileNameFromURL bool, noClobber bool) (dst fs.Object, err error) {

	err = copyURLFn(ctx, dstFileName, url, dstFileNameFromURL, func(ctx context.Context, dstFileName string, in io.ReadCloser, size int64, modTime time.Time) (err error) {
		if noClobber {
			_, err = fdst.NewObject(ctx, dstFileName)
			if err == nil {
				return errors.New("CopyURL failed: file already exist")
			}
		}
		dst, err = RcatSize(ctx, fdst, dstFileName, in, size, modTime)
		return err
	})
	return dst, err
}

// CopyURLToWriter copies the data from the url to the io.Writer supplied
func CopyURLToWriter(ctx context.Context, url string, out io.Writer) (err error) {
	return copyURLFn(ctx, "", url, false, func(ctx context.Context, dstFileName string, in io.ReadCloser, size int64, modTime time.Time) (err error) {
		_, err = io.Copy(out, in)
		return err
	})
}

// BackupDir returns the correctly configured --backup-dir
func BackupDir(fdst fs.Fs, fsrc fs.Fs, srcFileName string) (backupDir fs.Fs, err error) {
	if fs.Config.BackupDir != "" {
		backupDir, err = cache.Get(fs.Config.BackupDir)
		if err != nil {
			return nil, fserrors.FatalError(errors.Errorf("Failed to make fs for --backup-dir %q: %v", fs.Config.BackupDir, err))
		}
		if !SameConfig(fdst, backupDir) {
			return nil, fserrors.FatalError(errors.New("parameter to --backup-dir has to be on the same remote as destination"))
		}
		if srcFileName == "" {
			if Overlapping(fdst, backupDir) {
				return nil, fserrors.FatalError(errors.New("destination and parameter to --backup-dir mustn't overlap"))
			}
			if Overlapping(fsrc, backupDir) {
				return nil, fserrors.FatalError(errors.New("source and parameter to --backup-dir mustn't overlap"))
			}
		} else {
			if fs.Config.Suffix == "" {
				if SameDir(fdst, backupDir) {
					return nil, fserrors.FatalError(errors.New("destination and parameter to --backup-dir mustn't be the same"))
				}
				if SameDir(fsrc, backupDir) {
					return nil, fserrors.FatalError(errors.New("source and parameter to --backup-dir mustn't be the same"))
				}
			}
		}
	} else {
		if srcFileName == "" {
			return nil, fserrors.FatalError(errors.New("--suffix must be used with a file or with --backup-dir"))
		}
		// --backup-dir is not set but --suffix is - use the destination as the backupDir
		backupDir = fdst
	}
	if !CanServerSideMove(backupDir) {
		return nil, fserrors.FatalError(errors.New("can't use --backup-dir on a remote which doesn't support server side move or copy"))
	}
	return backupDir, nil
}

// MoveBackupDir moves a file to the backup dir
func MoveBackupDir(ctx context.Context, backupDir fs.Fs, dst fs.Object) (err error) {
	remoteWithSuffix := SuffixName(dst.Remote())
	overwritten, _ := backupDir.NewObject(ctx, remoteWithSuffix)
	_, err = Move(ctx, backupDir, overwritten, remoteWithSuffix, dst)
	return err
}

// moveOrCopyFile moves or copies a single file possibly to a new name
func moveOrCopyFile(ctx context.Context, fdst fs.Fs, fsrc fs.Fs, dstFileName string, srcFileName string, cp bool) (err error) {
	dstFilePath := path.Join(fdst.Root(), dstFileName)
	srcFilePath := path.Join(fsrc.Root(), srcFileName)
	if fdst.Name() == fsrc.Name() && dstFilePath == srcFilePath {
		fs.Debugf(fdst, "don't need to copy/move %s, it is already at target location", dstFileName)
		return nil
	}

	// Choose operations
	Op := Move
	if cp {
		Op = Copy
	}

	// Find src object
	srcObj, err := fsrc.NewObject(ctx, srcFileName)
	if err != nil {
		return err
	}

	// Find dst object if it exists
	var dstObj fs.Object
	if !fs.Config.NoCheckDest {
		dstObj, err = fdst.NewObject(ctx, dstFileName)
		if err == fs.ErrorObjectNotFound {
			dstObj = nil
		} else if err != nil {
			return err
		}
	}

	// Special case for changing case of a file on a case insensitive remote
	// This will move the file to a temporary name then
	// move it back to the intended destination. This is required
	// to avoid issues with certain remotes and avoid file deletion.
	if !cp && fdst.Name() == fsrc.Name() && fdst.Features().CaseInsensitive && dstFileName != srcFileName && strings.ToLower(dstFilePath) == strings.ToLower(srcFilePath) {
		// Create random name to temporarily move file to
		tmpObjName := dstFileName + "-rclone-move-" + random.String(8)
		_, err := fdst.NewObject(ctx, tmpObjName)
		if err != fs.ErrorObjectNotFound {
			if err == nil {
				return errors.New("found an already existing file with a randomly generated name. Try the operation again")
			}
			return errors.Wrap(err, "error while attempting to move file to a temporary location")
		}
		tr := accounting.Stats(ctx).NewTransfer(srcObj)
		defer func() {
			tr.Done(err)
		}()
		tmpObj, err := Op(ctx, fdst, nil, tmpObjName, srcObj)
		if err != nil {
			return errors.Wrap(err, "error while moving file to temporary location")
		}
		_, err = Op(ctx, fdst, nil, dstFileName, tmpObj)
		return err
	}

	var backupDir, copyDestDir fs.Fs
	if fs.Config.BackupDir != "" || fs.Config.Suffix != "" {
		backupDir, err = BackupDir(fdst, fsrc, srcFileName)
		if err != nil {
			return errors.Wrap(err, "creating Fs for --backup-dir failed")
		}
	}
	if fs.Config.CompareDest != "" {
		copyDestDir, err = GetCompareDest()
		if err != nil {
			return err
		}
	} else if fs.Config.CopyDest != "" {
		copyDestDir, err = GetCopyDest(fdst)
		if err != nil {
			return err
		}
	}
	NoNeedTransfer, err := CompareOrCopyDest(ctx, fdst, dstObj, srcObj, copyDestDir, backupDir)
	if err != nil {
		return err
	}
	if !NoNeedTransfer && NeedTransfer(ctx, dstObj, srcObj) {
		// If destination already exists, then we must move it into --backup-dir if required
		if dstObj != nil && backupDir != nil {
			err = MoveBackupDir(ctx, backupDir, dstObj)
			if err != nil {
				return errors.Wrap(err, "moving to --backup-dir failed")
			}
			// If successful zero out the dstObj as it is no longer there
			dstObj = nil
		}

		_, err = Op(ctx, fdst, dstObj, dstFileName, srcObj)
	} else {
		tr := accounting.Stats(ctx).NewCheckingTransfer(srcObj)
		if !cp {
			err = DeleteFile(ctx, srcObj)
		}
		tr.Done(err)
	}
	return err
}

// MoveFile moves a single file possibly to a new name
func MoveFile(ctx context.Context, fdst fs.Fs, fsrc fs.Fs, dstFileName string, srcFileName string) (err error) {
	return moveOrCopyFile(ctx, fdst, fsrc, dstFileName, srcFileName, false)
}

// CopyFile moves a single file possibly to a new name
func CopyFile(ctx context.Context, fdst fs.Fs, fsrc fs.Fs, dstFileName string, srcFileName string) (err error) {
	return moveOrCopyFile(ctx, fdst, fsrc, dstFileName, srcFileName, true)
}

// SetTier changes tier of object in remote
func SetTier(ctx context.Context, fsrc fs.Fs, tier string) error {
	return ListFn(ctx, fsrc, func(o fs.Object) {
		objImpl, ok := o.(fs.SetTierer)
		if !ok {
			fs.Errorf(fsrc, "Remote object does not implement SetTier")
			return
		}
		err := objImpl.SetTier(tier)
		if err != nil {
			fs.Errorf(fsrc, "Failed to do SetTier, %v", err)
		}
	})
}

// ListFormat defines files information print format
type ListFormat struct {
	separator string
	dirSlash  bool
	absolute  bool
	output    []func(entry *ListJSONItem) string
	csv       *csv.Writer
	buf       bytes.Buffer
}

// SetSeparator changes separator in struct
func (l *ListFormat) SetSeparator(separator string) {
	l.separator = separator
}

// SetDirSlash defines if slash should be printed
func (l *ListFormat) SetDirSlash(dirSlash bool) {
	l.dirSlash = dirSlash
}

// SetAbsolute prints a leading slash in front of path names
func (l *ListFormat) SetAbsolute(absolute bool) {
	l.absolute = absolute
}

// SetCSV defines if the output should be csv
//
// Note that you should call SetSeparator before this if you want a
// custom separator
func (l *ListFormat) SetCSV(useCSV bool) {
	if useCSV {
		l.csv = csv.NewWriter(&l.buf)
		if l.separator != "" {
			l.csv.Comma = []rune(l.separator)[0]
		}
	} else {
		l.csv = nil
	}
}

// SetOutput sets functions used to create files information
func (l *ListFormat) SetOutput(output []func(entry *ListJSONItem) string) {
	l.output = output
}

// AddModTime adds file's Mod Time to output
func (l *ListFormat) AddModTime() {
	l.AppendOutput(func(entry *ListJSONItem) string {
		return entry.ModTime.When.Local().Format("2006-01-02 15:04:05")
	})
}

// AddSize adds file's size to output
func (l *ListFormat) AddSize() {
	l.AppendOutput(func(entry *ListJSONItem) string {
		return strconv.FormatInt(entry.Size, 10)
	})
}

// normalisePath makes sure the path has the correct slashes for the current mode
func (l *ListFormat) normalisePath(entry *ListJSONItem, remote string) string {
	if l.absolute && !strings.HasPrefix(remote, "/") {
		remote = "/" + remote
	}
	if entry.IsDir && l.dirSlash {
		remote += "/"
	}
	return remote
}

// AddPath adds path to file to output
func (l *ListFormat) AddPath() {
	l.AppendOutput(func(entry *ListJSONItem) string {
		return l.normalisePath(entry, entry.Path)
	})
}

// AddEncrypted adds the encrypted path to file to output
func (l *ListFormat) AddEncrypted() {
	l.AppendOutput(func(entry *ListJSONItem) string {
		return l.normalisePath(entry, entry.Encrypted)
	})
}

// AddHash adds the hash of the type given to the output
func (l *ListFormat) AddHash(ht hash.Type) {
	hashName := ht.String()
	l.AppendOutput(func(entry *ListJSONItem) string {
		if entry.IsDir {
			return ""
		}
		return entry.Hashes[hashName]
	})
}

// AddID adds file's ID to the output if known
func (l *ListFormat) AddID() {
	l.AppendOutput(func(entry *ListJSONItem) string {
		return entry.ID
	})
}

// AddOrigID adds file's Original ID to the output if known
func (l *ListFormat) AddOrigID() {
	l.AppendOutput(func(entry *ListJSONItem) string {
		return entry.OrigID
	})
}

// AddTier adds file's Tier to the output if known
func (l *ListFormat) AddTier() {
	l.AppendOutput(func(entry *ListJSONItem) string {
		return entry.Tier
	})
}

// AddMimeType adds file's MimeType to the output if known
func (l *ListFormat) AddMimeType() {
	l.AppendOutput(func(entry *ListJSONItem) string {
		return entry.MimeType
	})
}

// AppendOutput adds string generated by specific function to printed output
func (l *ListFormat) AppendOutput(functionToAppend func(item *ListJSONItem) string) {
	l.output = append(l.output, functionToAppend)
}

// Format prints information about the DirEntry in the format defined
func (l *ListFormat) Format(entry *ListJSONItem) (result string) {
	var out []string
	for _, fun := range l.output {
		out = append(out, fun(entry))
	}
	if l.csv != nil {
		l.buf.Reset()
		_ = l.csv.Write(out) // can't fail writing to bytes.Buffer
		l.csv.Flush()
		result = strings.TrimRight(l.buf.String(), "\n")
	} else {
		result = strings.Join(out, l.separator)
	}
	return result
}

// DirMove renames srcRemote to dstRemote
//
// It does this by loading the directory tree into memory (using ListR
// if available) and doing renames in parallel.
func DirMove(ctx context.Context, f fs.Fs, srcRemote, dstRemote string) (err error) {
	// Use DirMove if possible
	if doDirMove := f.Features().DirMove; doDirMove != nil {
		err = doDirMove(ctx, f, srcRemote, dstRemote)
		if err == nil {
			accounting.Stats(ctx).Renames(1)
		}
		return err
	}

	// Load the directory tree into memory
	tree, err := walk.NewDirTree(ctx, f, srcRemote, true, -1)
	if err != nil {
		return errors.Wrap(err, "RenameDir tree walk")
	}

	// Get the directories in sorted order
	dirs := tree.Dirs()

	// Make the destination directories - must be done in order not in parallel
	for _, dir := range dirs {
		dstPath := dstRemote + dir[len(srcRemote):]
		err := f.Mkdir(ctx, dstPath)
		if err != nil {
			return errors.Wrap(err, "RenameDir mkdir")
		}
	}

	// Rename the files in parallel
	type rename struct {
		o       fs.Object
		newPath string
	}
	renames := make(chan rename, fs.Config.Transfers)
	g, gCtx := errgroup.WithContext(context.Background())
	for i := 0; i < fs.Config.Transfers; i++ {
		g.Go(func() error {
			for job := range renames {
				dstOverwritten, _ := f.NewObject(gCtx, job.newPath)
				_, err := Move(gCtx, f, dstOverwritten, job.newPath, job.o)
				if err != nil {
					return err
				}
				select {
				case <-gCtx.Done():
					return gCtx.Err()
				default:
				}

			}
			return nil
		})
	}
	for dir, entries := range tree {
		dstPath := dstRemote + dir[len(srcRemote):]
		for _, entry := range entries {
			if o, ok := entry.(fs.Object); ok {
				renames <- rename{o, path.Join(dstPath, path.Base(o.Remote()))}
			}
		}
	}
	close(renames)
	err = g.Wait()
	if err != nil {
		return errors.Wrap(err, "RenameDir renames")
	}

	// Remove the source directories in reverse order
	for i := len(dirs) - 1; i >= 0; i-- {
		err := f.Rmdir(ctx, dirs[i])
		if err != nil {
			return errors.Wrap(err, "RenameDir rmdir")
		}
	}

	return nil
}

// FsInfo provides information about a remote
type FsInfo struct {
	// Name of the remote (as passed into NewFs)
	Name string

	// Root of the remote (as passed into NewFs)
	Root string

	// String returns a description of the FS
	String string

	// Precision of the ModTimes in this Fs in Nanoseconds
	Precision time.Duration

	// Returns the supported hash types of the filesystem
	Hashes []string

	// Features returns the optional features of this Fs
	Features map[string]bool
}

// GetFsInfo gets the information (FsInfo) about a given Fs
func GetFsInfo(f fs.Fs) *FsInfo {
	info := &FsInfo{
		Name:      f.Name(),
		Root:      f.Root(),
		String:    f.String(),
		Precision: f.Precision(),
		Hashes:    make([]string, 0, 4),
		Features:  f.Features().Enabled(),
	}
	for _, hashType := range f.Hashes().Array() {
		info.Hashes = append(info.Hashes, hashType.String())
	}
	return info
}
=======
// Package operations does generic operations on filesystems and objects
package operations

import (
	"bytes"
	"context"
	"encoding/base64"
	"encoding/csv"
	"encoding/hex"
	"fmt"
	"io"
	"io/ioutil"
	"net/http"
	"os"
	"path"
	"path/filepath"
	"sort"
	"strconv"
	"strings"
	"sync"
	"sync/atomic"
	"time"

	"github.com/pkg/errors"
	"github.com/rclone/rclone/fs"
	"github.com/rclone/rclone/fs/accounting"
	"github.com/rclone/rclone/fs/cache"
	"github.com/rclone/rclone/fs/config"
	"github.com/rclone/rclone/fs/fserrors"
	"github.com/rclone/rclone/fs/fshttp"
	"github.com/rclone/rclone/fs/hash"
	"github.com/rclone/rclone/fs/march"
	"github.com/rclone/rclone/fs/object"
	"github.com/rclone/rclone/fs/walk"
	"github.com/rclone/rclone/lib/atexit"
	"github.com/rclone/rclone/lib/random"
	"github.com/rclone/rclone/lib/readers"
	"golang.org/x/sync/errgroup"
)

// CheckHashes checks the two files to see if they have common
// known hash types and compares them
//
// Returns
//
// equal - which is equality of the hashes
//
// hash - the HashType. This is HashNone if either of the hashes were
// unset or a compatible hash couldn't be found.
//
// err - may return an error which will already have been logged
//
// If an error is returned it will return equal as false
func CheckHashes(ctx context.Context, src fs.ObjectInfo, dst fs.Object) (equal bool, ht hash.Type, err error) {
	common := src.Fs().Hashes().Overlap(dst.Fs().Hashes())
	// fs.Debugf(nil, "Shared hashes: %v", common)
	if common.Count() == 0 {
		return true, hash.None, nil
	}
	equal, ht, _, _, err = checkHashes(ctx, src, dst, common.GetOne())
	return equal, ht, err
}

// checkHashes does the work of CheckHashes but takes a hash.Type and
// returns the effective hash type used.
func checkHashes(ctx context.Context, src fs.ObjectInfo, dst fs.Object, ht hash.Type) (equal bool, htOut hash.Type, srcHash, dstHash string, err error) {
	// Calculate hashes in parallel
	g, ctx := errgroup.WithContext(ctx)
	g.Go(func() (err error) {
		srcHash, err = src.Hash(ctx, ht)
		if err != nil {
			err = fs.CountError(err)
			fs.Errorf(src, "Failed to calculate src hash: %v", err)
		}
		return err
	})
	g.Go(func() (err error) {
		dstHash, err = dst.Hash(ctx, ht)
		if err != nil {
			err = fs.CountError(err)
			fs.Errorf(dst, "Failed to calculate dst hash: %v", err)
		}
		return err
	})
	err = g.Wait()
	if err != nil {
		return false, ht, srcHash, dstHash, err
	}
	if srcHash == "" {
		return true, hash.None, srcHash, dstHash, nil
	}
	if dstHash == "" {
		return true, hash.None, srcHash, dstHash, nil
	}
	if srcHash != dstHash {
		fs.Debugf(src, "%v = %s (%v)", ht, srcHash, src.Fs())
		fs.Debugf(dst, "%v = %s (%v)", ht, dstHash, dst.Fs())
	} else {
		fs.Debugf(src, "%v = %s OK", ht, srcHash)
	}
	return srcHash == dstHash, ht, srcHash, dstHash, nil
}

// Equal checks to see if the src and dst objects are equal by looking at
// size, mtime and hash
//
// If the src and dst size are different then it is considered to be
// not equal.  If --size-only is in effect then this is the only check
// that is done.  If --ignore-size is in effect then this check is
// skipped and the files are considered the same size.
//
// If the size is the same and the mtime is the same then it is
// considered to be equal.  This check is skipped if using --checksum.
//
// If the size is the same and mtime is different, unreadable or
// --checksum is set and the hash is the same then the file is
// considered to be equal.  In this case the mtime on the dst is
// updated if --checksum is not set.
//
// Otherwise the file is considered to be not equal including if there
// were errors reading info.
func Equal(ctx context.Context, src fs.ObjectInfo, dst fs.Object) bool {
	return equal(ctx, src, dst, defaultEqualOpt())
}

// sizeDiffers compare the size of src and dst taking into account the
// various ways of ignoring sizes
func sizeDiffers(src, dst fs.ObjectInfo) bool {
	if fs.Config.IgnoreSize || src.Size() < 0 || dst.Size() < 0 {
		return false
	}
	return src.Size() != dst.Size()
}

var checksumWarning sync.Once

// options for equal function()
type equalOpt struct {
	sizeOnly          bool // if set only check size
	checkSum          bool // if set check checksum+size instead of modtime+size
	updateModTime     bool // if set update the modtime if hashes identical and checking with modtime+size
	forceModTimeMatch bool // if set assume modtimes match
}

// default set of options for equal()
func defaultEqualOpt() equalOpt {
	return equalOpt{
		sizeOnly:          fs.Config.SizeOnly,
		checkSum:          fs.Config.CheckSum,
		updateModTime:     !fs.Config.NoUpdateModTime,
		forceModTimeMatch: false,
	}
}

func equal(ctx context.Context, src fs.ObjectInfo, dst fs.Object, opt equalOpt) bool {
	if sizeDiffers(src, dst) {
		fs.Debugf(src, "Sizes differ (src %d vs dst %d)", src.Size(), dst.Size())
		return false
	}
	if opt.sizeOnly {
		fs.Debugf(src, "Sizes identical")
		return true
	}

	// Assert: Size is equal or being ignored

	// If checking checksum and not modtime
	if opt.checkSum {
		// Check the hash
		same, ht, _ := CheckHashes(ctx, src, dst)
		if !same {
			fs.Debugf(src, "%v differ", ht)
			return false
		}
		if ht == hash.None {
			checksumWarning.Do(func() {
				fs.Logf(dst.Fs(), "--checksum is in use but the source and destination have no hashes in common; falling back to --size-only")
			})
			fs.Debugf(src, "Size of src and dst objects identical")
		} else {
			fs.Debugf(src, "Size and %v of src and dst objects identical", ht)
		}
		return true
	}

	srcModTime := src.ModTime(ctx)
	if !opt.forceModTimeMatch {
		// Sizes the same so check the mtime
		modifyWindow := fs.GetModifyWindow(src.Fs(), dst.Fs())
		if modifyWindow == fs.ModTimeNotSupported {
			fs.Debugf(src, "Sizes identical")
			return true
		}
		dstModTime := dst.ModTime(ctx)
		dt := dstModTime.Sub(srcModTime)
		if dt < modifyWindow && dt > -modifyWindow {
			fs.Debugf(src, "Size and modification time the same (differ by %s, within tolerance %s)", dt, modifyWindow)
			return true
		}

		fs.Debugf(src, "Modification times differ by %s: %v, %v", dt, srcModTime, dstModTime)
	}

	// Check if the hashes are the same
	same, ht, _ := CheckHashes(ctx, src, dst)
	if !same {
		fs.Debugf(src, "%v differ", ht)
		return false
	}
	if ht == hash.None {
		// if couldn't check hash, return that they differ
		return false
	}

	// mod time differs but hash is the same to reset mod time if required
	if opt.updateModTime {
		if !SkipDestructive(ctx, src, "update modification time") {
			// Size and hash the same but mtime different
			// Error if objects are treated as immutable
			if fs.Config.Immutable {
				fs.Errorf(dst, "StartedAt mismatch between immutable objects")
				return false
			}
			// Update the mtime of the dst object here
			err := dst.SetModTime(ctx, srcModTime)
			if err == fs.ErrorCantSetModTime {
				fs.Debugf(dst, "src and dst identical but can't set mod time without re-uploading")
				return false
			} else if err == fs.ErrorCantSetModTimeWithoutDelete {
				fs.Debugf(dst, "src and dst identical but can't set mod time without deleting and re-uploading")
				// Remove the file if BackupDir isn't set.  If BackupDir is set we would rather have the old file
				// put in the BackupDir than deleted which is what will happen if we don't delete it.
				if fs.Config.BackupDir == "" {
					err = dst.Remove(ctx)
					if err != nil {
						fs.Errorf(dst, "failed to delete before re-upload: %v", err)
					}
				}
				return false
			} else if err != nil {
				err = fs.CountError(err)
				fs.Errorf(dst, "Failed to set modification time: %v", err)
			} else {
				fs.Infof(src, "Updated modification time in destination")
			}
		}
	}
	return true
}

// Used to remove a failed copy
//
// Returns whether the file was successfully removed or not
func removeFailedCopy(ctx context.Context, dst fs.Object) bool {
	if dst == nil {
		return false
	}
	fs.Infof(dst, "Removing failed copy")
	removeErr := dst.Remove(ctx)
	if removeErr != nil {
		fs.Infof(dst, "Failed to remove failed copy: %s", removeErr)
		return false
	}
	return true
}

// OverrideRemote is a wrapper to override the Remote for an
// ObjectInfo
type OverrideRemote struct {
	fs.ObjectInfo
	remote string
}

// NewOverrideRemote returns an OverrideRemoteObject which will
// return the remote specified
func NewOverrideRemote(oi fs.ObjectInfo, remote string) *OverrideRemote {
	return &OverrideRemote{
		ObjectInfo: oi,
		remote:     remote,
	}
}

// Remote returns the overridden remote name
func (o *OverrideRemote) Remote() string {
	return o.remote
}

// MimeType returns the mime type of the underlying object or "" if it
// can't be worked out
func (o *OverrideRemote) MimeType(ctx context.Context) string {
	if do, ok := o.ObjectInfo.(fs.MimeTyper); ok {
		return do.MimeType(ctx)
	}
	return ""
}

// ID returns the ID of the Object if known, or "" if not
func (o *OverrideRemote) ID() string {
	if do, ok := o.ObjectInfo.(fs.IDer); ok {
		return do.ID()
	}
	return ""
}

// UnWrap returns the Object that this Object is wrapping or nil if it
// isn't wrapping anything
func (o *OverrideRemote) UnWrap() fs.Object {
	if o, ok := o.ObjectInfo.(fs.Object); ok {
		return o
	}
	return nil
}

// GetTier returns storage tier or class of the Object
func (o *OverrideRemote) GetTier() string {
	if do, ok := o.ObjectInfo.(fs.GetTierer); ok {
		return do.GetTier()
	}
	return ""
}

// Check all optional interfaces satisfied
var _ fs.FullObjectInfo = (*OverrideRemote)(nil)

// CommonHash returns a single hash.Type and a HashOption with that
// type which is in common between the two fs.Fs.
func CommonHash(fa, fb fs.Info) (hash.Type, *fs.HashesOption) {
	// work out which hash to use - limit to 1 hash in common
	var common hash.Set
	hashType := hash.None
	if !fs.Config.IgnoreChecksum {
		common = fb.Hashes().Overlap(fa.Hashes())
		if common.Count() > 0 {
			hashType = common.GetOne()
			common = hash.Set(hashType)
		}
	}
	return hashType, &fs.HashesOption{Hashes: common}
}

// Copy src object to dst or f if nil.  If dst is nil then it uses
// remote as the name of the new object.
//
// It returns the destination object if possible.  Note that this may
// be nil.
func Copy(ctx context.Context, f fs.Fs, dst fs.Object, remote string, src fs.Object) (newDst fs.Object, err error) {
	tr := accounting.Stats(ctx).NewTransfer(src)
	defer func() {
		tr.Done(err)
	}()
	newDst = dst
	if SkipDestructive(ctx, src, "copy") {
		return newDst, nil
	}
	maxTries := fs.Config.LowLevelRetries
	tries := 0
	doUpdate := dst != nil
	hashType, hashOption := CommonHash(f, src.Fs())

	var actionTaken string
	for {
		// Try server side copy first - if has optional interface and
		// is same underlying remote
		actionTaken = "Copied (server side copy)"
		if fs.Config.MaxTransfer >= 0 && (accounting.Stats(ctx).GetBytes() >= int64(fs.Config.MaxTransfer) ||
			(fs.Config.CutoffMode == fs.CutoffModeCautious && accounting.Stats(ctx).GetBytesWithPending()+src.Size() >= int64(fs.Config.MaxTransfer))) {
			return nil, accounting.ErrorMaxTransferLimitReachedFatal
		}
		if doCopy := f.Features().Copy; doCopy != nil && (SameConfig(src.Fs(), f) || (SameRemoteType(src.Fs(), f) && f.Features().ServerSideAcrossConfigs)) {
			in := tr.Account(nil) // account the transfer
			in.ServerSideCopyStart()
			newDst, err = doCopy(ctx, src, remote)
			if err == nil {
				dst = newDst
				in.ServerSideCopyEnd(dst.Size()) // account the bytes for the server side transfer
				err = in.Close()
			} else {
				_ = in.Close()
			}
			if err == fs.ErrorCantCopy {
				tr.Reset() // skip incomplete accounting - will be overwritten by the manual copy below
			}
		} else {
			err = fs.ErrorCantCopy
		}
		// If can't server side copy, do it manually
		if err == fs.ErrorCantCopy {
			if doMultiThreadCopy(f, src) {
				// Number of streams proportional to size
				streams := src.Size() / int64(fs.Config.MultiThreadCutoff)
				// With maximum
				if streams > int64(fs.Config.MultiThreadStreams) {
					streams = int64(fs.Config.MultiThreadStreams)
				}
				if streams < 2 {
					streams = 2
				}
				dst, err = multiThreadCopy(ctx, f, remote, src, int(streams), tr)
				if doUpdate {
					actionTaken = "Multi-thread Copied (replaced existing)"
				} else {
					actionTaken = "Multi-thread Copied (new)"
				}
			} else {
				var in0 io.ReadCloser
				options := []fs.OpenOption{hashOption}
				for _, option := range fs.Config.DownloadHeaders {
					options = append(options, option)
				}
				in0, err = NewReOpen(ctx, src, fs.Config.LowLevelRetries, options...)
				if err != nil {
					err = errors.Wrap(err, "failed to open source object")
				} else {
					if src.Size() == -1 {
						// -1 indicates unknown size. Use Rcat to handle both remotes supporting and not supporting PutStream.
						if doUpdate {
							actionTaken = "Copied (Rcat, replaced existing)"
						} else {
							actionTaken = "Copied (Rcat, new)"
						}
						// NB Rcat closes in0
						dst, err = Rcat(ctx, f, remote, in0, src.ModTime(ctx))
						newDst = dst
					} else {
						in := tr.Account(in0).WithBuffer() // account and buffer the transfer
						var wrappedSrc fs.ObjectInfo = src
						// We try to pass the original object if possible
						if src.Remote() != remote {
							wrappedSrc = NewOverrideRemote(src, remote)
						}
						options := []fs.OpenOption{hashOption}
						for _, option := range fs.Config.UploadHeaders {
							options = append(options, option)
						}
						if doUpdate {
							actionTaken = "Copied (replaced existing)"
							err = dst.Update(ctx, in, wrappedSrc, options...)
						} else {
							actionTaken = "Copied (new)"
							dst, err = f.Put(ctx, in, wrappedSrc, options...)
						}
						closeErr := in.Close()
						if err == nil {
							newDst = dst
							err = closeErr
						}
					}
				}
			}
		}
		tries++
		if tries >= maxTries {
			break
		}
		// Retry if err returned a retry error
		if fserrors.IsRetryError(err) || fserrors.ShouldRetry(err) {
			fs.Debugf(src, "Received error: %v - low level retry %d/%d", err, tries, maxTries)
			tr.Reset() // skip incomplete accounting - will be overwritten by retry
			continue
		}
		// otherwise finish
		break
	}
	if err != nil {
		err = fs.CountError(err)
		fs.Errorf(src, "Failed to copy: %v", err)
		return newDst, err
	}

	// Verify sizes are the same after transfer
	if sizeDiffers(src, dst) {
		err = errors.Errorf("corrupted on transfer: sizes differ %d vs %d", src.Size(), dst.Size())
		fs.Errorf(dst, "%v", err)
		err = fs.CountError(err)
		removeFailedCopy(ctx, dst)
		return newDst, err
	}

	// Verify hashes are the same after transfer - ignoring blank hashes
	if hashType != hash.None {
		// checkHashes has logged and counted errors
		equal, _, srcSum, dstSum, _ := checkHashes(ctx, src, dst, hashType)
		if !equal {
			err = errors.Errorf("corrupted on transfer: %v hash differ %q vs %q", hashType, srcSum, dstSum)
			fs.Errorf(dst, "%v", err)
			err = fs.CountError(err)
			removeFailedCopy(ctx, dst)
			return newDst, err
		}
	}

	fs.Infof(src, actionTaken)
	return newDst, err
}

// SameObject returns true if src and dst could be pointing to the
// same object.
func SameObject(src, dst fs.Object) bool {
	if !SameConfig(src.Fs(), dst.Fs()) {
		return false
	}
	srcPath := path.Join(src.Fs().Root(), src.Remote())
	dstPath := path.Join(dst.Fs().Root(), dst.Remote())
	if dst.Fs().Features().CaseInsensitive {
		srcPath = strings.ToLower(srcPath)
		dstPath = strings.ToLower(dstPath)
	}
	return srcPath == dstPath
}

// Move src object to dst or fdst if nil.  If dst is nil then it uses
// remote as the name of the new object.
//
// Note that you must check the destination does not exist before
// calling this and pass it as dst.  If you pass dst=nil and the
// destination does exist then this may create duplicates or return
// errors.
//
// It returns the destination object if possible.  Note that this may
// be nil.
func Move(ctx context.Context, fdst fs.Fs, dst fs.Object, remote string, src fs.Object) (newDst fs.Object, err error) {
	tr := accounting.Stats(ctx).NewCheckingTransfer(src)
	defer func() {
		if err == nil {
			accounting.Stats(ctx).Renames(1)
		}
		tr.Done(err)
	}()
	newDst = dst
	if SkipDestructive(ctx, src, "move") {
		return newDst, nil
	}
	// See if we have Move available
	if doMove := fdst.Features().Move; doMove != nil && (SameConfig(src.Fs(), fdst) || (SameRemoteType(src.Fs(), fdst) && fdst.Features().ServerSideAcrossConfigs)) {
		// Delete destination if it exists and is not the same file as src (could be same file while seemingly different if the remote is case insensitive)
		if dst != nil && !SameObject(src, dst) {
			err = DeleteFile(ctx, dst)
			if err != nil {
				return newDst, err
			}
		}
		// Move dst <- src
		newDst, err = doMove(ctx, src, remote)
		switch err {
		case nil:
			fs.Infof(src, "Moved (server side)")
			return newDst, nil
		case fs.ErrorCantMove:
			fs.Debugf(src, "Can't move, switching to copy")
		default:
			err = fs.CountError(err)
			fs.Errorf(src, "Couldn't move: %v", err)
			return newDst, err
		}
	}
	// Move not found or didn't work so copy dst <- src
	newDst, err = Copy(ctx, fdst, dst, remote, src)
	if err != nil {
		fs.Errorf(src, "Not deleting source as copy failed: %v", err)
		return newDst, err
	}
	// Delete src if no error on copy
	return newDst, DeleteFile(ctx, src)
}

// CanServerSideMove returns true if fdst support server side moves or
// server side copies
//
// Some remotes simulate rename by server-side copy and delete, so include
// remotes that implements either Mover or Copier.
func CanServerSideMove(fdst fs.Fs) bool {
	canMove := fdst.Features().Move != nil
	canCopy := fdst.Features().Copy != nil
	return canMove || canCopy
}

// SuffixName adds the current --suffix to the remote, obeying
// --suffix-keep-extension if set
func SuffixName(remote string) string {
	if fs.Config.Suffix == "" {
		return remote
	}
	if fs.Config.SuffixKeepExtension {
		ext := path.Ext(remote)
		base := remote[:len(remote)-len(ext)]
		return base + fs.Config.Suffix + ext
	}
	return remote + fs.Config.Suffix
}

// DeleteFileWithBackupDir deletes a single file respecting --dry-run
// and accumulating stats and errors.
//
// If backupDir is set then it moves the file to there instead of
// deleting
func DeleteFileWithBackupDir(ctx context.Context, dst fs.Object, backupDir fs.Fs) (err error) {
	tr := accounting.Stats(ctx).NewCheckingTransfer(dst)
	defer func() {
		tr.Done(err)
	}()
	numDeletes := accounting.Stats(ctx).Deletes(1)
	if fs.Config.MaxDelete != -1 && numDeletes > fs.Config.MaxDelete {
		return fserrors.FatalError(errors.New("--max-delete threshold reached"))
	}
	action, actioned := "delete", "Deleted"
	if backupDir != nil {
		action, actioned = "move into backup dir", "Moved into backup dir"
	}
	skip := SkipDestructive(ctx, dst, action)
	if skip {
		// do nothing
	} else if backupDir != nil {
		err = MoveBackupDir(ctx, backupDir, dst)
	} else {
		err = dst.Remove(ctx)
	}
	if err != nil {
		fs.Errorf(dst, "Couldn't %s: %v", action, err)
		err = fs.CountError(err)
	} else if !skip {
		fs.Infof(dst, actioned)
	}
	return err
}

// DeleteFile deletes a single file respecting --dry-run and accumulating stats and errors.
//
// If useBackupDir is set and --backup-dir is in effect then it moves
// the file to there instead of deleting
func DeleteFile(ctx context.Context, dst fs.Object) (err error) {
	return DeleteFileWithBackupDir(ctx, dst, nil)
}

// DeleteFilesWithBackupDir removes all the files passed in the
// channel
//
// If backupDir is set the files will be placed into that directory
// instead of being deleted.
func DeleteFilesWithBackupDir(ctx context.Context, toBeDeleted fs.ObjectsChan, backupDir fs.Fs) error {
	var wg sync.WaitGroup
	wg.Add(fs.Config.Transfers)
	var errorCount int32
	var fatalErrorCount int32

	for i := 0; i < fs.Config.Transfers; i++ {
		go func() {
			defer wg.Done()
			for dst := range toBeDeleted {
				err := DeleteFileWithBackupDir(ctx, dst, backupDir)
				if err != nil {
					atomic.AddInt32(&errorCount, 1)
					if fserrors.IsFatalError(err) {
						fs.Errorf(nil, "Got fatal error on delete: %s", err)
						atomic.AddInt32(&fatalErrorCount, 1)
						return
					}
				}
			}
		}()
	}
	fs.Debugf(nil, "Waiting for deletions to finish")
	wg.Wait()
	if errorCount > 0 {
		err := errors.Errorf("failed to delete %d files", errorCount)
		if fatalErrorCount > 0 {
			return fserrors.FatalError(err)
		}
		return err
	}
	return nil
}

// DeleteFiles removes all the files passed in the channel
func DeleteFiles(ctx context.Context, toBeDeleted fs.ObjectsChan) error {
	return DeleteFilesWithBackupDir(ctx, toBeDeleted, nil)
}

// SameRemoteType returns true if fdst and fsrc are the same type
func SameRemoteType(fdst, fsrc fs.Info) bool {
	return fmt.Sprintf("%T", fdst) == fmt.Sprintf("%T", fsrc)
}

// SameConfig returns true if fdst and fsrc are using the same config
// file entry
func SameConfig(fdst, fsrc fs.Info) bool {
	return fdst.Name() == fsrc.Name()
}

// Same returns true if fdst and fsrc point to the same underlying Fs
func Same(fdst, fsrc fs.Info) bool {
	return SameConfig(fdst, fsrc) && strings.Trim(fdst.Root(), "/") == strings.Trim(fsrc.Root(), "/")
}

// fixRoot returns the Root with a trailing / if not empty. It is
// aware of case insensitive filesystems.
func fixRoot(f fs.Info) string {
	s := strings.Trim(filepath.ToSlash(f.Root()), "/")
	if s != "" {
		s += "/"
	}
	if f.Features().CaseInsensitive {
		s = strings.ToLower(s)
	}
	return s
}

// Overlapping returns true if fdst and fsrc point to the same
// underlying Fs and they overlap.
func Overlapping(fdst, fsrc fs.Info) bool {
	if !SameConfig(fdst, fsrc) {
		return false
	}
	fdstRoot := fixRoot(fdst)
	fsrcRoot := fixRoot(fsrc)
	return strings.HasPrefix(fdstRoot, fsrcRoot) || strings.HasPrefix(fsrcRoot, fdstRoot)
}

// SameDir returns true if fdst and fsrc point to the same
// underlying Fs and they are the same directory.
func SameDir(fdst, fsrc fs.Info) bool {
	if !SameConfig(fdst, fsrc) {
		return false
	}
	fdstRoot := fixRoot(fdst)
	fsrcRoot := fixRoot(fsrc)
	return fdstRoot == fsrcRoot
}

// checkIdentical checks to see if dst and src are identical
//
// it returns true if differences were found
// it also returns whether it couldn't be hashed
func checkIdentical(ctx context.Context, dst, src fs.Object) (differ bool, noHash bool) {
	same, ht, err := CheckHashes(ctx, src, dst)
	if err != nil {
		// CheckHashes will log and count errors
		return true, false
	}
	if ht == hash.None {
		return false, true
	}
	if !same {
		err = errors.Errorf("%v differ", ht)
		fs.Errorf(src, "%v", err)
		_ = fs.CountError(err)
		return true, false
	}
	return false, false
}

// checkFn is the type of the checking function used in CheckFn()
type checkFn func(ctx context.Context, a, b fs.Object) (differ bool, noHash bool)

// checkMarch is used to march over two Fses in the same way as
// sync/copy
type checkMarch struct {
	fdst, fsrc      fs.Fs
	check           checkFn
	oneway          bool
	differences     int32
	noHashes        int32
	srcFilesMissing int32
	dstFilesMissing int32
	matches         int32
}

// DstOnly have an object which is in the destination only
func (c *checkMarch) DstOnly(dst fs.DirEntry) (recurse bool) {
	switch dst.(type) {
	case fs.Object:
		if c.oneway {
			return false
		}
		err := errors.Errorf("File not in %v", c.fsrc)
		fs.Errorf(dst, "%v", err)
		_ = fs.CountError(err)
		atomic.AddInt32(&c.differences, 1)
		atomic.AddInt32(&c.srcFilesMissing, 1)
	case fs.Directory:
		// Do the same thing to the entire contents of the directory
		if c.oneway {
			return false
		}
		return true
	default:
		panic("Bad object in DirEntries")
	}
	return false
}

// SrcOnly have an object which is in the source only
func (c *checkMarch) SrcOnly(src fs.DirEntry) (recurse bool) {
	switch src.(type) {
	case fs.Object:
		err := errors.Errorf("File not in %v", c.fdst)
		fs.Errorf(src, "%v", err)
		_ = fs.CountError(err)
		atomic.AddInt32(&c.differences, 1)
		atomic.AddInt32(&c.dstFilesMissing, 1)
	case fs.Directory:
		// Do the same thing to the entire contents of the directory
		return true
	default:
		panic("Bad object in DirEntries")
	}
	return false
}

// check to see if two objects are identical using the check function
func (c *checkMarch) checkIdentical(ctx context.Context, dst, src fs.Object) (differ bool, noHash bool) {
	var err error
	tr := accounting.Stats(ctx).NewCheckingTransfer(src)
	defer func() {
		tr.Done(err)
	}()
	if sizeDiffers(src, dst) {
		err = errors.Errorf("Sizes differ")
		fs.Errorf(src, "%v", err)
		return true, false
	}
	if fs.Config.SizeOnly {
		return false, false
	}
	return c.check(ctx, dst, src)
}

// Match is called when src and dst are present, so sync src to dst
func (c *checkMarch) Match(ctx context.Context, dst, src fs.DirEntry) (recurse bool) {
	switch srcX := src.(type) {
	case fs.Object:
		dstX, ok := dst.(fs.Object)
		if ok {
			differ, noHash := c.checkIdentical(ctx, dstX, srcX)
			if differ {
				atomic.AddInt32(&c.differences, 1)
			} else {
				atomic.AddInt32(&c.matches, 1)
				if noHash {
					atomic.AddInt32(&c.noHashes, 1)
					fs.Debugf(dstX, "OK - could not check hash")
				} else {
					fs.Debugf(dstX, "OK")
				}
			}
		} else {
			err := errors.Errorf("is file on %v but directory on %v", c.fsrc, c.fdst)
			fs.Errorf(src, "%v", err)
			_ = fs.CountError(err)
			atomic.AddInt32(&c.differences, 1)
			atomic.AddInt32(&c.dstFilesMissing, 1)
		}
	case fs.Directory:
		// Do the same thing to the entire contents of the directory
		_, ok := dst.(fs.Directory)
		if ok {
			return true
		}
		err := errors.Errorf("is file on %v but directory on %v", c.fdst, c.fsrc)
		fs.Errorf(dst, "%v", err)
		_ = fs.CountError(err)
		atomic.AddInt32(&c.differences, 1)
		atomic.AddInt32(&c.srcFilesMissing, 1)

	default:
		panic("Bad object in DirEntries")
	}
	return false
}

// CheckFn checks the files in fsrc and fdst according to Size and
// hash using checkFunction on each file to check the hashes.
//
// checkFunction sees if dst and src are identical
//
// it returns true if differences were found
// it also returns whether it couldn't be hashed
func CheckFn(ctx context.Context, fdst, fsrc fs.Fs, check checkFn, oneway bool) error {
	c := &checkMarch{
		fdst:   fdst,
		fsrc:   fsrc,
		check:  check,
		oneway: oneway,
	}

	// set up a march over fdst and fsrc
	m := &march.March{
		Ctx:      ctx,
		Fdst:     fdst,
		Fsrc:     fsrc,
		Dir:      "",
		Callback: c,
	}
	fs.Debugf(fdst, "Waiting for checks to finish")
	err := m.Run()

	if c.dstFilesMissing > 0 {
		fs.Logf(fdst, "%d files missing", c.dstFilesMissing)
	}
	if c.srcFilesMissing > 0 {
		fs.Logf(fsrc, "%d files missing", c.srcFilesMissing)
	}

	fs.Logf(fdst, "%d differences found", accounting.Stats(ctx).GetErrors())
	if c.noHashes > 0 {
		fs.Logf(fdst, "%d hashes could not be checked", c.noHashes)
	}
	if c.matches > 0 {
		fs.Logf(fdst, "%d matching files", c.matches)
	}
	if c.differences > 0 {
		return errors.Errorf("%d differences found", c.differences)
	}
	return err
}

// Check the files in fsrc and fdst according to Size and hash
func Check(ctx context.Context, fdst, fsrc fs.Fs, oneway bool) error {
	return CheckFn(ctx, fdst, fsrc, checkIdentical, oneway)
}

// CheckEqualReaders checks to see if in1 and in2 have the same
// content when read.
//
// it returns true if differences were found
func CheckEqualReaders(in1, in2 io.Reader) (differ bool, err error) {
	const bufSize = 64 * 1024
	buf1 := make([]byte, bufSize)
	buf2 := make([]byte, bufSize)
	for {
		n1, err1 := readers.ReadFill(in1, buf1)
		n2, err2 := readers.ReadFill(in2, buf2)
		// check errors
		if err1 != nil && err1 != io.EOF {
			return true, err1
		} else if err2 != nil && err2 != io.EOF {
			return true, err2
		}
		// err1 && err2 are nil or io.EOF here
		// process the data
		if n1 != n2 || !bytes.Equal(buf1[:n1], buf2[:n2]) {
			return true, nil
		}
		// if both streams finished the we have finished
		if err1 == io.EOF && err2 == io.EOF {
			break
		}
	}
	return false, nil
}

// CheckIdentical checks to see if dst and src are identical by
// reading all their bytes if necessary.
//
// it returns true if differences were found
func CheckIdentical(ctx context.Context, dst, src fs.Object) (differ bool, err error) {
	in1, err := dst.Open(ctx)
	if err != nil {
		return true, errors.Wrapf(err, "failed to open %q", dst)
	}
	tr1 := accounting.Stats(ctx).NewTransfer(dst)
	defer func() {
		tr1.Done(err)
	}()
	in1 = tr1.Account(in1).WithBuffer() // account and buffer the transfer

	in2, err := src.Open(ctx)
	if err != nil {
		return true, errors.Wrapf(err, "failed to open %q", src)
	}
	tr2 := accounting.Stats(ctx).NewTransfer(dst)
	defer func() {
		tr2.Done(err)
	}()
	in2 = tr2.Account(in2).WithBuffer() // account and buffer the transfer

	// To assign err variable before defer.
	differ, err = CheckEqualReaders(in1, in2)
	return
}

// CheckDownload checks the files in fsrc and fdst according to Size
// and the actual contents of the files.
func CheckDownload(ctx context.Context, fdst, fsrc fs.Fs, oneway bool) error {
	check := func(ctx context.Context, a, b fs.Object) (differ bool, noHash bool) {
		differ, err := CheckIdentical(ctx, a, b)
		if err != nil {
			err = fs.CountError(err)
			fs.Errorf(a, "Failed to download: %v", err)
			return true, true
		}
		return differ, false
	}
	return CheckFn(ctx, fdst, fsrc, check, oneway)
}

// ListFn lists the Fs to the supplied function
//
// Lists in parallel which may get them out of order
func ListFn(ctx context.Context, f fs.Fs, fn func(fs.Object)) error {
	return walk.ListR(ctx, f, "", false, fs.Config.MaxDepth, walk.ListObjects, func(entries fs.DirEntries) error {
		entries.ForObject(fn)
		return nil
	})
}

// mutex for synchronized output
var outMutex sync.Mutex

// Synchronized fmt.Fprintf
//
// Ignores errors from Fprintf
func syncFprintf(w io.Writer, format string, a ...interface{}) {
	outMutex.Lock()
	defer outMutex.Unlock()
	_, _ = fmt.Fprintf(w, format, a...)
}

// List the Fs to the supplied writer
//
// Shows size and path - obeys includes and excludes
//
// Lists in parallel which may get them out of order
func List(ctx context.Context, f fs.Fs, w io.Writer) error {
	return ListFn(ctx, f, func(o fs.Object) {
		syncFprintf(w, "%9d %s\n", o.Size(), o.Remote())
	})
}

// ListLong lists the Fs to the supplied writer
//
// Shows size, mod time and path - obeys includes and excludes
//
// Lists in parallel which may get them out of order
func ListLong(ctx context.Context, f fs.Fs, w io.Writer) error {
	return ListFn(ctx, f, func(o fs.Object) {
		tr := accounting.Stats(ctx).NewCheckingTransfer(o)
		defer func() {
			tr.Done(nil)
		}()
		modTime := o.ModTime(ctx)
		syncFprintf(w, "%9d %s %s\n", o.Size(), modTime.Local().Format("2006-01-02 15:04:05.000000000"), o.Remote())
	})
}

// Md5sum list the Fs to the supplied writer
//
// Produces the same output as the md5sum command - obeys includes and
// excludes
//
// Lists in parallel which may get them out of order
func Md5sum(ctx context.Context, f fs.Fs, w io.Writer) error {
	return HashLister(ctx, hash.MD5, f, w)
}

// Sha1sum list the Fs to the supplied writer
//
// Obeys includes and excludes
//
// Lists in parallel which may get them out of order
func Sha1sum(ctx context.Context, f fs.Fs, w io.Writer) error {
	return HashLister(ctx, hash.SHA1, f, w)
}

// hashSum returns the human readable hash for ht passed in.  This may
// be UNSUPPORTED or ERROR. If it isn't returning a valid hash it will
// return an error.
func hashSum(ctx context.Context, ht hash.Type, o fs.Object) (string, error) {
	var err error
	tr := accounting.Stats(ctx).NewCheckingTransfer(o)
	defer func() {
		tr.Done(err)
	}()
	sum, err := o.Hash(ctx, ht)
	if err == hash.ErrUnsupported {
		sum = "UNSUPPORTED"
	} else if err != nil {
		fs.Debugf(o, "Failed to read %v: %v", ht, err)
		sum = "ERROR"
	}
	return sum, err
}

// HashLister does an md5sum equivalent for the hash type passed in
func HashLister(ctx context.Context, ht hash.Type, f fs.Fs, w io.Writer) error {
	return ListFn(ctx, f, func(o fs.Object) {
		sum, _ := hashSum(ctx, ht, o)
		syncFprintf(w, "%*s  %s\n", hash.Width(ht), sum, o.Remote())
	})
}

// HashListerBase64 does an md5sum equivalent for the hash type passed in with base64 encoded
func HashListerBase64(ctx context.Context, ht hash.Type, f fs.Fs, w io.Writer) error {
	return ListFn(ctx, f, func(o fs.Object) {
		sum, err := hashSum(ctx, ht, o)
		if err == nil {
			hexBytes, _ := hex.DecodeString(sum)
			sum = base64.URLEncoding.EncodeToString(hexBytes)
		}
		width := base64.URLEncoding.EncodedLen(hash.Width(ht) / 2)
		syncFprintf(w, "%*s  %s\n", width, sum, o.Remote())
	})
}

// Count counts the objects and their sizes in the Fs
//
// Obeys includes and excludes
func Count(ctx context.Context, f fs.Fs) (objects int64, size int64, err error) {
	err = ListFn(ctx, f, func(o fs.Object) {
		atomic.AddInt64(&objects, 1)
		objectSize := o.Size()
		if objectSize > 0 {
			atomic.AddInt64(&size, objectSize)
		}
	})
	return
}

// ConfigMaxDepth returns the depth to use for a recursive or non recursive listing.
func ConfigMaxDepth(recursive bool) int {
	depth := fs.Config.MaxDepth
	if !recursive && depth < 0 {
		depth = 1
	}
	return depth
}

// ListDir lists the directories/buckets/containers in the Fs to the supplied writer
func ListDir(ctx context.Context, f fs.Fs, w io.Writer) error {
	return walk.ListR(ctx, f, "", false, ConfigMaxDepth(false), walk.ListDirs, func(entries fs.DirEntries) error {
		entries.ForDir(func(dir fs.Directory) {
			if dir != nil {
				syncFprintf(w, "%12d %13s %9d %s\n", dir.Size(), dir.ModTime(ctx).Local().Format("2006-01-02 15:04:05"), dir.Items(), dir.Remote())
			}
		})
		return nil
	})
}

// Mkdir makes a destination directory or container
func Mkdir(ctx context.Context, f fs.Fs, dir string) error {
	if SkipDestructive(ctx, fs.LogDirName(f, dir), "make directory") {
		return nil
	}
	fs.Debugf(fs.LogDirName(f, dir), "Making directory")
	err := f.Mkdir(ctx, dir)
	if err != nil {
		err = fs.CountError(err)
		return err
	}
	return nil
}

// TryRmdir removes a container but not if not empty.  It doesn't
// count errors but may return one.
func TryRmdir(ctx context.Context, f fs.Fs, dir string) error {
	if SkipDestructive(ctx, fs.LogDirName(f, dir), "remove directory") {
		return nil
	}
	fs.Debugf(fs.LogDirName(f, dir), "Removing directory")
	return f.Rmdir(ctx, dir)
}

// Rmdir removes a container but not if not empty
func Rmdir(ctx context.Context, f fs.Fs, dir string) error {
	err := TryRmdir(ctx, f, dir)
	if err != nil {
		err = fs.CountError(err)
		return err
	}
	return err
}

// Purge removes a directory and all of its contents
func Purge(ctx context.Context, f fs.Fs, dir string) error {
	doFallbackPurge := true
	var err error
	if dir == "" {
		// FIXME change the Purge interface so it takes a dir - see #1891
		if doPurge := f.Features().Purge; doPurge != nil {
			doFallbackPurge = false
			if SkipDestructive(ctx, fs.LogDirName(f, dir), "purge directory") {
				return nil
			}
			err = doPurge(ctx)
			if err == fs.ErrorCantPurge {
				doFallbackPurge = true
			}
		}
	}
	if doFallbackPurge {
		// DeleteFiles and Rmdir observe --dry-run
		err = DeleteFiles(ctx, listToChan(ctx, f, dir))
		if err != nil {
			return err
		}
		err = Rmdirs(ctx, f, dir, false)
	}
	if err != nil {
		err = fs.CountError(err)
		return err
	}
	return nil
}

// Delete removes all the contents of a container.  Unlike Purge, it
// obeys includes and excludes.
func Delete(ctx context.Context, f fs.Fs) error {
	delChan := make(fs.ObjectsChan, fs.Config.Transfers)
	delErr := make(chan error, 1)
	go func() {
		delErr <- DeleteFiles(ctx, delChan)
	}()
	err := ListFn(ctx, f, func(o fs.Object) {
		delChan <- o
	})
	close(delChan)
	delError := <-delErr
	if err == nil {
		err = delError
	}
	return err
}

// listToChan will transfer all objects in the listing to the output
//
// If an error occurs, the error will be logged, and it will close the
// channel.
//
// If the error was ErrorDirNotFound then it will be ignored
func listToChan(ctx context.Context, f fs.Fs, dir string) fs.ObjectsChan {
	o := make(fs.ObjectsChan, fs.Config.Checkers)
	go func() {
		defer close(o)
		err := walk.ListR(ctx, f, dir, true, fs.Config.MaxDepth, walk.ListObjects, func(entries fs.DirEntries) error {
			entries.ForObject(func(obj fs.Object) {
				o <- obj
			})
			return nil
		})
		if err != nil && err != fs.ErrorDirNotFound {
			err = errors.Wrap(err, "failed to list")
			err = fs.CountError(err)
			fs.Errorf(nil, "%v", err)
		}
	}()
	return o
}

// CleanUp removes the trash for the Fs
func CleanUp(ctx context.Context, f fs.Fs) error {
	doCleanUp := f.Features().CleanUp
	if doCleanUp == nil {
		return errors.Errorf("%v doesn't support cleanup", f)
	}
	if SkipDestructive(ctx, f, "clean up old files") {
		return nil
	}
	return doCleanUp(ctx)
}

// wrap a Reader and a Closer together into a ReadCloser
type readCloser struct {
	io.Reader
	io.Closer
}

// Cat any files to the io.Writer
//
// if offset == 0 it will be ignored
// if offset > 0 then the file will be seeked to that offset
// if offset < 0 then the file will be seeked that far from the end
//
// if count < 0 then it will be ignored
// if count >= 0 then only that many characters will be output
func Cat(ctx context.Context, f fs.Fs, w io.Writer, offset, count int64) error {
	var mu sync.Mutex
	return ListFn(ctx, f, func(o fs.Object) {
		var err error
		tr := accounting.Stats(ctx).NewTransfer(o)
		defer func() {
			tr.Done(err)
		}()
		opt := fs.RangeOption{Start: offset, End: -1}
		size := o.Size()
		if opt.Start < 0 {
			opt.Start += size
		}
		if count >= 0 {
			opt.End = opt.Start + count - 1
		}
		var options []fs.OpenOption
		if opt.Start > 0 || opt.End >= 0 {
			options = append(options, &opt)
		}
		for _, option := range fs.Config.DownloadHeaders {
			options = append(options, option)
		}
		in, err := o.Open(ctx, options...)
		if err != nil {
			err = fs.CountError(err)
			fs.Errorf(o, "Failed to open: %v", err)
			return
		}
		if count >= 0 {
			in = &readCloser{Reader: &io.LimitedReader{R: in, N: count}, Closer: in}
		}
		in = tr.Account(in).WithBuffer() // account and buffer the transfer
		// take the lock just before we output stuff, so at the last possible moment
		mu.Lock()
		defer mu.Unlock()
		_, err = io.Copy(w, in)
		if err != nil {
			err = fs.CountError(err)
			fs.Errorf(o, "Failed to send to output: %v", err)
		}
	})
}

// Rcat reads data from the Reader until EOF and uploads it to a file on remote
func Rcat(ctx context.Context, fdst fs.Fs, dstFileName string, in io.ReadCloser, modTime time.Time) (dst fs.Object, err error) {
	tr := accounting.Stats(ctx).NewTransferRemoteSize(dstFileName, -1)
	defer func() {
		tr.Done(err)
	}()
	in = tr.Account(in).WithBuffer()

	readCounter := readers.NewCountingReader(in)
	var trackingIn io.Reader
	var hasher *hash.MultiHasher
	var options []fs.OpenOption
	if !fs.Config.IgnoreChecksum {
		hashes := hash.NewHashSet(fdst.Hashes().GetOne()) // just pick one hash
		hashOption := &fs.HashesOption{Hashes: hashes}
		options = append(options, hashOption)
		hasher, err = hash.NewMultiHasherTypes(hashes)
		if err != nil {
			return nil, err
		}
		trackingIn = io.TeeReader(readCounter, hasher)
	} else {
		trackingIn = readCounter
	}
	for _, option := range fs.Config.UploadHeaders {
		options = append(options, option)
	}

	compare := func(dst fs.Object) error {
		var sums map[hash.Type]string
		if hasher != nil {
			sums = hasher.Sums()
		}
		src := object.NewStaticObjectInfo(dstFileName, modTime, int64(readCounter.BytesRead()), false, sums, fdst)
		if !Equal(ctx, src, dst) {
			err = errors.Errorf("corrupted on transfer")
			err = fs.CountError(err)
			fs.Errorf(dst, "%v", err)
			return err
		}
		return nil
	}

	// check if file small enough for direct upload
	buf := make([]byte, fs.Config.StreamingUploadCutoff)
	if n, err := io.ReadFull(trackingIn, buf); err == io.EOF || err == io.ErrUnexpectedEOF {
		fs.Debugf(fdst, "File to upload is small (%d bytes), uploading instead of streaming", n)
		src := object.NewMemoryObject(dstFileName, modTime, buf[:n])
		return Copy(ctx, fdst, nil, dstFileName, src)
	}

	// Make a new ReadCloser with the bits we've already read
	in = &readCloser{
		Reader: io.MultiReader(bytes.NewReader(buf), trackingIn),
		Closer: in,
	}

	fStreamTo := fdst
	canStream := fdst.Features().PutStream != nil
	if !canStream {
		fs.Debugf(fdst, "Target remote doesn't support streaming uploads, creating temporary local FS to spool file")
		tmpLocalFs, err := fs.TemporaryLocalFs()
		if err != nil {
			return nil, errors.Wrap(err, "Failed to create temporary local FS to spool file")
		}
		defer func() {
			err := Purge(ctx, tmpLocalFs, "")
			if err != nil {
				fs.Infof(tmpLocalFs, "Failed to cleanup temporary FS: %v", err)
			}
		}()
		fStreamTo = tmpLocalFs
	}

	if SkipDestructive(ctx, dstFileName, "upload from pipe") {
		// prevents "broken pipe" errors
		_, err = io.Copy(ioutil.Discard, in)
		return nil, err
	}

	objInfo := object.NewStaticObjectInfo(dstFileName, modTime, -1, false, nil, nil)
	if dst, err = fStreamTo.Features().PutStream(ctx, in, objInfo, options...); err != nil {
		return dst, err
	}
	if err = compare(dst); err != nil {
		return dst, err
	}
	if !canStream {
		// copy dst (which is the local object we have just streamed to) to the remote
		return Copy(ctx, fdst, nil, dstFileName, dst)
	}
	return dst, nil
}

// PublicLink adds a "readable by anyone with link" permission on the given file or folder.
func PublicLink(ctx context.Context, f fs.Fs, remote string, expire fs.Duration, unlink bool) (string, error) {
	doPublicLink := f.Features().PublicLink
	if doPublicLink == nil {
		return "", errors.Errorf("%v doesn't support public links", f)
	}
	return doPublicLink(ctx, remote, expire, unlink)
}

// Rmdirs removes any empty directories (or directories only
// containing empty directories) under f, including f.
func Rmdirs(ctx context.Context, f fs.Fs, dir string, leaveRoot bool) error {
	dirEmpty := make(map[string]bool)
	dirEmpty[dir] = !leaveRoot
	err := walk.Walk(ctx, f, dir, true, fs.Config.MaxDepth, func(dirPath string, entries fs.DirEntries, err error) error {
		if err != nil {
			err = fs.CountError(err)
			fs.Errorf(f, "Failed to list %q: %v", dirPath, err)
			return nil
		}
		for _, entry := range entries {
			switch x := entry.(type) {
			case fs.Directory:
				// add a new directory as empty
				dir := x.Remote()
				_, found := dirEmpty[dir]
				if !found {
					dirEmpty[dir] = true
				}
			case fs.Object:
				// mark the parents of the file as being non-empty
				dir := x.Remote()
				for dir != "" {
					dir = path.Dir(dir)
					if dir == "." || dir == "/" {
						dir = ""
					}
					empty, found := dirEmpty[dir]
					// End if we reach a directory which is non-empty
					if found && !empty {
						break
					}
					dirEmpty[dir] = false
				}
			}
		}
		return nil
	})
	if err != nil {
		return errors.Wrap(err, "failed to rmdirs")
	}
	// Now delete the empty directories, starting from the longest path
	var toDelete []string
	for dir, empty := range dirEmpty {
		if empty {
			toDelete = append(toDelete, dir)
		}
	}
	sort.Strings(toDelete)
	for i := len(toDelete) - 1; i >= 0; i-- {
		dir := toDelete[i]
		err := TryRmdir(ctx, f, dir)
		if err != nil {
			err = fs.CountError(err)
			fs.Errorf(dir, "Failed to rmdir: %v", err)
			return err
		}
	}
	return nil
}

// GetCompareDest sets up --compare-dest
func GetCompareDest() (CompareDest fs.Fs, err error) {
	CompareDest, err = cache.Get(fs.Config.CompareDest)
	if err != nil {
		return nil, fserrors.FatalError(errors.Errorf("Failed to make fs for --compare-dest %q: %v", fs.Config.CompareDest, err))
	}
	return CompareDest, nil
}

// compareDest checks --compare-dest to see if src needs to
// be copied
//
// Returns True if src is in --compare-dest
func compareDest(ctx context.Context, dst, src fs.Object, CompareDest fs.Fs) (NoNeedTransfer bool, err error) {
	var remote string
	if dst == nil {
		remote = src.Remote()
	} else {
		remote = dst.Remote()
	}
	CompareDestFile, err := CompareDest.NewObject(ctx, remote)
	switch err {
	case fs.ErrorObjectNotFound:
		return false, nil
	case nil:
		break
	default:
		return false, err
	}
	if Equal(ctx, src, CompareDestFile) {
		fs.Debugf(src, "Destination found in --compare-dest, skipping")
		return true, nil
	}
	return false, nil
}

// GetCopyDest sets up --copy-dest
func GetCopyDest(fdst fs.Fs) (CopyDest fs.Fs, err error) {
	CopyDest, err = cache.Get(fs.Config.CopyDest)
	if err != nil {
		return nil, fserrors.FatalError(errors.Errorf("Failed to make fs for --copy-dest %q: %v", fs.Config.CopyDest, err))
	}
	if !SameConfig(fdst, CopyDest) {
		return nil, fserrors.FatalError(errors.New("parameter to --copy-dest has to be on the same remote as destination"))
	}
	if CopyDest.Features().Copy == nil {
		return nil, fserrors.FatalError(errors.New("can't use --copy-dest on a remote which doesn't support server side copy"))
	}
	return CopyDest, nil
}

// copyDest checks --copy-dest to see if src needs to
// be copied
//
// Returns True if src was copied from --copy-dest
func copyDest(ctx context.Context, fdst fs.Fs, dst, src fs.Object, CopyDest, backupDir fs.Fs) (NoNeedTransfer bool, err error) {
	var remote string
	if dst == nil {
		remote = src.Remote()
	} else {
		remote = dst.Remote()
	}
	CopyDestFile, err := CopyDest.NewObject(ctx, remote)
	switch err {
	case fs.ErrorObjectNotFound:
		return false, nil
	case nil:
		break
	default:
		return false, err
	}
	opt := defaultEqualOpt()
	opt.updateModTime = false
	if equal(ctx, src, CopyDestFile, opt) {
		if dst == nil || !Equal(ctx, src, dst) {
			if dst != nil && backupDir != nil {
				err = MoveBackupDir(ctx, backupDir, dst)
				if err != nil {
					return false, errors.Wrap(err, "moving to --backup-dir failed")
				}
				// If successful zero out the dstObj as it is no longer there
				dst = nil
			}
			_, err := Copy(ctx, fdst, dst, remote, CopyDestFile)
			if err != nil {
				fs.Errorf(src, "Destination found in --copy-dest, error copying")
				return false, nil
			}
			fs.Debugf(src, "Destination found in --copy-dest, using server side copy")
			return true, nil
		}
		fs.Debugf(src, "Unchanged skipping")
		return true, nil
	}
	fs.Debugf(src, "Destination not found in --copy-dest")
	return false, nil
}

// CompareOrCopyDest checks --compare-dest and --copy-dest to see if src
// does not need to be copied
//
// Returns True if src does not need to be copied
func CompareOrCopyDest(ctx context.Context, fdst fs.Fs, dst, src fs.Object, CompareOrCopyDest, backupDir fs.Fs) (NoNeedTransfer bool, err error) {
	if fs.Config.CompareDest != "" {
		return compareDest(ctx, dst, src, CompareOrCopyDest)
	} else if fs.Config.CopyDest != "" {
		return copyDest(ctx, fdst, dst, src, CompareOrCopyDest, backupDir)
	}
	return false, nil
}

// NeedTransfer checks to see if src needs to be copied to dst using
// the current config.
//
// Returns a flag which indicates whether the file needs to be
// transferred or not.
func NeedTransfer(ctx context.Context, dst, src fs.Object) bool {
	if dst == nil {
		fs.Debugf(src, "Need to transfer - File not found at Destination")
		return true
	}
	// If we should ignore existing files, don't transfer
	if fs.Config.IgnoreExisting {
		fs.Debugf(src, "Destination exists, skipping")
		return false
	}
	// If we should upload unconditionally
	if fs.Config.IgnoreTimes {
		fs.Debugf(src, "Transferring unconditionally as --ignore-times is in use")
		return true
	}
	// If UpdateOlder is in effect, skip if dst is newer than src
	if fs.Config.UpdateOlder {
		srcModTime := src.ModTime(ctx)
		dstModTime := dst.ModTime(ctx)
		dt := dstModTime.Sub(srcModTime)
		// If have a mutually agreed precision then use that
		modifyWindow := fs.GetModifyWindow(dst.Fs(), src.Fs())
		if modifyWindow == fs.ModTimeNotSupported {
			// Otherwise use 1 second as a safe default as
			// the resolution of the time a file was
			// uploaded.
			modifyWindow = time.Second
		}
		switch {
		case dt >= modifyWindow:
			fs.Debugf(src, "Destination is newer than source, skipping")
			return false
		case dt <= -modifyWindow:
			// force --checksum on for the check and do update modtimes by default
			opt := defaultEqualOpt()
			opt.forceModTimeMatch = true
			if equal(ctx, src, dst, opt) {
				fs.Debugf(src, "Unchanged skipping")
				return false
			}
		default:
			// Do a size only compare unless --checksum is set
			opt := defaultEqualOpt()
			opt.sizeOnly = !fs.Config.CheckSum
			if equal(ctx, src, dst, opt) {
				fs.Debugf(src, "Destination mod time is within %v of source and files identical, skipping", modifyWindow)
				return false
			}
			fs.Debugf(src, "Destination mod time is within %v of source but files differ, transferring", modifyWindow)
		}
	} else {
		// Check to see if changed or not
		if Equal(ctx, src, dst) {
			fs.Debugf(src, "Unchanged skipping")
			return false
		}
	}
	return true
}

// RcatSize reads data from the Reader until EOF and uploads it to a file on remote.
// Pass in size >=0 if known, <0 if not known
func RcatSize(ctx context.Context, fdst fs.Fs, dstFileName string, in io.ReadCloser, size int64, modTime time.Time) (dst fs.Object, err error) {
	var obj fs.Object

	if size >= 0 {
		var err error
		// Size known use Put
		tr := accounting.Stats(ctx).NewTransferRemoteSize(dstFileName, size)
		defer func() {
			tr.Done(err)
		}()
		body := ioutil.NopCloser(in) // we let the server close the body
		in := tr.Account(body)       // account the transfer (no buffering)

		if SkipDestructive(ctx, dstFileName, "upload from pipe") {
			// prevents "broken pipe" errors
			_, err = io.Copy(ioutil.Discard, in)
			return nil, err
		}

		info := object.NewStaticObjectInfo(dstFileName, modTime, size, true, nil, fdst)
		obj, err = fdst.Put(ctx, in, info)
		if err != nil {
			fs.Errorf(dstFileName, "Post request put error: %v", err)

			return nil, err
		}
	} else {
		// Size unknown use Rcat
		obj, err = Rcat(ctx, fdst, dstFileName, in, modTime)
		if err != nil {
			fs.Errorf(dstFileName, "Post request rcat error: %v", err)

			return nil, err
		}
	}

	return obj, nil
}

// copyURLFunc is called from CopyURLFn
type copyURLFunc func(ctx context.Context, dstFileName string, in io.ReadCloser, size int64, modTime time.Time) (err error)

// copyURLFn copies the data from the url to the function supplied
func copyURLFn(ctx context.Context, dstFileName string, url string, dstFileNameFromURL bool, fn copyURLFunc) (err error) {
	client := fshttp.NewClient(fs.Config)
	resp, err := client.Get(url)
	if err != nil {
		return err
	}
	defer fs.CheckClose(resp.Body, &err)
	if resp.StatusCode < 200 || resp.StatusCode >= 300 {
		return errors.Errorf("CopyURL failed: %s", resp.Status)
	}
	modTime, err := http.ParseTime(resp.Header.Get("Last-Modified"))
	if err != nil {
		modTime = time.Now()
	}
	if dstFileNameFromURL {
		dstFileName = path.Base(resp.Request.URL.Path)
		if dstFileName == "." || dstFileName == "/" {
			return errors.Errorf("CopyURL failed: file name wasn't found in url")
		}
	}
	return fn(ctx, dstFileName, resp.Body, resp.ContentLength, modTime)
}

// CopyURL copies the data from the url to (fdst, dstFileName)
func CopyURL(ctx context.Context, fdst fs.Fs, dstFileName string, url string, dstFileNameFromURL bool, noClobber bool) (dst fs.Object, err error) {

	err = copyURLFn(ctx, dstFileName, url, dstFileNameFromURL, func(ctx context.Context, dstFileName string, in io.ReadCloser, size int64, modTime time.Time) (err error) {
		if noClobber {
			_, err = fdst.NewObject(ctx, dstFileName)
			if err == nil {
				return errors.New("CopyURL failed: file already exist")
			}
		}
		dst, err = RcatSize(ctx, fdst, dstFileName, in, size, modTime)
		return err
	})
	return dst, err
}

// CopyURLToWriter copies the data from the url to the io.Writer supplied
func CopyURLToWriter(ctx context.Context, url string, out io.Writer) (err error) {
	return copyURLFn(ctx, "", url, false, func(ctx context.Context, dstFileName string, in io.ReadCloser, size int64, modTime time.Time) (err error) {
		_, err = io.Copy(out, in)
		return err
	})
}

// BackupDir returns the correctly configured --backup-dir
func BackupDir(fdst fs.Fs, fsrc fs.Fs, srcFileName string) (backupDir fs.Fs, err error) {
	if fs.Config.BackupDir != "" {
		backupDir, err = cache.Get(fs.Config.BackupDir)
		if err != nil {
			return nil, fserrors.FatalError(errors.Errorf("Failed to make fs for --backup-dir %q: %v", fs.Config.BackupDir, err))
		}
		if !SameConfig(fdst, backupDir) {
			return nil, fserrors.FatalError(errors.New("parameter to --backup-dir has to be on the same remote as destination"))
		}
		if srcFileName == "" {
			if Overlapping(fdst, backupDir) {
				return nil, fserrors.FatalError(errors.New("destination and parameter to --backup-dir mustn't overlap"))
			}
			if Overlapping(fsrc, backupDir) {
				return nil, fserrors.FatalError(errors.New("source and parameter to --backup-dir mustn't overlap"))
			}
		} else {
			if fs.Config.Suffix == "" {
				if SameDir(fdst, backupDir) {
					return nil, fserrors.FatalError(errors.New("destination and parameter to --backup-dir mustn't be the same"))
				}
				if SameDir(fsrc, backupDir) {
					return nil, fserrors.FatalError(errors.New("source and parameter to --backup-dir mustn't be the same"))
				}
			}
		}
	} else {
		if srcFileName == "" {
			return nil, fserrors.FatalError(errors.New("--suffix must be used with a file or with --backup-dir"))
		}
		// --backup-dir is not set but --suffix is - use the destination as the backupDir
		backupDir = fdst
	}
	if !CanServerSideMove(backupDir) {
		return nil, fserrors.FatalError(errors.New("can't use --backup-dir on a remote which doesn't support server side move or copy"))
	}
	return backupDir, nil
}

// MoveBackupDir moves a file to the backup dir
func MoveBackupDir(ctx context.Context, backupDir fs.Fs, dst fs.Object) (err error) {
	remoteWithSuffix := SuffixName(dst.Remote())
	overwritten, _ := backupDir.NewObject(ctx, remoteWithSuffix)
	_, err = Move(ctx, backupDir, overwritten, remoteWithSuffix, dst)
	return err
}

// moveOrCopyFile moves or copies a single file possibly to a new name
func moveOrCopyFile(ctx context.Context, fdst fs.Fs, fsrc fs.Fs, dstFileName string, srcFileName string, cp bool) (err error) {
	dstFilePath := path.Join(fdst.Root(), dstFileName)
	srcFilePath := path.Join(fsrc.Root(), srcFileName)
	if fdst.Name() == fsrc.Name() && dstFilePath == srcFilePath {
		fs.Debugf(fdst, "don't need to copy/move %s, it is already at target location", dstFileName)
		return nil
	}

	// Choose operations
	Op := Move
	if cp {
		Op = Copy
	}

	// Find src object
	srcObj, err := fsrc.NewObject(ctx, srcFileName)
	if err != nil {
		return err
	}

	// Find dst object if it exists
	var dstObj fs.Object
	if !fs.Config.NoCheckDest {
		dstObj, err = fdst.NewObject(ctx, dstFileName)
		if err == fs.ErrorObjectNotFound {
			dstObj = nil
		} else if err != nil {
			return err
		}
	}

	// Special case for changing case of a file on a case insensitive remote
	// This will move the file to a temporary name then
	// move it back to the intended destination. This is required
	// to avoid issues with certain remotes and avoid file deletion.
	if !cp && fdst.Name() == fsrc.Name() && fdst.Features().CaseInsensitive && dstFileName != srcFileName && strings.ToLower(dstFilePath) == strings.ToLower(srcFilePath) {
		// Create random name to temporarily move file to
		tmpObjName := dstFileName + "-rclone-move-" + random.String(8)
		_, err := fdst.NewObject(ctx, tmpObjName)
		if err != fs.ErrorObjectNotFound {
			if err == nil {
				return errors.New("found an already existing file with a randomly generated name. Try the operation again")
			}
			return errors.Wrap(err, "error while attempting to move file to a temporary location")
		}
		tr := accounting.Stats(ctx).NewTransfer(srcObj)
		defer func() {
			tr.Done(err)
		}()
		tmpObj, err := Op(ctx, fdst, nil, tmpObjName, srcObj)
		if err != nil {
			return errors.Wrap(err, "error while moving file to temporary location")
		}
		_, err = Op(ctx, fdst, nil, dstFileName, tmpObj)
		return err
	}

	var backupDir, copyDestDir fs.Fs
	if fs.Config.BackupDir != "" || fs.Config.Suffix != "" {
		backupDir, err = BackupDir(fdst, fsrc, srcFileName)
		if err != nil {
			return errors.Wrap(err, "creating Fs for --backup-dir failed")
		}
	}
	if fs.Config.CompareDest != "" {
		copyDestDir, err = GetCompareDest()
		if err != nil {
			return err
		}
	} else if fs.Config.CopyDest != "" {
		copyDestDir, err = GetCopyDest(fdst)
		if err != nil {
			return err
		}
	}
	NoNeedTransfer, err := CompareOrCopyDest(ctx, fdst, dstObj, srcObj, copyDestDir, backupDir)
	if err != nil {
		return err
	}
	if !NoNeedTransfer && NeedTransfer(ctx, dstObj, srcObj) {
		// If destination already exists, then we must move it into --backup-dir if required
		if dstObj != nil && backupDir != nil {
			err = MoveBackupDir(ctx, backupDir, dstObj)
			if err != nil {
				return errors.Wrap(err, "moving to --backup-dir failed")
			}
			// If successful zero out the dstObj as it is no longer there
			dstObj = nil
		}

		_, err = Op(ctx, fdst, dstObj, dstFileName, srcObj)
	} else {
		tr := accounting.Stats(ctx).NewCheckingTransfer(srcObj)
		if !cp {
			err = DeleteFile(ctx, srcObj)
		}
		tr.Done(err)
	}
	return err
}

// MoveFile moves a single file possibly to a new name
func MoveFile(ctx context.Context, fdst fs.Fs, fsrc fs.Fs, dstFileName string, srcFileName string) (err error) {
	return moveOrCopyFile(ctx, fdst, fsrc, dstFileName, srcFileName, false)
}

// CopyFile moves a single file possibly to a new name
func CopyFile(ctx context.Context, fdst fs.Fs, fsrc fs.Fs, dstFileName string, srcFileName string) (err error) {
	return moveOrCopyFile(ctx, fdst, fsrc, dstFileName, srcFileName, true)
}

// SetTier changes tier of object in remote
func SetTier(ctx context.Context, fsrc fs.Fs, tier string) error {
	return ListFn(ctx, fsrc, func(o fs.Object) {
		objImpl, ok := o.(fs.SetTierer)
		if !ok {
			fs.Errorf(fsrc, "Remote object does not implement SetTier")
			return
		}
		err := objImpl.SetTier(tier)
		if err != nil {
			fs.Errorf(fsrc, "Failed to do SetTier, %v", err)
		}
	})
}

// ListFormat defines files information print format
type ListFormat struct {
	separator string
	dirSlash  bool
	absolute  bool
	output    []func(entry *ListJSONItem) string
	csv       *csv.Writer
	buf       bytes.Buffer
}

// SetSeparator changes separator in struct
func (l *ListFormat) SetSeparator(separator string) {
	l.separator = separator
}

// SetDirSlash defines if slash should be printed
func (l *ListFormat) SetDirSlash(dirSlash bool) {
	l.dirSlash = dirSlash
}

// SetAbsolute prints a leading slash in front of path names
func (l *ListFormat) SetAbsolute(absolute bool) {
	l.absolute = absolute
}

// SetCSV defines if the output should be csv
//
// Note that you should call SetSeparator before this if you want a
// custom separator
func (l *ListFormat) SetCSV(useCSV bool) {
	if useCSV {
		l.csv = csv.NewWriter(&l.buf)
		if l.separator != "" {
			l.csv.Comma = []rune(l.separator)[0]
		}
	} else {
		l.csv = nil
	}
}

// SetOutput sets functions used to create files information
func (l *ListFormat) SetOutput(output []func(entry *ListJSONItem) string) {
	l.output = output
}

// AddModTime adds file's Mod Time to output
func (l *ListFormat) AddModTime() {
	l.AppendOutput(func(entry *ListJSONItem) string {
		return entry.ModTime.When.Local().Format("2006-01-02 15:04:05")
	})
}

// AddSize adds file's size to output
func (l *ListFormat) AddSize() {
	l.AppendOutput(func(entry *ListJSONItem) string {
		return strconv.FormatInt(entry.Size, 10)
	})
}

// normalisePath makes sure the path has the correct slashes for the current mode
func (l *ListFormat) normalisePath(entry *ListJSONItem, remote string) string {
	if l.absolute && !strings.HasPrefix(remote, "/") {
		remote = "/" + remote
	}
	if entry.IsDir && l.dirSlash {
		remote += "/"
	}
	return remote
}

// AddPath adds path to file to output
func (l *ListFormat) AddPath() {
	l.AppendOutput(func(entry *ListJSONItem) string {
		return l.normalisePath(entry, entry.Path)
	})
}

// AddEncrypted adds the encrypted path to file to output
func (l *ListFormat) AddEncrypted() {
	l.AppendOutput(func(entry *ListJSONItem) string {
		return l.normalisePath(entry, entry.Encrypted)
	})
}

// AddHash adds the hash of the type given to the output
func (l *ListFormat) AddHash(ht hash.Type) {
	hashName := ht.String()
	l.AppendOutput(func(entry *ListJSONItem) string {
		if entry.IsDir {
			return ""
		}
		return entry.Hashes[hashName]
	})
}

// AddID adds file's ID to the output if known
func (l *ListFormat) AddID() {
	l.AppendOutput(func(entry *ListJSONItem) string {
		return entry.ID
	})
}

// AddOrigID adds file's Original ID to the output if known
func (l *ListFormat) AddOrigID() {
	l.AppendOutput(func(entry *ListJSONItem) string {
		return entry.OrigID
	})
}

// AddTier adds file's Tier to the output if known
func (l *ListFormat) AddTier() {
	l.AppendOutput(func(entry *ListJSONItem) string {
		return entry.Tier
	})
}

// AddMimeType adds file's MimeType to the output if known
func (l *ListFormat) AddMimeType() {
	l.AppendOutput(func(entry *ListJSONItem) string {
		return entry.MimeType
	})
}

// AppendOutput adds string generated by specific function to printed output
func (l *ListFormat) AppendOutput(functionToAppend func(item *ListJSONItem) string) {
	l.output = append(l.output, functionToAppend)
}

// Format prints information about the DirEntry in the format defined
func (l *ListFormat) Format(entry *ListJSONItem) (result string) {
	var out []string
	for _, fun := range l.output {
		out = append(out, fun(entry))
	}
	if l.csv != nil {
		l.buf.Reset()
		_ = l.csv.Write(out) // can't fail writing to bytes.Buffer
		l.csv.Flush()
		result = strings.TrimRight(l.buf.String(), "\n")
	} else {
		result = strings.Join(out, l.separator)
	}
	return result
}

// DirMove renames srcRemote to dstRemote
//
// It does this by loading the directory tree into memory (using ListR
// if available) and doing renames in parallel.
func DirMove(ctx context.Context, f fs.Fs, srcRemote, dstRemote string) (err error) {
	// Use DirMove if possible
	if doDirMove := f.Features().DirMove; doDirMove != nil {
		err = doDirMove(ctx, f, srcRemote, dstRemote)
		if err == nil {
			accounting.Stats(ctx).Renames(1)
		}
		return err
	}

	// Load the directory tree into memory
	tree, err := walk.NewDirTree(ctx, f, srcRemote, true, -1)
	if err != nil {
		return errors.Wrap(err, "RenameDir tree walk")
	}

	// Get the directories in sorted order
	dirs := tree.Dirs()

	// Make the destination directories - must be done in order not in parallel
	for _, dir := range dirs {
		dstPath := dstRemote + dir[len(srcRemote):]
		err := f.Mkdir(ctx, dstPath)
		if err != nil {
			return errors.Wrap(err, "RenameDir mkdir")
		}
	}

	// Rename the files in parallel
	type rename struct {
		o       fs.Object
		newPath string
	}
	renames := make(chan rename, fs.Config.Transfers)
	g, gCtx := errgroup.WithContext(context.Background())
	for i := 0; i < fs.Config.Transfers; i++ {
		g.Go(func() error {
			for job := range renames {
				dstOverwritten, _ := f.NewObject(gCtx, job.newPath)
				_, err := Move(gCtx, f, dstOverwritten, job.newPath, job.o)
				if err != nil {
					return err
				}
				select {
				case <-gCtx.Done():
					return gCtx.Err()
				default:
				}

			}
			return nil
		})
	}
	for dir, entries := range tree {
		dstPath := dstRemote + dir[len(srcRemote):]
		for _, entry := range entries {
			if o, ok := entry.(fs.Object); ok {
				renames <- rename{o, path.Join(dstPath, path.Base(o.Remote()))}
			}
		}
	}
	close(renames)
	err = g.Wait()
	if err != nil {
		return errors.Wrap(err, "RenameDir renames")
	}

	// Remove the source directories in reverse order
	for i := len(dirs) - 1; i >= 0; i-- {
		err := f.Rmdir(ctx, dirs[i])
		if err != nil {
			return errors.Wrap(err, "RenameDir rmdir")
		}
	}

	return nil
}

// FsInfo provides information about a remote
type FsInfo struct {
	// Name of the remote (as passed into NewFs)
	Name string

	// Root of the remote (as passed into NewFs)
	Root string

	// String returns a description of the FS
	String string

	// Precision of the ModTimes in this Fs in Nanoseconds
	Precision time.Duration

	// Returns the supported hash types of the filesystem
	Hashes []string

	// Features returns the optional features of this Fs
	Features map[string]bool
}

// GetFsInfo gets the information (FsInfo) about a given Fs
func GetFsInfo(f fs.Fs) *FsInfo {
	info := &FsInfo{
		Name:      f.Name(),
		Root:      f.Root(),
		String:    f.String(),
		Precision: f.Precision(),
		Hashes:    make([]string, 0, 4),
		Features:  f.Features().Enabled(),
	}
	for _, hashType := range f.Hashes().Array() {
		info.Hashes = append(info.Hashes, hashType.String())
	}
	return info
}

var (
	interactiveMu sync.Mutex
	skipped       = map[string]bool{}
)

// skipDestructiveChoose asks the user which action to take
//
// Call with interactiveMu held
func skipDestructiveChoose(ctx context.Context, subject interface{}, action string) (skip bool) {
	fmt.Printf("rclone: %s \"%v\"?\n", action, subject)
	switch i := config.CommandDefault([]string{
		"yYes, this is OK",
		"nNo, skip this",
		fmt.Sprintf("sSkip all %s operations with no more questions", action),
		fmt.Sprintf("!Do all %s operations with no more questions", action),
		"qExit rclone now.",
	}, 0); i {
	case 'y':
		skip = false
	case 'n':
		skip = true
	case 's':
		skip = true
		skipped[action] = true
		fs.Logf(nil, "Skipping all %s operations from now on without asking", action)
	case '!':
		skip = false
		skipped[action] = false
		fs.Logf(nil, "Doing all %s operations from now on without asking", action)
	case 'q':
		fs.Logf(nil, "Quitting rclone now")
		atexit.Run()
		os.Exit(0)
	default:
		skip = true
		fs.Errorf(nil, "Bad choice %c", i)
	}
	return skip
}

// SkipDestructive should be called whenever rclone is about to do an destructive operation.
//
// It will check the --dry-run flag and it will ask the user if the --interactive flag is set.
//
// subject should be the object or directory in use
//
// action should be a descriptive word or short phrase
//
// Together they should make sense in this sentence: "Rclone is about
// to action subject".
func SkipDestructive(ctx context.Context, subject interface{}, action string) (skip bool) {
	var flag string
	switch {
	case fs.Config.DryRun:
		flag = "--dry-run"
		skip = true
	case fs.Config.Interactive:
		flag = "--interactive"
		interactiveMu.Lock()
		defer interactiveMu.Unlock()
		var found bool
		skip, found = skipped[action]
		if !found {
			skip = skipDestructiveChoose(ctx, subject, action)
		}
	default:
		return false
	}
	if skip {
		fs.Logf(subject, "Skipped %s as %s is set", action, flag)
	}
	return skip
}
>>>>>>> 20d6baac
<|MERGE_RESOLUTION|>--- conflicted
+++ resolved
@@ -1,4 +1,3 @@
-<<<<<<< HEAD
 // Package operations does generic operations on filesystems and objects
 package operations
 
@@ -12,6 +11,7 @@
 	"io"
 	"io/ioutil"
 	"net/http"
+	"os"
 	"path"
 	"path/filepath"
 	"sort"
@@ -25,12 +25,14 @@
 	"github.com/rclone/rclone/fs"
 	"github.com/rclone/rclone/fs/accounting"
 	"github.com/rclone/rclone/fs/cache"
+	"github.com/rclone/rclone/fs/config"
 	"github.com/rclone/rclone/fs/fserrors"
 	"github.com/rclone/rclone/fs/fshttp"
 	"github.com/rclone/rclone/fs/hash"
 	"github.com/rclone/rclone/fs/march"
 	"github.com/rclone/rclone/fs/object"
 	"github.com/rclone/rclone/fs/walk"
+	"github.com/rclone/rclone/lib/atexit"
 	"github.com/rclone/rclone/lib/random"
 	"github.com/rclone/rclone/lib/readers"
 	"golang.org/x/sync/errgroup"
@@ -212,9 +214,7 @@
 
 	// mod time differs but hash is the same to reset mod time if required
 	if opt.updateModTime {
-		if fs.Config.DryRun {
-			fs.Logf(src, "Not updating modification time as --dry-run")
-		} else {
+		if !SkipDestructive(ctx, src, "update modification time") {
 			// Size and hash the same but mtime different
 			// Error if objects are treated as immutable
 			if fs.Config.Immutable {
@@ -349,8 +349,7 @@
 		tr.Done(err)
 	}()
 	newDst = dst
-	if fs.Config.DryRun {
-		fs.Logf(src, "Not copying as --dry-run")
+	if SkipDestructive(ctx, src, "copy") {
 		return newDst, nil
 	}
 	maxTries := fs.Config.LowLevelRetries
@@ -528,2214 +527,6 @@
 		tr.Done(err)
 	}()
 	newDst = dst
-	if fs.Config.DryRun {
-		fs.Logf(src, "Not moving as --dry-run")
-		return newDst, nil
-	}
-	// See if we have Move available
-	if doMove := fdst.Features().Move; doMove != nil && (SameConfig(src.Fs(), fdst) || (SameRemoteType(src.Fs(), fdst) && fdst.Features().ServerSideAcrossConfigs)) {
-		// Delete destination if it exists and is not the same file as src (could be same file while seemingly different if the remote is case insensitive)
-		if dst != nil && !SameObject(src, dst) {
-			err = DeleteFile(ctx, dst)
-			if err != nil {
-				return newDst, err
-			}
-		}
-		// Move dst <- src
-		newDst, err = doMove(ctx, src, remote)
-		switch err {
-		case nil:
-			fs.Infof(src, "Moved (server side)")
-			return newDst, nil
-		case fs.ErrorCantMove:
-			fs.Debugf(src, "Can't move, switching to copy")
-		default:
-			err = fs.CountError(err)
-			fs.Errorf(src, "Couldn't move: %v", err)
-			return newDst, err
-		}
-	}
-	// Move not found or didn't work so copy dst <- src
-	newDst, err = Copy(ctx, fdst, dst, remote, src)
-	if err != nil {
-		fs.Errorf(src, "Not deleting source as copy failed: %v", err)
-		return newDst, err
-	}
-	// Delete src if no error on copy
-	return newDst, DeleteFile(ctx, src)
-}
-
-// CanServerSideMove returns true if fdst support server side moves or
-// server side copies
-//
-// Some remotes simulate rename by server-side copy and delete, so include
-// remotes that implements either Mover or Copier.
-func CanServerSideMove(fdst fs.Fs) bool {
-	canMove := fdst.Features().Move != nil
-	canCopy := fdst.Features().Copy != nil
-	return canMove || canCopy
-}
-
-// SuffixName adds the current --suffix to the remote, obeying
-// --suffix-keep-extension if set
-func SuffixName(remote string) string {
-	if fs.Config.Suffix == "" {
-		return remote
-	}
-	if fs.Config.SuffixKeepExtension {
-		ext := path.Ext(remote)
-		base := remote[:len(remote)-len(ext)]
-		return base + fs.Config.Suffix + ext
-	}
-	return remote + fs.Config.Suffix
-}
-
-// DeleteFileWithBackupDir deletes a single file respecting --dry-run
-// and accumulating stats and errors.
-//
-// If backupDir is set then it moves the file to there instead of
-// deleting
-func DeleteFileWithBackupDir(ctx context.Context, dst fs.Object, backupDir fs.Fs) (err error) {
-	tr := accounting.Stats(ctx).NewCheckingTransfer(dst)
-	defer func() {
-		tr.Done(err)
-	}()
-	numDeletes := accounting.Stats(ctx).Deletes(1)
-	if fs.Config.MaxDelete != -1 && numDeletes > fs.Config.MaxDelete {
-		return fserrors.FatalError(errors.New("--max-delete threshold reached"))
-	}
-	action, actioned, actioning := "delete", "Deleted", "deleting"
-	if backupDir != nil {
-		action, actioned, actioning = "move into backup dir", "Moved into backup dir", "moving into backup dir"
-	}
-	if fs.Config.DryRun {
-		fs.Logf(dst, "Not %s as --dry-run", actioning)
-	} else if backupDir != nil {
-		err = MoveBackupDir(ctx, backupDir, dst)
-	} else {
-		err = dst.Remove(ctx)
-	}
-	if err != nil {
-		fs.Errorf(dst, "Couldn't %s: %v", action, err)
-		err = fs.CountError(err)
-	} else if !fs.Config.DryRun {
-		fs.Infof(dst, actioned)
-	}
-	return err
-}
-
-// DeleteFile deletes a single file respecting --dry-run and accumulating stats and errors.
-//
-// If useBackupDir is set and --backup-dir is in effect then it moves
-// the file to there instead of deleting
-func DeleteFile(ctx context.Context, dst fs.Object) (err error) {
-	return DeleteFileWithBackupDir(ctx, dst, nil)
-}
-
-// DeleteFilesWithBackupDir removes all the files passed in the
-// channel
-//
-// If backupDir is set the files will be placed into that directory
-// instead of being deleted.
-func DeleteFilesWithBackupDir(ctx context.Context, toBeDeleted fs.ObjectsChan, backupDir fs.Fs) error {
-	var wg sync.WaitGroup
-	wg.Add(fs.Config.Transfers)
-	var errorCount int32
-	var fatalErrorCount int32
-
-	for i := 0; i < fs.Config.Transfers; i++ {
-		go func() {
-			defer wg.Done()
-			for dst := range toBeDeleted {
-				err := DeleteFileWithBackupDir(ctx, dst, backupDir)
-				if err != nil {
-					atomic.AddInt32(&errorCount, 1)
-					if fserrors.IsFatalError(err) {
-						fs.Errorf(nil, "Got fatal error on delete: %s", err)
-						atomic.AddInt32(&fatalErrorCount, 1)
-						return
-					}
-				}
-			}
-		}()
-	}
-	fs.Debugf(nil, "Waiting for deletions to finish")
-	wg.Wait()
-	if errorCount > 0 {
-		err := errors.Errorf("failed to delete %d files", errorCount)
-		if fatalErrorCount > 0 {
-			return fserrors.FatalError(err)
-		}
-		return err
-	}
-	return nil
-}
-
-// DeleteFiles removes all the files passed in the channel
-func DeleteFiles(ctx context.Context, toBeDeleted fs.ObjectsChan) error {
-	return DeleteFilesWithBackupDir(ctx, toBeDeleted, nil)
-}
-
-// SameRemoteType returns true if fdst and fsrc are the same type
-func SameRemoteType(fdst, fsrc fs.Info) bool {
-	return fmt.Sprintf("%T", fdst) == fmt.Sprintf("%T", fsrc)
-}
-
-// SameConfig returns true if fdst and fsrc are using the same config
-// file entry
-func SameConfig(fdst, fsrc fs.Info) bool {
-	return fdst.Name() == fsrc.Name()
-}
-
-// Same returns true if fdst and fsrc point to the same underlying Fs
-func Same(fdst, fsrc fs.Info) bool {
-	return SameConfig(fdst, fsrc) && strings.Trim(fdst.Root(), "/") == strings.Trim(fsrc.Root(), "/")
-}
-
-// fixRoot returns the Root with a trailing / if not empty. It is
-// aware of case insensitive filesystems.
-func fixRoot(f fs.Info) string {
-	s := strings.Trim(filepath.ToSlash(f.Root()), "/")
-	if s != "" {
-		s += "/"
-	}
-	if f.Features().CaseInsensitive {
-		s = strings.ToLower(s)
-	}
-	return s
-}
-
-// Overlapping returns true if fdst and fsrc point to the same
-// underlying Fs and they overlap.
-func Overlapping(fdst, fsrc fs.Info) bool {
-	if !SameConfig(fdst, fsrc) {
-		return false
-	}
-	fdstRoot := fixRoot(fdst)
-	fsrcRoot := fixRoot(fsrc)
-	return strings.HasPrefix(fdstRoot, fsrcRoot) || strings.HasPrefix(fsrcRoot, fdstRoot)
-}
-
-// SameDir returns true if fdst and fsrc point to the same
-// underlying Fs and they are the same directory.
-func SameDir(fdst, fsrc fs.Info) bool {
-	if !SameConfig(fdst, fsrc) {
-		return false
-	}
-	fdstRoot := fixRoot(fdst)
-	fsrcRoot := fixRoot(fsrc)
-	return fdstRoot == fsrcRoot
-}
-
-// checkIdentical checks to see if dst and src are identical
-//
-// it returns true if differences were found
-// it also returns whether it couldn't be hashed
-func checkIdentical(ctx context.Context, dst, src fs.Object) (differ bool, noHash bool) {
-	same, ht, err := CheckHashes(ctx, src, dst)
-	if err != nil {
-		// CheckHashes will log and count errors
-		return true, false
-	}
-	if ht == hash.None {
-		return false, true
-	}
-	if !same {
-		err = errors.Errorf("%v differ", ht)
-		fs.Errorf(src, "%v", err)
-		_ = fs.CountError(err)
-		return true, false
-	}
-	return false, false
-}
-
-// checkFn is the type of the checking function used in CheckFn()
-type checkFn func(ctx context.Context, a, b fs.Object) (differ bool, noHash bool)
-
-// checkMarch is used to march over two Fses in the same way as
-// sync/copy
-type checkMarch struct {
-	fdst, fsrc      fs.Fs
-	check           checkFn
-	wg              sync.WaitGroup
-	tokens          chan struct{}
-	oneway          bool
-	differences     int32
-	noHashes        int32
-	srcFilesMissing int32
-	dstFilesMissing int32
-	matches         int32
-}
-
-// DstOnly have an object which is in the destination only
-func (c *checkMarch) DstOnly(dst fs.DirEntry) (recurse bool) {
-	switch dst.(type) {
-	case fs.Object:
-		if c.oneway {
-			return false
-		}
-		err := errors.Errorf("File not in %v", c.fsrc)
-		fs.Errorf(dst, "%v", err)
-		_ = fs.CountError(err)
-		atomic.AddInt32(&c.differences, 1)
-		atomic.AddInt32(&c.srcFilesMissing, 1)
-	case fs.Directory:
-		// Do the same thing to the entire contents of the directory
-		if c.oneway {
-			return false
-		}
-		return true
-	default:
-		panic("Bad object in DirEntries")
-	}
-	return false
-}
-
-// SrcOnly have an object which is in the source only
-func (c *checkMarch) SrcOnly(src fs.DirEntry) (recurse bool) {
-	switch src.(type) {
-	case fs.Object:
-		err := errors.Errorf("File not in %v", c.fdst)
-		fs.Errorf(src, "%v", err)
-		_ = fs.CountError(err)
-		atomic.AddInt32(&c.differences, 1)
-		atomic.AddInt32(&c.dstFilesMissing, 1)
-	case fs.Directory:
-		// Do the same thing to the entire contents of the directory
-		return true
-	default:
-		panic("Bad object in DirEntries")
-	}
-	return false
-}
-
-// check to see if two objects are identical using the check function
-func (c *checkMarch) checkIdentical(ctx context.Context, dst, src fs.Object) (differ bool, noHash bool) {
-	var err error
-	tr := accounting.Stats(ctx).NewCheckingTransfer(src)
-	defer func() {
-		tr.Done(err)
-	}()
-	if sizeDiffers(src, dst) {
-		err = errors.Errorf("Sizes differ")
-		fs.Errorf(src, "%v", err)
-		return true, false
-	}
-	if fs.Config.SizeOnly {
-		return false, false
-	}
-	return c.check(ctx, dst, src)
-}
-
-// Match is called when src and dst are present, so sync src to dst
-func (c *checkMarch) Match(ctx context.Context, dst, src fs.DirEntry) (recurse bool) {
-	switch srcX := src.(type) {
-	case fs.Object:
-		dstX, ok := dst.(fs.Object)
-		if ok {
-			c.wg.Add(1)
-			c.tokens <- struct{}{} // put a token to limit concurrency
-			go func() {
-				defer func() {
-					<-c.tokens // get the token back to free up a slot
-					c.wg.Done()
-				}()
-				differ, noHash := c.checkIdentical(ctx, dstX, srcX)
-				if differ {
-					atomic.AddInt32(&c.differences, 1)
-				} else {
-					atomic.AddInt32(&c.matches, 1)
-					if noHash {
-						atomic.AddInt32(&c.noHashes, 1)
-						fs.Debugf(dstX, "OK - could not check hash")
-					} else {
-						fs.Debugf(dstX, "OK")
-					}
-				}
-			}()
-		} else {
-			err := errors.Errorf("is file on %v but directory on %v", c.fsrc, c.fdst)
-			fs.Errorf(src, "%v", err)
-			_ = fs.CountError(err)
-			atomic.AddInt32(&c.differences, 1)
-			atomic.AddInt32(&c.dstFilesMissing, 1)
-		}
-	case fs.Directory:
-		// Do the same thing to the entire contents of the directory
-		_, ok := dst.(fs.Directory)
-		if ok {
-			return true
-		}
-		err := errors.Errorf("is file on %v but directory on %v", c.fdst, c.fsrc)
-		fs.Errorf(dst, "%v", err)
-		_ = fs.CountError(err)
-		atomic.AddInt32(&c.differences, 1)
-		atomic.AddInt32(&c.srcFilesMissing, 1)
-
-	default:
-		panic("Bad object in DirEntries")
-	}
-	return false
-}
-
-// CheckFn checks the files in fsrc and fdst according to Size and
-// hash using checkFunction on each file to check the hashes.
-//
-// checkFunction sees if dst and src are identical
-//
-// it returns true if differences were found
-// it also returns whether it couldn't be hashed
-func CheckFn(ctx context.Context, fdst, fsrc fs.Fs, check checkFn, oneway bool) error {
-	c := &checkMarch{
-		fdst:   fdst,
-		fsrc:   fsrc,
-		check:  check,
-		oneway: oneway,
-		tokens: make(chan struct{}, fs.Config.Checkers),
-	}
-
-	// set up a march over fdst and fsrc
-	m := &march.March{
-		Ctx:      ctx,
-		Fdst:     fdst,
-		Fsrc:     fsrc,
-		Dir:      "",
-		Callback: c,
-	}
-	fs.Debugf(fdst, "Waiting for checks to finish")
-	err := m.Run()
-	c.wg.Wait() // wait for background go-routines
-
-	if c.dstFilesMissing > 0 {
-		fs.Logf(fdst, "%d files missing", c.dstFilesMissing)
-	}
-	if c.srcFilesMissing > 0 {
-		fs.Logf(fsrc, "%d files missing", c.srcFilesMissing)
-	}
-
-	fs.Logf(fdst, "%d differences found", accounting.Stats(ctx).GetErrors())
-	if c.noHashes > 0 {
-		fs.Logf(fdst, "%d hashes could not be checked", c.noHashes)
-	}
-	if c.matches > 0 {
-		fs.Logf(fdst, "%d matching files", c.matches)
-	}
-	if c.differences > 0 {
-		return errors.Errorf("%d differences found", c.differences)
-	}
-	return err
-}
-
-// Check the files in fsrc and fdst according to Size and hash
-func Check(ctx context.Context, fdst, fsrc fs.Fs, oneway bool) error {
-	return CheckFn(ctx, fdst, fsrc, checkIdentical, oneway)
-}
-
-// CheckEqualReaders checks to see if in1 and in2 have the same
-// content when read.
-//
-// it returns true if differences were found
-func CheckEqualReaders(in1, in2 io.Reader) (differ bool, err error) {
-	const bufSize = 64 * 1024
-	buf1 := make([]byte, bufSize)
-	buf2 := make([]byte, bufSize)
-	for {
-		n1, err1 := readers.ReadFill(in1, buf1)
-		n2, err2 := readers.ReadFill(in2, buf2)
-		// check errors
-		if err1 != nil && err1 != io.EOF {
-			return true, err1
-		} else if err2 != nil && err2 != io.EOF {
-			return true, err2
-		}
-		// err1 && err2 are nil or io.EOF here
-		// process the data
-		if n1 != n2 || !bytes.Equal(buf1[:n1], buf2[:n2]) {
-			return true, nil
-		}
-		// if both streams finished the we have finished
-		if err1 == io.EOF && err2 == io.EOF {
-			break
-		}
-	}
-	return false, nil
-}
-
-// CheckIdentical checks to see if dst and src are identical by
-// reading all their bytes if necessary.
-//
-// it returns true if differences were found
-func CheckIdentical(ctx context.Context, dst, src fs.Object) (differ bool, err error) {
-	in1, err := dst.Open(ctx)
-	if err != nil {
-		return true, errors.Wrapf(err, "failed to open %q", dst)
-	}
-	tr1 := accounting.Stats(ctx).NewTransfer(dst)
-	defer func() {
-		tr1.Done(err)
-	}()
-	in1 = tr1.Account(in1).WithBuffer() // account and buffer the transfer
-
-	in2, err := src.Open(ctx)
-	if err != nil {
-		return true, errors.Wrapf(err, "failed to open %q", src)
-	}
-	tr2 := accounting.Stats(ctx).NewTransfer(dst)
-	defer func() {
-		tr2.Done(err)
-	}()
-	in2 = tr2.Account(in2).WithBuffer() // account and buffer the transfer
-
-	// To assign err variable before defer.
-	differ, err = CheckEqualReaders(in1, in2)
-	return
-}
-
-// CheckDownload checks the files in fsrc and fdst according to Size
-// and the actual contents of the files.
-func CheckDownload(ctx context.Context, fdst, fsrc fs.Fs, oneway bool) error {
-	check := func(ctx context.Context, a, b fs.Object) (differ bool, noHash bool) {
-		differ, err := CheckIdentical(ctx, a, b)
-		if err != nil {
-			err = fs.CountError(err)
-			fs.Errorf(a, "Failed to download: %v", err)
-			return true, true
-		}
-		return differ, false
-	}
-	return CheckFn(ctx, fdst, fsrc, check, oneway)
-}
-
-// ListFn lists the Fs to the supplied function
-//
-// Lists in parallel which may get them out of order
-func ListFn(ctx context.Context, f fs.Fs, fn func(fs.Object)) error {
-	return walk.ListR(ctx, f, "", false, fs.Config.MaxDepth, walk.ListObjects, func(entries fs.DirEntries) error {
-		entries.ForObject(fn)
-		return nil
-	})
-}
-
-// mutex for synchronized output
-var outMutex sync.Mutex
-
-// Synchronized fmt.Fprintf
-//
-// Ignores errors from Fprintf
-func syncFprintf(w io.Writer, format string, a ...interface{}) {
-	outMutex.Lock()
-	defer outMutex.Unlock()
-	_, _ = fmt.Fprintf(w, format, a...)
-}
-
-// List the Fs to the supplied writer
-//
-// Shows size and path - obeys includes and excludes
-//
-// Lists in parallel which may get them out of order
-func List(ctx context.Context, f fs.Fs, w io.Writer) error {
-	return ListFn(ctx, f, func(o fs.Object) {
-		syncFprintf(w, "%9d %s\n", o.Size(), o.Remote())
-	})
-}
-
-// ListLong lists the Fs to the supplied writer
-//
-// Shows size, mod time and path - obeys includes and excludes
-//
-// Lists in parallel which may get them out of order
-func ListLong(ctx context.Context, f fs.Fs, w io.Writer) error {
-	return ListFn(ctx, f, func(o fs.Object) {
-		tr := accounting.Stats(ctx).NewCheckingTransfer(o)
-		defer func() {
-			tr.Done(nil)
-		}()
-		modTime := o.ModTime(ctx)
-		syncFprintf(w, "%9d %s %s\n", o.Size(), modTime.Local().Format("2006-01-02 15:04:05.000000000"), o.Remote())
-	})
-}
-
-// Md5sum list the Fs to the supplied writer
-//
-// Produces the same output as the md5sum command - obeys includes and
-// excludes
-//
-// Lists in parallel which may get them out of order
-func Md5sum(ctx context.Context, f fs.Fs, w io.Writer) error {
-	return HashLister(ctx, hash.MD5, f, w)
-}
-
-// Sha1sum list the Fs to the supplied writer
-//
-// Obeys includes and excludes
-//
-// Lists in parallel which may get them out of order
-func Sha1sum(ctx context.Context, f fs.Fs, w io.Writer) error {
-	return HashLister(ctx, hash.SHA1, f, w)
-}
-
-// hashSum returns the human readable hash for ht passed in.  This may
-// be UNSUPPORTED or ERROR. If it isn't returning a valid hash it will
-// return an error.
-func hashSum(ctx context.Context, ht hash.Type, o fs.Object) (string, error) {
-	var err error
-	tr := accounting.Stats(ctx).NewCheckingTransfer(o)
-	defer func() {
-		tr.Done(err)
-	}()
-	sum, err := o.Hash(ctx, ht)
-	if err == hash.ErrUnsupported {
-		sum = "UNSUPPORTED"
-	} else if err != nil {
-		fs.Debugf(o, "Failed to read %v: %v", ht, err)
-		sum = "ERROR"
-	}
-	return sum, err
-}
-
-// HashLister does an md5sum equivalent for the hash type passed in
-func HashLister(ctx context.Context, ht hash.Type, f fs.Fs, w io.Writer) error {
-	return ListFn(ctx, f, func(o fs.Object) {
-		sum, _ := hashSum(ctx, ht, o)
-		syncFprintf(w, "%*s  %s\n", hash.Width(ht), sum, o.Remote())
-	})
-}
-
-// HashListerBase64 does an md5sum equivalent for the hash type passed in with base64 encoded
-func HashListerBase64(ctx context.Context, ht hash.Type, f fs.Fs, w io.Writer) error {
-	return ListFn(ctx, f, func(o fs.Object) {
-		sum, err := hashSum(ctx, ht, o)
-		if err == nil {
-			hexBytes, _ := hex.DecodeString(sum)
-			sum = base64.URLEncoding.EncodeToString(hexBytes)
-		}
-		width := base64.URLEncoding.EncodedLen(hash.Width(ht) / 2)
-		syncFprintf(w, "%*s  %s\n", width, sum, o.Remote())
-	})
-}
-
-// Count counts the objects and their sizes in the Fs
-//
-// Obeys includes and excludes
-func Count(ctx context.Context, f fs.Fs) (objects int64, size int64, err error) {
-	err = ListFn(ctx, f, func(o fs.Object) {
-		atomic.AddInt64(&objects, 1)
-		objectSize := o.Size()
-		if objectSize > 0 {
-			atomic.AddInt64(&size, objectSize)
-		}
-	})
-	return
-}
-
-// ConfigMaxDepth returns the depth to use for a recursive or non recursive listing.
-func ConfigMaxDepth(recursive bool) int {
-	depth := fs.Config.MaxDepth
-	if !recursive && depth < 0 {
-		depth = 1
-	}
-	return depth
-}
-
-// ListDir lists the directories/buckets/containers in the Fs to the supplied writer
-func ListDir(ctx context.Context, f fs.Fs, w io.Writer) error {
-	return walk.ListR(ctx, f, "", false, ConfigMaxDepth(false), walk.ListDirs, func(entries fs.DirEntries) error {
-		entries.ForDir(func(dir fs.Directory) {
-			if dir != nil {
-				syncFprintf(w, "%12d %13s %9d %s\n", dir.Size(), dir.ModTime(ctx).Local().Format("2006-01-02 15:04:05"), dir.Items(), dir.Remote())
-			}
-		})
-		return nil
-	})
-}
-
-// Mkdir makes a destination directory or container
-func Mkdir(ctx context.Context, f fs.Fs, dir string) error {
-	if fs.Config.DryRun {
-		fs.Logf(fs.LogDirName(f, dir), "Not making directory as dry run is set")
-		return nil
-	}
-	fs.Debugf(fs.LogDirName(f, dir), "Making directory")
-	err := f.Mkdir(ctx, dir)
-	if err != nil {
-		err = fs.CountError(err)
-		return err
-	}
-	return nil
-}
-
-// TryRmdir removes a container but not if not empty.  It doesn't
-// count errors but may return one.
-func TryRmdir(ctx context.Context, f fs.Fs, dir string) error {
-	if fs.Config.DryRun {
-		fs.Logf(fs.LogDirName(f, dir), "Not deleting as dry run is set")
-		return nil
-	}
-	fs.Debugf(fs.LogDirName(f, dir), "Removing directory")
-	return f.Rmdir(ctx, dir)
-}
-
-// Rmdir removes a container but not if not empty
-func Rmdir(ctx context.Context, f fs.Fs, dir string) error {
-	err := TryRmdir(ctx, f, dir)
-	if err != nil {
-		err = fs.CountError(err)
-		return err
-	}
-	return err
-}
-
-// Purge removes a directory and all of its contents
-func Purge(ctx context.Context, f fs.Fs, dir string) error {
-	doFallbackPurge := true
-	var err error
-	if dir == "" {
-		// FIXME change the Purge interface so it takes a dir - see #1891
-		if doPurge := f.Features().Purge; doPurge != nil {
-			doFallbackPurge = false
-			if fs.Config.DryRun {
-				fs.Logf(f, "Not purging as --dry-run set")
-			} else {
-				err = doPurge(ctx)
-				if err == fs.ErrorCantPurge {
-					doFallbackPurge = true
-				}
-			}
-		}
-	}
-	if doFallbackPurge {
-		// DeleteFiles and Rmdir observe --dry-run
-		err = DeleteFiles(ctx, listToChan(ctx, f, dir))
-		if err != nil {
-			return err
-		}
-		err = Rmdirs(ctx, f, dir, false)
-	}
-	if err != nil {
-		err = fs.CountError(err)
-		return err
-	}
-	return nil
-}
-
-// Delete removes all the contents of a container.  Unlike Purge, it
-// obeys includes and excludes.
-func Delete(ctx context.Context, f fs.Fs) error {
-	delChan := make(fs.ObjectsChan, fs.Config.Transfers)
-	delErr := make(chan error, 1)
-	go func() {
-		delErr <- DeleteFiles(ctx, delChan)
-	}()
-	err := ListFn(ctx, f, func(o fs.Object) {
-		delChan <- o
-	})
-	close(delChan)
-	delError := <-delErr
-	if err == nil {
-		err = delError
-	}
-	return err
-}
-
-// listToChan will transfer all objects in the listing to the output
-//
-// If an error occurs, the error will be logged, and it will close the
-// channel.
-//
-// If the error was ErrorDirNotFound then it will be ignored
-func listToChan(ctx context.Context, f fs.Fs, dir string) fs.ObjectsChan {
-	o := make(fs.ObjectsChan, fs.Config.Checkers)
-	go func() {
-		defer close(o)
-		err := walk.ListR(ctx, f, dir, true, fs.Config.MaxDepth, walk.ListObjects, func(entries fs.DirEntries) error {
-			entries.ForObject(func(obj fs.Object) {
-				o <- obj
-			})
-			return nil
-		})
-		if err != nil && err != fs.ErrorDirNotFound {
-			err = errors.Wrap(err, "failed to list")
-			err = fs.CountError(err)
-			fs.Errorf(nil, "%v", err)
-		}
-	}()
-	return o
-}
-
-// CleanUp removes the trash for the Fs
-func CleanUp(ctx context.Context, f fs.Fs) error {
-	doCleanUp := f.Features().CleanUp
-	if doCleanUp == nil {
-		return errors.Errorf("%v doesn't support cleanup", f)
-	}
-	if fs.Config.DryRun {
-		fs.Logf(f, "Not running cleanup as --dry-run set")
-		return nil
-	}
-	return doCleanUp(ctx)
-}
-
-// wrap a Reader and a Closer together into a ReadCloser
-type readCloser struct {
-	io.Reader
-	io.Closer
-}
-
-// Cat any files to the io.Writer
-//
-// if offset == 0 it will be ignored
-// if offset > 0 then the file will be seeked to that offset
-// if offset < 0 then the file will be seeked that far from the end
-//
-// if count < 0 then it will be ignored
-// if count >= 0 then only that many characters will be output
-func Cat(ctx context.Context, f fs.Fs, w io.Writer, offset, count int64) error {
-	var mu sync.Mutex
-	return ListFn(ctx, f, func(o fs.Object) {
-		var err error
-		tr := accounting.Stats(ctx).NewTransfer(o)
-		defer func() {
-			tr.Done(err)
-		}()
-		opt := fs.RangeOption{Start: offset, End: -1}
-		size := o.Size()
-		if opt.Start < 0 {
-			opt.Start += size
-		}
-		if count >= 0 {
-			opt.End = opt.Start + count - 1
-		}
-		var options []fs.OpenOption
-		if opt.Start > 0 || opt.End >= 0 {
-			options = append(options, &opt)
-		}
-		for _, option := range fs.Config.DownloadHeaders {
-			options = append(options, option)
-		}
-		in, err := o.Open(ctx, options...)
-		if err != nil {
-			err = fs.CountError(err)
-			fs.Errorf(o, "Failed to open: %v", err)
-			return
-		}
-		if count >= 0 {
-			in = &readCloser{Reader: &io.LimitedReader{R: in, N: count}, Closer: in}
-		}
-		in = tr.Account(in).WithBuffer() // account and buffer the transfer
-		// take the lock just before we output stuff, so at the last possible moment
-		mu.Lock()
-		defer mu.Unlock()
-		_, err = io.Copy(w, in)
-		if err != nil {
-			err = fs.CountError(err)
-			fs.Errorf(o, "Failed to send to output: %v", err)
-		}
-	})
-}
-
-// Rcat reads data from the Reader until EOF and uploads it to a file on remote
-func Rcat(ctx context.Context, fdst fs.Fs, dstFileName string, in io.ReadCloser, modTime time.Time) (dst fs.Object, err error) {
-	tr := accounting.Stats(ctx).NewTransferRemoteSize(dstFileName, -1)
-	defer func() {
-		tr.Done(err)
-	}()
-	in = tr.Account(in).WithBuffer()
-
-	readCounter := readers.NewCountingReader(in)
-	var trackingIn io.Reader
-	var hasher *hash.MultiHasher
-	var options []fs.OpenOption
-	if !fs.Config.IgnoreChecksum {
-		hashes := hash.NewHashSet(fdst.Hashes().GetOne()) // just pick one hash
-		hashOption := &fs.HashesOption{Hashes: hashes}
-		options = append(options, hashOption)
-		hasher, err = hash.NewMultiHasherTypes(hashes)
-		if err != nil {
-			return nil, err
-		}
-		trackingIn = io.TeeReader(readCounter, hasher)
-	} else {
-		trackingIn = readCounter
-	}
-	for _, option := range fs.Config.UploadHeaders {
-		options = append(options, option)
-	}
-
-	compare := func(dst fs.Object) error {
-		var sums map[hash.Type]string
-		if hasher != nil {
-			sums = hasher.Sums()
-		}
-		src := object.NewStaticObjectInfo(dstFileName, modTime, int64(readCounter.BytesRead()), false, sums, fdst)
-		if !Equal(ctx, src, dst) {
-			err = errors.Errorf("corrupted on transfer")
-			err = fs.CountError(err)
-			fs.Errorf(dst, "%v", err)
-			return err
-		}
-		return nil
-	}
-
-	// check if file small enough for direct upload
-	buf := make([]byte, fs.Config.StreamingUploadCutoff)
-	if n, err := io.ReadFull(trackingIn, buf); err == io.EOF || err == io.ErrUnexpectedEOF {
-		fs.Debugf(fdst, "File to upload is small (%d bytes), uploading instead of streaming", n)
-		src := object.NewMemoryObject(dstFileName, modTime, buf[:n])
-		return Copy(ctx, fdst, nil, dstFileName, src)
-	}
-
-	// Make a new ReadCloser with the bits we've already read
-	in = &readCloser{
-		Reader: io.MultiReader(bytes.NewReader(buf), trackingIn),
-		Closer: in,
-	}
-
-	fStreamTo := fdst
-	canStream := fdst.Features().PutStream != nil
-	if !canStream {
-		fs.Debugf(fdst, "Target remote doesn't support streaming uploads, creating temporary local FS to spool file")
-		tmpLocalFs, err := fs.TemporaryLocalFs()
-		if err != nil {
-			return nil, errors.Wrap(err, "Failed to create temporary local FS to spool file")
-		}
-		defer func() {
-			err := Purge(ctx, tmpLocalFs, "")
-			if err != nil {
-				fs.Infof(tmpLocalFs, "Failed to cleanup temporary FS: %v", err)
-			}
-		}()
-		fStreamTo = tmpLocalFs
-	}
-
-	if fs.Config.DryRun {
-		fs.Logf("stdin", "Not uploading as --dry-run")
-		// prevents "broken pipe" errors
-		_, err = io.Copy(ioutil.Discard, in)
-		return nil, err
-	}
-
-	objInfo := object.NewStaticObjectInfo(dstFileName, modTime, -1, false, nil, nil)
-	if dst, err = fStreamTo.Features().PutStream(ctx, in, objInfo, options...); err != nil {
-		return dst, err
-	}
-	if err = compare(dst); err != nil {
-		return dst, err
-	}
-	if !canStream {
-		// copy dst (which is the local object we have just streamed to) to the remote
-		return Copy(ctx, fdst, nil, dstFileName, dst)
-	}
-	return dst, nil
-}
-
-// PublicLink adds a "readable by anyone with link" permission on the given file or folder.
-func PublicLink(ctx context.Context, f fs.Fs, remote string) (string, error) {
-	doPublicLink := f.Features().PublicLink
-	if doPublicLink == nil {
-		return "", errors.Errorf("%v doesn't support public links", f)
-	}
-	return doPublicLink(ctx, remote)
-}
-
-// Rmdirs removes any empty directories (or directories only
-// containing empty directories) under f, including f.
-func Rmdirs(ctx context.Context, f fs.Fs, dir string, leaveRoot bool) error {
-	dirEmpty := make(map[string]bool)
-	dirEmpty[dir] = !leaveRoot
-	err := walk.Walk(ctx, f, dir, true, fs.Config.MaxDepth, func(dirPath string, entries fs.DirEntries, err error) error {
-		if err != nil {
-			err = fs.CountError(err)
-			fs.Errorf(f, "Failed to list %q: %v", dirPath, err)
-			return nil
-		}
-		for _, entry := range entries {
-			switch x := entry.(type) {
-			case fs.Directory:
-				// add a new directory as empty
-				dir := x.Remote()
-				_, found := dirEmpty[dir]
-				if !found {
-					dirEmpty[dir] = true
-				}
-			case fs.Object:
-				// mark the parents of the file as being non-empty
-				dir := x.Remote()
-				for dir != "" {
-					dir = path.Dir(dir)
-					if dir == "." || dir == "/" {
-						dir = ""
-					}
-					empty, found := dirEmpty[dir]
-					// End if we reach a directory which is non-empty
-					if found && !empty {
-						break
-					}
-					dirEmpty[dir] = false
-				}
-			}
-		}
-		return nil
-	})
-	if err != nil {
-		return errors.Wrap(err, "failed to rmdirs")
-	}
-	// Now delete the empty directories, starting from the longest path
-	var toDelete []string
-	for dir, empty := range dirEmpty {
-		if empty {
-			toDelete = append(toDelete, dir)
-		}
-	}
-	sort.Strings(toDelete)
-	for i := len(toDelete) - 1; i >= 0; i-- {
-		dir := toDelete[i]
-		err := TryRmdir(ctx, f, dir)
-		if err != nil {
-			err = fs.CountError(err)
-			fs.Errorf(dir, "Failed to rmdir: %v", err)
-			return err
-		}
-	}
-	return nil
-}
-
-// GetCompareDest sets up --compare-dest
-func GetCompareDest() (CompareDest fs.Fs, err error) {
-	CompareDest, err = cache.Get(fs.Config.CompareDest)
-	if err != nil {
-		return nil, fserrors.FatalError(errors.Errorf("Failed to make fs for --compare-dest %q: %v", fs.Config.CompareDest, err))
-	}
-	return CompareDest, nil
-}
-
-// compareDest checks --compare-dest to see if src needs to
-// be copied
-//
-// Returns True if src is in --compare-dest
-func compareDest(ctx context.Context, dst, src fs.Object, CompareDest fs.Fs) (NoNeedTransfer bool, err error) {
-	var remote string
-	if dst == nil {
-		remote = src.Remote()
-	} else {
-		remote = dst.Remote()
-	}
-	CompareDestFile, err := CompareDest.NewObject(ctx, remote)
-	switch err {
-	case fs.ErrorObjectNotFound:
-		return false, nil
-	case nil:
-		break
-	default:
-		return false, err
-	}
-	if Equal(ctx, src, CompareDestFile) {
-		fs.Debugf(src, "Destination found in --compare-dest, skipping")
-		return true, nil
-	}
-	return false, nil
-}
-
-// GetCopyDest sets up --copy-dest
-func GetCopyDest(fdst fs.Fs) (CopyDest fs.Fs, err error) {
-	CopyDest, err = cache.Get(fs.Config.CopyDest)
-	if err != nil {
-		return nil, fserrors.FatalError(errors.Errorf("Failed to make fs for --copy-dest %q: %v", fs.Config.CopyDest, err))
-	}
-	if !SameConfig(fdst, CopyDest) {
-		return nil, fserrors.FatalError(errors.New("parameter to --copy-dest has to be on the same remote as destination"))
-	}
-	if CopyDest.Features().Copy == nil {
-		return nil, fserrors.FatalError(errors.New("can't use --copy-dest on a remote which doesn't support server side copy"))
-	}
-	return CopyDest, nil
-}
-
-// copyDest checks --copy-dest to see if src needs to
-// be copied
-//
-// Returns True if src was copied from --copy-dest
-func copyDest(ctx context.Context, fdst fs.Fs, dst, src fs.Object, CopyDest, backupDir fs.Fs) (NoNeedTransfer bool, err error) {
-	var remote string
-	if dst == nil {
-		remote = src.Remote()
-	} else {
-		remote = dst.Remote()
-	}
-	CopyDestFile, err := CopyDest.NewObject(ctx, remote)
-	switch err {
-	case fs.ErrorObjectNotFound:
-		return false, nil
-	case nil:
-		break
-	default:
-		return false, err
-	}
-	opt := defaultEqualOpt()
-	opt.updateModTime = false
-	if equal(ctx, src, CopyDestFile, opt) {
-		if dst == nil || !Equal(ctx, src, dst) {
-			if dst != nil && backupDir != nil {
-				err = MoveBackupDir(ctx, backupDir, dst)
-				if err != nil {
-					return false, errors.Wrap(err, "moving to --backup-dir failed")
-				}
-				// If successful zero out the dstObj as it is no longer there
-				dst = nil
-			}
-			_, err := Copy(ctx, fdst, dst, remote, CopyDestFile)
-			if err != nil {
-				fs.Errorf(src, "Destination found in --copy-dest, error copying")
-				return false, nil
-			}
-			fs.Debugf(src, "Destination found in --copy-dest, using server side copy")
-			return true, nil
-		}
-		fs.Debugf(src, "Unchanged skipping")
-		return true, nil
-	}
-	fs.Debugf(src, "Destination not found in --copy-dest")
-	return false, nil
-}
-
-// CompareOrCopyDest checks --compare-dest and --copy-dest to see if src
-// does not need to be copied
-//
-// Returns True if src does not need to be copied
-func CompareOrCopyDest(ctx context.Context, fdst fs.Fs, dst, src fs.Object, CompareOrCopyDest, backupDir fs.Fs) (NoNeedTransfer bool, err error) {
-	if fs.Config.CompareDest != "" {
-		return compareDest(ctx, dst, src, CompareOrCopyDest)
-	} else if fs.Config.CopyDest != "" {
-		return copyDest(ctx, fdst, dst, src, CompareOrCopyDest, backupDir)
-	}
-	return false, nil
-}
-
-// NeedTransfer checks to see if src needs to be copied to dst using
-// the current config.
-//
-// Returns a flag which indicates whether the file needs to be
-// transferred or not.
-func NeedTransfer(ctx context.Context, dst, src fs.Object) bool {
-	if dst == nil {
-		fs.Debugf(src, "Need to transfer - File not found at Destination")
-		return true
-	}
-	// If we should ignore existing files, don't transfer
-	if fs.Config.IgnoreExisting {
-		fs.Debugf(src, "Destination exists, skipping")
-		return false
-	}
-	// If we should upload unconditionally
-	if fs.Config.IgnoreTimes {
-		fs.Debugf(src, "Transferring unconditionally as --ignore-times is in use")
-		return true
-	}
-	// If UpdateOlder is in effect, skip if dst is newer than src
-	if fs.Config.UpdateOlder {
-		srcModTime := src.ModTime(ctx)
-		dstModTime := dst.ModTime(ctx)
-		dt := dstModTime.Sub(srcModTime)
-		// If have a mutually agreed precision then use that
-		modifyWindow := fs.GetModifyWindow(dst.Fs(), src.Fs())
-		if modifyWindow == fs.ModTimeNotSupported {
-			// Otherwise use 1 second as a safe default as
-			// the resolution of the time a file was
-			// uploaded.
-			modifyWindow = time.Second
-		}
-		switch {
-		case dt >= modifyWindow:
-			fs.Debugf(src, "Destination is newer than source, skipping")
-			return false
-		case dt <= -modifyWindow:
-			// force --checksum on for the check and do update modtimes by default
-			opt := defaultEqualOpt()
-			opt.forceModTimeMatch = true
-			if equal(ctx, src, dst, opt) {
-				fs.Debugf(src, "Unchanged skipping")
-				return false
-			}
-		default:
-			// Do a size only compare unless --checksum is set
-			opt := defaultEqualOpt()
-			opt.sizeOnly = !fs.Config.CheckSum
-			if equal(ctx, src, dst, opt) {
-				fs.Debugf(src, "Destination mod time is within %v of source and files identical, skipping", modifyWindow)
-				return false
-			}
-			fs.Debugf(src, "Destination mod time is within %v of source but files differ, transferring", modifyWindow)
-		}
-	} else {
-		// Check to see if changed or not
-		if Equal(ctx, src, dst) {
-			fs.Debugf(src, "Unchanged skipping")
-			return false
-		}
-	}
-	return true
-}
-
-// RcatSize reads data from the Reader until EOF and uploads it to a file on remote.
-// Pass in size >=0 if known, <0 if not known
-func RcatSize(ctx context.Context, fdst fs.Fs, dstFileName string, in io.ReadCloser, size int64, modTime time.Time) (dst fs.Object, err error) {
-	var obj fs.Object
-
-	if size >= 0 {
-		var err error
-		// Size known use Put
-		tr := accounting.Stats(ctx).NewTransferRemoteSize(dstFileName, size)
-		defer func() {
-			tr.Done(err)
-		}()
-		body := ioutil.NopCloser(in) // we let the server close the body
-		in := tr.Account(body)       // account the transfer (no buffering)
-
-		if fs.Config.DryRun {
-			fs.Logf("stdin", "Not uploading as --dry-run")
-			// prevents "broken pipe" errors
-			_, err = io.Copy(ioutil.Discard, in)
-			return nil, err
-		}
-
-		info := object.NewStaticObjectInfo(dstFileName, modTime, size, true, nil, fdst)
-		obj, err = fdst.Put(ctx, in, info)
-		if err != nil {
-			fs.Errorf(dstFileName, "Post request put error: %v", err)
-
-			return nil, err
-		}
-	} else {
-		// Size unknown use Rcat
-		obj, err = Rcat(ctx, fdst, dstFileName, in, modTime)
-		if err != nil {
-			fs.Errorf(dstFileName, "Post request rcat error: %v", err)
-
-			return nil, err
-		}
-	}
-
-	return obj, nil
-}
-
-// copyURLFunc is called from CopyURLFn
-type copyURLFunc func(ctx context.Context, dstFileName string, in io.ReadCloser, size int64, modTime time.Time) (err error)
-
-// copyURLFn copies the data from the url to the function supplied
-func copyURLFn(ctx context.Context, dstFileName string, url string, dstFileNameFromURL bool, fn copyURLFunc) (err error) {
-	client := fshttp.NewClient(fs.Config)
-	resp, err := client.Get(url)
-	if err != nil {
-		return err
-	}
-	defer fs.CheckClose(resp.Body, &err)
-	if resp.StatusCode < 200 || resp.StatusCode >= 300 {
-		return errors.Errorf("CopyURL failed: %s", resp.Status)
-	}
-	modTime, err := http.ParseTime(resp.Header.Get("Last-Modified"))
-	if err != nil {
-		modTime = time.Now()
-	}
-	if dstFileNameFromURL {
-		dstFileName = path.Base(resp.Request.URL.Path)
-		if dstFileName == "." || dstFileName == "/" {
-			return errors.Errorf("CopyURL failed: file name wasn't found in url")
-		}
-	}
-	return fn(ctx, dstFileName, resp.Body, resp.ContentLength, modTime)
-}
-
-// CopyURL copies the data from the url to (fdst, dstFileName)
-func CopyURL(ctx context.Context, fdst fs.Fs, dstFileName string, url string, dstFileNameFromURL bool, noClobber bool) (dst fs.Object, err error) {
-
-	err = copyURLFn(ctx, dstFileName, url, dstFileNameFromURL, func(ctx context.Context, dstFileName string, in io.ReadCloser, size int64, modTime time.Time) (err error) {
-		if noClobber {
-			_, err = fdst.NewObject(ctx, dstFileName)
-			if err == nil {
-				return errors.New("CopyURL failed: file already exist")
-			}
-		}
-		dst, err = RcatSize(ctx, fdst, dstFileName, in, size, modTime)
-		return err
-	})
-	return dst, err
-}
-
-// CopyURLToWriter copies the data from the url to the io.Writer supplied
-func CopyURLToWriter(ctx context.Context, url string, out io.Writer) (err error) {
-	return copyURLFn(ctx, "", url, false, func(ctx context.Context, dstFileName string, in io.ReadCloser, size int64, modTime time.Time) (err error) {
-		_, err = io.Copy(out, in)
-		return err
-	})
-}
-
-// BackupDir returns the correctly configured --backup-dir
-func BackupDir(fdst fs.Fs, fsrc fs.Fs, srcFileName string) (backupDir fs.Fs, err error) {
-	if fs.Config.BackupDir != "" {
-		backupDir, err = cache.Get(fs.Config.BackupDir)
-		if err != nil {
-			return nil, fserrors.FatalError(errors.Errorf("Failed to make fs for --backup-dir %q: %v", fs.Config.BackupDir, err))
-		}
-		if !SameConfig(fdst, backupDir) {
-			return nil, fserrors.FatalError(errors.New("parameter to --backup-dir has to be on the same remote as destination"))
-		}
-		if srcFileName == "" {
-			if Overlapping(fdst, backupDir) {
-				return nil, fserrors.FatalError(errors.New("destination and parameter to --backup-dir mustn't overlap"))
-			}
-			if Overlapping(fsrc, backupDir) {
-				return nil, fserrors.FatalError(errors.New("source and parameter to --backup-dir mustn't overlap"))
-			}
-		} else {
-			if fs.Config.Suffix == "" {
-				if SameDir(fdst, backupDir) {
-					return nil, fserrors.FatalError(errors.New("destination and parameter to --backup-dir mustn't be the same"))
-				}
-				if SameDir(fsrc, backupDir) {
-					return nil, fserrors.FatalError(errors.New("source and parameter to --backup-dir mustn't be the same"))
-				}
-			}
-		}
-	} else {
-		if srcFileName == "" {
-			return nil, fserrors.FatalError(errors.New("--suffix must be used with a file or with --backup-dir"))
-		}
-		// --backup-dir is not set but --suffix is - use the destination as the backupDir
-		backupDir = fdst
-	}
-	if !CanServerSideMove(backupDir) {
-		return nil, fserrors.FatalError(errors.New("can't use --backup-dir on a remote which doesn't support server side move or copy"))
-	}
-	return backupDir, nil
-}
-
-// MoveBackupDir moves a file to the backup dir
-func MoveBackupDir(ctx context.Context, backupDir fs.Fs, dst fs.Object) (err error) {
-	remoteWithSuffix := SuffixName(dst.Remote())
-	overwritten, _ := backupDir.NewObject(ctx, remoteWithSuffix)
-	_, err = Move(ctx, backupDir, overwritten, remoteWithSuffix, dst)
-	return err
-}
-
-// moveOrCopyFile moves or copies a single file possibly to a new name
-func moveOrCopyFile(ctx context.Context, fdst fs.Fs, fsrc fs.Fs, dstFileName string, srcFileName string, cp bool) (err error) {
-	dstFilePath := path.Join(fdst.Root(), dstFileName)
-	srcFilePath := path.Join(fsrc.Root(), srcFileName)
-	if fdst.Name() == fsrc.Name() && dstFilePath == srcFilePath {
-		fs.Debugf(fdst, "don't need to copy/move %s, it is already at target location", dstFileName)
-		return nil
-	}
-
-	// Choose operations
-	Op := Move
-	if cp {
-		Op = Copy
-	}
-
-	// Find src object
-	srcObj, err := fsrc.NewObject(ctx, srcFileName)
-	if err != nil {
-		return err
-	}
-
-	// Find dst object if it exists
-	var dstObj fs.Object
-	if !fs.Config.NoCheckDest {
-		dstObj, err = fdst.NewObject(ctx, dstFileName)
-		if err == fs.ErrorObjectNotFound {
-			dstObj = nil
-		} else if err != nil {
-			return err
-		}
-	}
-
-	// Special case for changing case of a file on a case insensitive remote
-	// This will move the file to a temporary name then
-	// move it back to the intended destination. This is required
-	// to avoid issues with certain remotes and avoid file deletion.
-	if !cp && fdst.Name() == fsrc.Name() && fdst.Features().CaseInsensitive && dstFileName != srcFileName && strings.ToLower(dstFilePath) == strings.ToLower(srcFilePath) {
-		// Create random name to temporarily move file to
-		tmpObjName := dstFileName + "-rclone-move-" + random.String(8)
-		_, err := fdst.NewObject(ctx, tmpObjName)
-		if err != fs.ErrorObjectNotFound {
-			if err == nil {
-				return errors.New("found an already existing file with a randomly generated name. Try the operation again")
-			}
-			return errors.Wrap(err, "error while attempting to move file to a temporary location")
-		}
-		tr := accounting.Stats(ctx).NewTransfer(srcObj)
-		defer func() {
-			tr.Done(err)
-		}()
-		tmpObj, err := Op(ctx, fdst, nil, tmpObjName, srcObj)
-		if err != nil {
-			return errors.Wrap(err, "error while moving file to temporary location")
-		}
-		_, err = Op(ctx, fdst, nil, dstFileName, tmpObj)
-		return err
-	}
-
-	var backupDir, copyDestDir fs.Fs
-	if fs.Config.BackupDir != "" || fs.Config.Suffix != "" {
-		backupDir, err = BackupDir(fdst, fsrc, srcFileName)
-		if err != nil {
-			return errors.Wrap(err, "creating Fs for --backup-dir failed")
-		}
-	}
-	if fs.Config.CompareDest != "" {
-		copyDestDir, err = GetCompareDest()
-		if err != nil {
-			return err
-		}
-	} else if fs.Config.CopyDest != "" {
-		copyDestDir, err = GetCopyDest(fdst)
-		if err != nil {
-			return err
-		}
-	}
-	NoNeedTransfer, err := CompareOrCopyDest(ctx, fdst, dstObj, srcObj, copyDestDir, backupDir)
-	if err != nil {
-		return err
-	}
-	if !NoNeedTransfer && NeedTransfer(ctx, dstObj, srcObj) {
-		// If destination already exists, then we must move it into --backup-dir if required
-		if dstObj != nil && backupDir != nil {
-			err = MoveBackupDir(ctx, backupDir, dstObj)
-			if err != nil {
-				return errors.Wrap(err, "moving to --backup-dir failed")
-			}
-			// If successful zero out the dstObj as it is no longer there
-			dstObj = nil
-		}
-
-		_, err = Op(ctx, fdst, dstObj, dstFileName, srcObj)
-	} else {
-		tr := accounting.Stats(ctx).NewCheckingTransfer(srcObj)
-		if !cp {
-			err = DeleteFile(ctx, srcObj)
-		}
-		tr.Done(err)
-	}
-	return err
-}
-
-// MoveFile moves a single file possibly to a new name
-func MoveFile(ctx context.Context, fdst fs.Fs, fsrc fs.Fs, dstFileName string, srcFileName string) (err error) {
-	return moveOrCopyFile(ctx, fdst, fsrc, dstFileName, srcFileName, false)
-}
-
-// CopyFile moves a single file possibly to a new name
-func CopyFile(ctx context.Context, fdst fs.Fs, fsrc fs.Fs, dstFileName string, srcFileName string) (err error) {
-	return moveOrCopyFile(ctx, fdst, fsrc, dstFileName, srcFileName, true)
-}
-
-// SetTier changes tier of object in remote
-func SetTier(ctx context.Context, fsrc fs.Fs, tier string) error {
-	return ListFn(ctx, fsrc, func(o fs.Object) {
-		objImpl, ok := o.(fs.SetTierer)
-		if !ok {
-			fs.Errorf(fsrc, "Remote object does not implement SetTier")
-			return
-		}
-		err := objImpl.SetTier(tier)
-		if err != nil {
-			fs.Errorf(fsrc, "Failed to do SetTier, %v", err)
-		}
-	})
-}
-
-// ListFormat defines files information print format
-type ListFormat struct {
-	separator string
-	dirSlash  bool
-	absolute  bool
-	output    []func(entry *ListJSONItem) string
-	csv       *csv.Writer
-	buf       bytes.Buffer
-}
-
-// SetSeparator changes separator in struct
-func (l *ListFormat) SetSeparator(separator string) {
-	l.separator = separator
-}
-
-// SetDirSlash defines if slash should be printed
-func (l *ListFormat) SetDirSlash(dirSlash bool) {
-	l.dirSlash = dirSlash
-}
-
-// SetAbsolute prints a leading slash in front of path names
-func (l *ListFormat) SetAbsolute(absolute bool) {
-	l.absolute = absolute
-}
-
-// SetCSV defines if the output should be csv
-//
-// Note that you should call SetSeparator before this if you want a
-// custom separator
-func (l *ListFormat) SetCSV(useCSV bool) {
-	if useCSV {
-		l.csv = csv.NewWriter(&l.buf)
-		if l.separator != "" {
-			l.csv.Comma = []rune(l.separator)[0]
-		}
-	} else {
-		l.csv = nil
-	}
-}
-
-// SetOutput sets functions used to create files information
-func (l *ListFormat) SetOutput(output []func(entry *ListJSONItem) string) {
-	l.output = output
-}
-
-// AddModTime adds file's Mod Time to output
-func (l *ListFormat) AddModTime() {
-	l.AppendOutput(func(entry *ListJSONItem) string {
-		return entry.ModTime.When.Local().Format("2006-01-02 15:04:05")
-	})
-}
-
-// AddSize adds file's size to output
-func (l *ListFormat) AddSize() {
-	l.AppendOutput(func(entry *ListJSONItem) string {
-		return strconv.FormatInt(entry.Size, 10)
-	})
-}
-
-// normalisePath makes sure the path has the correct slashes for the current mode
-func (l *ListFormat) normalisePath(entry *ListJSONItem, remote string) string {
-	if l.absolute && !strings.HasPrefix(remote, "/") {
-		remote = "/" + remote
-	}
-	if entry.IsDir && l.dirSlash {
-		remote += "/"
-	}
-	return remote
-}
-
-// AddPath adds path to file to output
-func (l *ListFormat) AddPath() {
-	l.AppendOutput(func(entry *ListJSONItem) string {
-		return l.normalisePath(entry, entry.Path)
-	})
-}
-
-// AddEncrypted adds the encrypted path to file to output
-func (l *ListFormat) AddEncrypted() {
-	l.AppendOutput(func(entry *ListJSONItem) string {
-		return l.normalisePath(entry, entry.Encrypted)
-	})
-}
-
-// AddHash adds the hash of the type given to the output
-func (l *ListFormat) AddHash(ht hash.Type) {
-	hashName := ht.String()
-	l.AppendOutput(func(entry *ListJSONItem) string {
-		if entry.IsDir {
-			return ""
-		}
-		return entry.Hashes[hashName]
-	})
-}
-
-// AddID adds file's ID to the output if known
-func (l *ListFormat) AddID() {
-	l.AppendOutput(func(entry *ListJSONItem) string {
-		return entry.ID
-	})
-}
-
-// AddOrigID adds file's Original ID to the output if known
-func (l *ListFormat) AddOrigID() {
-	l.AppendOutput(func(entry *ListJSONItem) string {
-		return entry.OrigID
-	})
-}
-
-// AddTier adds file's Tier to the output if known
-func (l *ListFormat) AddTier() {
-	l.AppendOutput(func(entry *ListJSONItem) string {
-		return entry.Tier
-	})
-}
-
-// AddMimeType adds file's MimeType to the output if known
-func (l *ListFormat) AddMimeType() {
-	l.AppendOutput(func(entry *ListJSONItem) string {
-		return entry.MimeType
-	})
-}
-
-// AppendOutput adds string generated by specific function to printed output
-func (l *ListFormat) AppendOutput(functionToAppend func(item *ListJSONItem) string) {
-	l.output = append(l.output, functionToAppend)
-}
-
-// Format prints information about the DirEntry in the format defined
-func (l *ListFormat) Format(entry *ListJSONItem) (result string) {
-	var out []string
-	for _, fun := range l.output {
-		out = append(out, fun(entry))
-	}
-	if l.csv != nil {
-		l.buf.Reset()
-		_ = l.csv.Write(out) // can't fail writing to bytes.Buffer
-		l.csv.Flush()
-		result = strings.TrimRight(l.buf.String(), "\n")
-	} else {
-		result = strings.Join(out, l.separator)
-	}
-	return result
-}
-
-// DirMove renames srcRemote to dstRemote
-//
-// It does this by loading the directory tree into memory (using ListR
-// if available) and doing renames in parallel.
-func DirMove(ctx context.Context, f fs.Fs, srcRemote, dstRemote string) (err error) {
-	// Use DirMove if possible
-	if doDirMove := f.Features().DirMove; doDirMove != nil {
-		err = doDirMove(ctx, f, srcRemote, dstRemote)
-		if err == nil {
-			accounting.Stats(ctx).Renames(1)
-		}
-		return err
-	}
-
-	// Load the directory tree into memory
-	tree, err := walk.NewDirTree(ctx, f, srcRemote, true, -1)
-	if err != nil {
-		return errors.Wrap(err, "RenameDir tree walk")
-	}
-
-	// Get the directories in sorted order
-	dirs := tree.Dirs()
-
-	// Make the destination directories - must be done in order not in parallel
-	for _, dir := range dirs {
-		dstPath := dstRemote + dir[len(srcRemote):]
-		err := f.Mkdir(ctx, dstPath)
-		if err != nil {
-			return errors.Wrap(err, "RenameDir mkdir")
-		}
-	}
-
-	// Rename the files in parallel
-	type rename struct {
-		o       fs.Object
-		newPath string
-	}
-	renames := make(chan rename, fs.Config.Transfers)
-	g, gCtx := errgroup.WithContext(context.Background())
-	for i := 0; i < fs.Config.Transfers; i++ {
-		g.Go(func() error {
-			for job := range renames {
-				dstOverwritten, _ := f.NewObject(gCtx, job.newPath)
-				_, err := Move(gCtx, f, dstOverwritten, job.newPath, job.o)
-				if err != nil {
-					return err
-				}
-				select {
-				case <-gCtx.Done():
-					return gCtx.Err()
-				default:
-				}
-
-			}
-			return nil
-		})
-	}
-	for dir, entries := range tree {
-		dstPath := dstRemote + dir[len(srcRemote):]
-		for _, entry := range entries {
-			if o, ok := entry.(fs.Object); ok {
-				renames <- rename{o, path.Join(dstPath, path.Base(o.Remote()))}
-			}
-		}
-	}
-	close(renames)
-	err = g.Wait()
-	if err != nil {
-		return errors.Wrap(err, "RenameDir renames")
-	}
-
-	// Remove the source directories in reverse order
-	for i := len(dirs) - 1; i >= 0; i-- {
-		err := f.Rmdir(ctx, dirs[i])
-		if err != nil {
-			return errors.Wrap(err, "RenameDir rmdir")
-		}
-	}
-
-	return nil
-}
-
-// FsInfo provides information about a remote
-type FsInfo struct {
-	// Name of the remote (as passed into NewFs)
-	Name string
-
-	// Root of the remote (as passed into NewFs)
-	Root string
-
-	// String returns a description of the FS
-	String string
-
-	// Precision of the ModTimes in this Fs in Nanoseconds
-	Precision time.Duration
-
-	// Returns the supported hash types of the filesystem
-	Hashes []string
-
-	// Features returns the optional features of this Fs
-	Features map[string]bool
-}
-
-// GetFsInfo gets the information (FsInfo) about a given Fs
-func GetFsInfo(f fs.Fs) *FsInfo {
-	info := &FsInfo{
-		Name:      f.Name(),
-		Root:      f.Root(),
-		String:    f.String(),
-		Precision: f.Precision(),
-		Hashes:    make([]string, 0, 4),
-		Features:  f.Features().Enabled(),
-	}
-	for _, hashType := range f.Hashes().Array() {
-		info.Hashes = append(info.Hashes, hashType.String())
-	}
-	return info
-}
-=======
-// Package operations does generic operations on filesystems and objects
-package operations
-
-import (
-	"bytes"
-	"context"
-	"encoding/base64"
-	"encoding/csv"
-	"encoding/hex"
-	"fmt"
-	"io"
-	"io/ioutil"
-	"net/http"
-	"os"
-	"path"
-	"path/filepath"
-	"sort"
-	"strconv"
-	"strings"
-	"sync"
-	"sync/atomic"
-	"time"
-
-	"github.com/pkg/errors"
-	"github.com/rclone/rclone/fs"
-	"github.com/rclone/rclone/fs/accounting"
-	"github.com/rclone/rclone/fs/cache"
-	"github.com/rclone/rclone/fs/config"
-	"github.com/rclone/rclone/fs/fserrors"
-	"github.com/rclone/rclone/fs/fshttp"
-	"github.com/rclone/rclone/fs/hash"
-	"github.com/rclone/rclone/fs/march"
-	"github.com/rclone/rclone/fs/object"
-	"github.com/rclone/rclone/fs/walk"
-	"github.com/rclone/rclone/lib/atexit"
-	"github.com/rclone/rclone/lib/random"
-	"github.com/rclone/rclone/lib/readers"
-	"golang.org/x/sync/errgroup"
-)
-
-// CheckHashes checks the two files to see if they have common
-// known hash types and compares them
-//
-// Returns
-//
-// equal - which is equality of the hashes
-//
-// hash - the HashType. This is HashNone if either of the hashes were
-// unset or a compatible hash couldn't be found.
-//
-// err - may return an error which will already have been logged
-//
-// If an error is returned it will return equal as false
-func CheckHashes(ctx context.Context, src fs.ObjectInfo, dst fs.Object) (equal bool, ht hash.Type, err error) {
-	common := src.Fs().Hashes().Overlap(dst.Fs().Hashes())
-	// fs.Debugf(nil, "Shared hashes: %v", common)
-	if common.Count() == 0 {
-		return true, hash.None, nil
-	}
-	equal, ht, _, _, err = checkHashes(ctx, src, dst, common.GetOne())
-	return equal, ht, err
-}
-
-// checkHashes does the work of CheckHashes but takes a hash.Type and
-// returns the effective hash type used.
-func checkHashes(ctx context.Context, src fs.ObjectInfo, dst fs.Object, ht hash.Type) (equal bool, htOut hash.Type, srcHash, dstHash string, err error) {
-	// Calculate hashes in parallel
-	g, ctx := errgroup.WithContext(ctx)
-	g.Go(func() (err error) {
-		srcHash, err = src.Hash(ctx, ht)
-		if err != nil {
-			err = fs.CountError(err)
-			fs.Errorf(src, "Failed to calculate src hash: %v", err)
-		}
-		return err
-	})
-	g.Go(func() (err error) {
-		dstHash, err = dst.Hash(ctx, ht)
-		if err != nil {
-			err = fs.CountError(err)
-			fs.Errorf(dst, "Failed to calculate dst hash: %v", err)
-		}
-		return err
-	})
-	err = g.Wait()
-	if err != nil {
-		return false, ht, srcHash, dstHash, err
-	}
-	if srcHash == "" {
-		return true, hash.None, srcHash, dstHash, nil
-	}
-	if dstHash == "" {
-		return true, hash.None, srcHash, dstHash, nil
-	}
-	if srcHash != dstHash {
-		fs.Debugf(src, "%v = %s (%v)", ht, srcHash, src.Fs())
-		fs.Debugf(dst, "%v = %s (%v)", ht, dstHash, dst.Fs())
-	} else {
-		fs.Debugf(src, "%v = %s OK", ht, srcHash)
-	}
-	return srcHash == dstHash, ht, srcHash, dstHash, nil
-}
-
-// Equal checks to see if the src and dst objects are equal by looking at
-// size, mtime and hash
-//
-// If the src and dst size are different then it is considered to be
-// not equal.  If --size-only is in effect then this is the only check
-// that is done.  If --ignore-size is in effect then this check is
-// skipped and the files are considered the same size.
-//
-// If the size is the same and the mtime is the same then it is
-// considered to be equal.  This check is skipped if using --checksum.
-//
-// If the size is the same and mtime is different, unreadable or
-// --checksum is set and the hash is the same then the file is
-// considered to be equal.  In this case the mtime on the dst is
-// updated if --checksum is not set.
-//
-// Otherwise the file is considered to be not equal including if there
-// were errors reading info.
-func Equal(ctx context.Context, src fs.ObjectInfo, dst fs.Object) bool {
-	return equal(ctx, src, dst, defaultEqualOpt())
-}
-
-// sizeDiffers compare the size of src and dst taking into account the
-// various ways of ignoring sizes
-func sizeDiffers(src, dst fs.ObjectInfo) bool {
-	if fs.Config.IgnoreSize || src.Size() < 0 || dst.Size() < 0 {
-		return false
-	}
-	return src.Size() != dst.Size()
-}
-
-var checksumWarning sync.Once
-
-// options for equal function()
-type equalOpt struct {
-	sizeOnly          bool // if set only check size
-	checkSum          bool // if set check checksum+size instead of modtime+size
-	updateModTime     bool // if set update the modtime if hashes identical and checking with modtime+size
-	forceModTimeMatch bool // if set assume modtimes match
-}
-
-// default set of options for equal()
-func defaultEqualOpt() equalOpt {
-	return equalOpt{
-		sizeOnly:          fs.Config.SizeOnly,
-		checkSum:          fs.Config.CheckSum,
-		updateModTime:     !fs.Config.NoUpdateModTime,
-		forceModTimeMatch: false,
-	}
-}
-
-func equal(ctx context.Context, src fs.ObjectInfo, dst fs.Object, opt equalOpt) bool {
-	if sizeDiffers(src, dst) {
-		fs.Debugf(src, "Sizes differ (src %d vs dst %d)", src.Size(), dst.Size())
-		return false
-	}
-	if opt.sizeOnly {
-		fs.Debugf(src, "Sizes identical")
-		return true
-	}
-
-	// Assert: Size is equal or being ignored
-
-	// If checking checksum and not modtime
-	if opt.checkSum {
-		// Check the hash
-		same, ht, _ := CheckHashes(ctx, src, dst)
-		if !same {
-			fs.Debugf(src, "%v differ", ht)
-			return false
-		}
-		if ht == hash.None {
-			checksumWarning.Do(func() {
-				fs.Logf(dst.Fs(), "--checksum is in use but the source and destination have no hashes in common; falling back to --size-only")
-			})
-			fs.Debugf(src, "Size of src and dst objects identical")
-		} else {
-			fs.Debugf(src, "Size and %v of src and dst objects identical", ht)
-		}
-		return true
-	}
-
-	srcModTime := src.ModTime(ctx)
-	if !opt.forceModTimeMatch {
-		// Sizes the same so check the mtime
-		modifyWindow := fs.GetModifyWindow(src.Fs(), dst.Fs())
-		if modifyWindow == fs.ModTimeNotSupported {
-			fs.Debugf(src, "Sizes identical")
-			return true
-		}
-		dstModTime := dst.ModTime(ctx)
-		dt := dstModTime.Sub(srcModTime)
-		if dt < modifyWindow && dt > -modifyWindow {
-			fs.Debugf(src, "Size and modification time the same (differ by %s, within tolerance %s)", dt, modifyWindow)
-			return true
-		}
-
-		fs.Debugf(src, "Modification times differ by %s: %v, %v", dt, srcModTime, dstModTime)
-	}
-
-	// Check if the hashes are the same
-	same, ht, _ := CheckHashes(ctx, src, dst)
-	if !same {
-		fs.Debugf(src, "%v differ", ht)
-		return false
-	}
-	if ht == hash.None {
-		// if couldn't check hash, return that they differ
-		return false
-	}
-
-	// mod time differs but hash is the same to reset mod time if required
-	if opt.updateModTime {
-		if !SkipDestructive(ctx, src, "update modification time") {
-			// Size and hash the same but mtime different
-			// Error if objects are treated as immutable
-			if fs.Config.Immutable {
-				fs.Errorf(dst, "StartedAt mismatch between immutable objects")
-				return false
-			}
-			// Update the mtime of the dst object here
-			err := dst.SetModTime(ctx, srcModTime)
-			if err == fs.ErrorCantSetModTime {
-				fs.Debugf(dst, "src and dst identical but can't set mod time without re-uploading")
-				return false
-			} else if err == fs.ErrorCantSetModTimeWithoutDelete {
-				fs.Debugf(dst, "src and dst identical but can't set mod time without deleting and re-uploading")
-				// Remove the file if BackupDir isn't set.  If BackupDir is set we would rather have the old file
-				// put in the BackupDir than deleted which is what will happen if we don't delete it.
-				if fs.Config.BackupDir == "" {
-					err = dst.Remove(ctx)
-					if err != nil {
-						fs.Errorf(dst, "failed to delete before re-upload: %v", err)
-					}
-				}
-				return false
-			} else if err != nil {
-				err = fs.CountError(err)
-				fs.Errorf(dst, "Failed to set modification time: %v", err)
-			} else {
-				fs.Infof(src, "Updated modification time in destination")
-			}
-		}
-	}
-	return true
-}
-
-// Used to remove a failed copy
-//
-// Returns whether the file was successfully removed or not
-func removeFailedCopy(ctx context.Context, dst fs.Object) bool {
-	if dst == nil {
-		return false
-	}
-	fs.Infof(dst, "Removing failed copy")
-	removeErr := dst.Remove(ctx)
-	if removeErr != nil {
-		fs.Infof(dst, "Failed to remove failed copy: %s", removeErr)
-		return false
-	}
-	return true
-}
-
-// OverrideRemote is a wrapper to override the Remote for an
-// ObjectInfo
-type OverrideRemote struct {
-	fs.ObjectInfo
-	remote string
-}
-
-// NewOverrideRemote returns an OverrideRemoteObject which will
-// return the remote specified
-func NewOverrideRemote(oi fs.ObjectInfo, remote string) *OverrideRemote {
-	return &OverrideRemote{
-		ObjectInfo: oi,
-		remote:     remote,
-	}
-}
-
-// Remote returns the overridden remote name
-func (o *OverrideRemote) Remote() string {
-	return o.remote
-}
-
-// MimeType returns the mime type of the underlying object or "" if it
-// can't be worked out
-func (o *OverrideRemote) MimeType(ctx context.Context) string {
-	if do, ok := o.ObjectInfo.(fs.MimeTyper); ok {
-		return do.MimeType(ctx)
-	}
-	return ""
-}
-
-// ID returns the ID of the Object if known, or "" if not
-func (o *OverrideRemote) ID() string {
-	if do, ok := o.ObjectInfo.(fs.IDer); ok {
-		return do.ID()
-	}
-	return ""
-}
-
-// UnWrap returns the Object that this Object is wrapping or nil if it
-// isn't wrapping anything
-func (o *OverrideRemote) UnWrap() fs.Object {
-	if o, ok := o.ObjectInfo.(fs.Object); ok {
-		return o
-	}
-	return nil
-}
-
-// GetTier returns storage tier or class of the Object
-func (o *OverrideRemote) GetTier() string {
-	if do, ok := o.ObjectInfo.(fs.GetTierer); ok {
-		return do.GetTier()
-	}
-	return ""
-}
-
-// Check all optional interfaces satisfied
-var _ fs.FullObjectInfo = (*OverrideRemote)(nil)
-
-// CommonHash returns a single hash.Type and a HashOption with that
-// type which is in common between the two fs.Fs.
-func CommonHash(fa, fb fs.Info) (hash.Type, *fs.HashesOption) {
-	// work out which hash to use - limit to 1 hash in common
-	var common hash.Set
-	hashType := hash.None
-	if !fs.Config.IgnoreChecksum {
-		common = fb.Hashes().Overlap(fa.Hashes())
-		if common.Count() > 0 {
-			hashType = common.GetOne()
-			common = hash.Set(hashType)
-		}
-	}
-	return hashType, &fs.HashesOption{Hashes: common}
-}
-
-// Copy src object to dst or f if nil.  If dst is nil then it uses
-// remote as the name of the new object.
-//
-// It returns the destination object if possible.  Note that this may
-// be nil.
-func Copy(ctx context.Context, f fs.Fs, dst fs.Object, remote string, src fs.Object) (newDst fs.Object, err error) {
-	tr := accounting.Stats(ctx).NewTransfer(src)
-	defer func() {
-		tr.Done(err)
-	}()
-	newDst = dst
-	if SkipDestructive(ctx, src, "copy") {
-		return newDst, nil
-	}
-	maxTries := fs.Config.LowLevelRetries
-	tries := 0
-	doUpdate := dst != nil
-	hashType, hashOption := CommonHash(f, src.Fs())
-
-	var actionTaken string
-	for {
-		// Try server side copy first - if has optional interface and
-		// is same underlying remote
-		actionTaken = "Copied (server side copy)"
-		if fs.Config.MaxTransfer >= 0 && (accounting.Stats(ctx).GetBytes() >= int64(fs.Config.MaxTransfer) ||
-			(fs.Config.CutoffMode == fs.CutoffModeCautious && accounting.Stats(ctx).GetBytesWithPending()+src.Size() >= int64(fs.Config.MaxTransfer))) {
-			return nil, accounting.ErrorMaxTransferLimitReachedFatal
-		}
-		if doCopy := f.Features().Copy; doCopy != nil && (SameConfig(src.Fs(), f) || (SameRemoteType(src.Fs(), f) && f.Features().ServerSideAcrossConfigs)) {
-			in := tr.Account(nil) // account the transfer
-			in.ServerSideCopyStart()
-			newDst, err = doCopy(ctx, src, remote)
-			if err == nil {
-				dst = newDst
-				in.ServerSideCopyEnd(dst.Size()) // account the bytes for the server side transfer
-				err = in.Close()
-			} else {
-				_ = in.Close()
-			}
-			if err == fs.ErrorCantCopy {
-				tr.Reset() // skip incomplete accounting - will be overwritten by the manual copy below
-			}
-		} else {
-			err = fs.ErrorCantCopy
-		}
-		// If can't server side copy, do it manually
-		if err == fs.ErrorCantCopy {
-			if doMultiThreadCopy(f, src) {
-				// Number of streams proportional to size
-				streams := src.Size() / int64(fs.Config.MultiThreadCutoff)
-				// With maximum
-				if streams > int64(fs.Config.MultiThreadStreams) {
-					streams = int64(fs.Config.MultiThreadStreams)
-				}
-				if streams < 2 {
-					streams = 2
-				}
-				dst, err = multiThreadCopy(ctx, f, remote, src, int(streams), tr)
-				if doUpdate {
-					actionTaken = "Multi-thread Copied (replaced existing)"
-				} else {
-					actionTaken = "Multi-thread Copied (new)"
-				}
-			} else {
-				var in0 io.ReadCloser
-				options := []fs.OpenOption{hashOption}
-				for _, option := range fs.Config.DownloadHeaders {
-					options = append(options, option)
-				}
-				in0, err = NewReOpen(ctx, src, fs.Config.LowLevelRetries, options...)
-				if err != nil {
-					err = errors.Wrap(err, "failed to open source object")
-				} else {
-					if src.Size() == -1 {
-						// -1 indicates unknown size. Use Rcat to handle both remotes supporting and not supporting PutStream.
-						if doUpdate {
-							actionTaken = "Copied (Rcat, replaced existing)"
-						} else {
-							actionTaken = "Copied (Rcat, new)"
-						}
-						// NB Rcat closes in0
-						dst, err = Rcat(ctx, f, remote, in0, src.ModTime(ctx))
-						newDst = dst
-					} else {
-						in := tr.Account(in0).WithBuffer() // account and buffer the transfer
-						var wrappedSrc fs.ObjectInfo = src
-						// We try to pass the original object if possible
-						if src.Remote() != remote {
-							wrappedSrc = NewOverrideRemote(src, remote)
-						}
-						options := []fs.OpenOption{hashOption}
-						for _, option := range fs.Config.UploadHeaders {
-							options = append(options, option)
-						}
-						if doUpdate {
-							actionTaken = "Copied (replaced existing)"
-							err = dst.Update(ctx, in, wrappedSrc, options...)
-						} else {
-							actionTaken = "Copied (new)"
-							dst, err = f.Put(ctx, in, wrappedSrc, options...)
-						}
-						closeErr := in.Close()
-						if err == nil {
-							newDst = dst
-							err = closeErr
-						}
-					}
-				}
-			}
-		}
-		tries++
-		if tries >= maxTries {
-			break
-		}
-		// Retry if err returned a retry error
-		if fserrors.IsRetryError(err) || fserrors.ShouldRetry(err) {
-			fs.Debugf(src, "Received error: %v - low level retry %d/%d", err, tries, maxTries)
-			tr.Reset() // skip incomplete accounting - will be overwritten by retry
-			continue
-		}
-		// otherwise finish
-		break
-	}
-	if err != nil {
-		err = fs.CountError(err)
-		fs.Errorf(src, "Failed to copy: %v", err)
-		return newDst, err
-	}
-
-	// Verify sizes are the same after transfer
-	if sizeDiffers(src, dst) {
-		err = errors.Errorf("corrupted on transfer: sizes differ %d vs %d", src.Size(), dst.Size())
-		fs.Errorf(dst, "%v", err)
-		err = fs.CountError(err)
-		removeFailedCopy(ctx, dst)
-		return newDst, err
-	}
-
-	// Verify hashes are the same after transfer - ignoring blank hashes
-	if hashType != hash.None {
-		// checkHashes has logged and counted errors
-		equal, _, srcSum, dstSum, _ := checkHashes(ctx, src, dst, hashType)
-		if !equal {
-			err = errors.Errorf("corrupted on transfer: %v hash differ %q vs %q", hashType, srcSum, dstSum)
-			fs.Errorf(dst, "%v", err)
-			err = fs.CountError(err)
-			removeFailedCopy(ctx, dst)
-			return newDst, err
-		}
-	}
-
-	fs.Infof(src, actionTaken)
-	return newDst, err
-}
-
-// SameObject returns true if src and dst could be pointing to the
-// same object.
-func SameObject(src, dst fs.Object) bool {
-	if !SameConfig(src.Fs(), dst.Fs()) {
-		return false
-	}
-	srcPath := path.Join(src.Fs().Root(), src.Remote())
-	dstPath := path.Join(dst.Fs().Root(), dst.Remote())
-	if dst.Fs().Features().CaseInsensitive {
-		srcPath = strings.ToLower(srcPath)
-		dstPath = strings.ToLower(dstPath)
-	}
-	return srcPath == dstPath
-}
-
-// Move src object to dst or fdst if nil.  If dst is nil then it uses
-// remote as the name of the new object.
-//
-// Note that you must check the destination does not exist before
-// calling this and pass it as dst.  If you pass dst=nil and the
-// destination does exist then this may create duplicates or return
-// errors.
-//
-// It returns the destination object if possible.  Note that this may
-// be nil.
-func Move(ctx context.Context, fdst fs.Fs, dst fs.Object, remote string, src fs.Object) (newDst fs.Object, err error) {
-	tr := accounting.Stats(ctx).NewCheckingTransfer(src)
-	defer func() {
-		if err == nil {
-			accounting.Stats(ctx).Renames(1)
-		}
-		tr.Done(err)
-	}()
-	newDst = dst
 	if SkipDestructive(ctx, src, "move") {
 		return newDst, nil
 	}
@@ -4469,5 +2260,4 @@
 		fs.Logf(subject, "Skipped %s as %s is set", action, flag)
 	}
 	return skip
-}
->>>>>>> 20d6baac
+}