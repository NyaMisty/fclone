--- conflicted
+++ resolved
@@ -37,10 +37,6 @@
 	proxyflags.AddFlags(flagSet)
 	flags.StringVarP(flagSet, &hashName, "etag-hash", "", "", "Which hash to use for the ETag, or auto or blank for off")
 	flags.BoolVarP(flagSet, &disableGETDir, "disable-dir-list", "", false, "Disable HTML directory list on GET request for a directory")
-<<<<<<< HEAD
-
-=======
->>>>>>> 27b9ae4f
 }
 
 // Command definition for cobra
